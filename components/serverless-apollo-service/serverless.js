const { join } = require("path");
const fs = require("fs-extra");
const prettier = require("prettier");
const webpack = require("webpack");
const execa = require("execa");
const loadJson = require("load-json-file");
const writeJson = require("write-json-file");
const { transform } = require("@babel/core");
const { Component } = require("@serverless/core");
const { trackComponent } = require("@webiny/tracking");

<<<<<<< HEAD
const defaultDependencies = ["date-fns", "mongodb", "@webiny/api", "@webiny/api-security", "@webiny/commodo"];
=======
const defaultDependencies = ["date-fns", "mongodb", "@webiny/api", "@webiny/api-security", "babel-loader"];
>>>>>>> e4b5488b

const getDeps = async deps => {
    const { dependencies } = await loadJson(join(__dirname, "package.json"));
    return deps.reduce((acc, item) => {
        acc[item] = dependencies[item];
        return acc;
    }, {});
};

class ApolloService extends Component {
    async default({ track, ...inputs } = {}) {
        await trackComponent({ track, context: this.context, component: __dirname });

        const {
            region,
            endpoints = [],
            name: componentName,
            plugins = [],
            env = {},
            database,
            memory = 512,
            timeout = 10,
            description,
            endpointTypes = ["REGIONAL"],
            dependencies = {}
        } = inputs;

        if (!componentName) {
            throw Error(`"inputs.name" is a required parameter!`);
        }

        if (database) {
            env["MONGODB_SERVER"] = database.server;
            env["MONGODB_NAME"] = database.name;
        }

        const injectPlugins = [];
        const boilerplateRoot = join(this.context.instance.root, ".webiny");
        const componentRoot = join(boilerplateRoot, componentName);
        fs.ensureDirSync(join(boilerplateRoot, componentName));

        this.state.inputs = inputs;
        await this.save();

        plugins.forEach((pl, index) => {
            let factory,
                options = null;

            if (typeof pl === "string") {
                factory = pl;
            } else {
                factory = pl.factory;
                options = pl.options || null;
            }

            injectPlugins.push({
                name: `injectedPlugins${index + 1}`,
                path: factory,
                options
            });
        });

        // Generate boilerplate code
        const source = fs.readFileSync(__dirname + "/boilerplate/handler.js", "utf8");
        const { code } = await transform(source, {
            plugins: [[__dirname + "/transform/plugins", { plugins: injectPlugins }]]
        });

        fs.writeFileSync(
            join(componentRoot, "handler.js"),
            prettier.format(code, { parser: "babel" })
        );

        fs.copyFileSync(
            join(__dirname, "boilerplate", "config.js"),
            join(componentRoot, "config.js")
        );

        fs.copyFileSync(
            join(__dirname, "boilerplate", "webpack.config.js"),
            join(componentRoot, "webpack.config.js")
        );

        const pkgJsonPath = join(componentRoot, "package.json");
        fs.copyFileSync(join(__dirname, "boilerplate", "package.json"), pkgJsonPath);

        // Inject dependencies
        const pkgJson = await loadJson(pkgJsonPath);
        Object.assign(pkgJson.dependencies, await getDeps(defaultDependencies), dependencies);
        await writeJson(pkgJsonPath, pkgJson);

        await execa("npm", ["install"], { cwd: componentRoot });

        // Bundle code (switch CWD before running webpack)
        const cwd = process.cwd();
        process.chdir(componentRoot);

        await new Promise((resolve, reject) => {
            this.context.status("Building");
            const config = require(componentRoot + "/webpack.config.js");
            webpack(config).run((err, stats) => {
                if (err) {
                    return reject(err);
                }

                if (stats.hasErrors()) {
                    const info = stats.toJson();

                    if (stats.hasErrors()) {
                        console.error(info.errors);
                    }

                    return reject("Build failed!");
                }

                resolve();
            });
        });

        // Restore initial CWD
        process.chdir(cwd);

        // Deploy lambda
        const lambda = await this.load("@serverless/function");
        const apiGw = await this.load("@webiny/serverless-aws-api-gateway");

        const lambdaOut = await lambda({
            region,
            description: description || `Apollo Server: ${componentName}`,
            code: join(componentRoot, "build"),
            handler: "handler.handler",
            env,
            memory,
            timeout
        });

        this.context.debug(`[${componentName}] Deploying API Gateway`);
        const apiGwOut = await apiGw({
            region,
            name: componentName,
            description: `API for ${componentName}`,
            stage: "prod",
            endpointTypes,
            endpoints: [{ path: "/graphql", method: "ANY", function: lambdaOut.arn }, ...endpoints]
        });

        const output = {
            api: apiGwOut,
            graphql: lambdaOut
        };

        this.state.output = output;
        await this.save();

        return output;
    }

    async remove({ track, ...inputs } = {}) {
        await trackComponent({
            track,
            context: this.context,
            component: __dirname,
            method: "remove"
        });
        const apiGw = await this.load("@webiny/serverless-aws-api-gateway");
        await apiGw.remove(inputs);

        const lambda = await this.load("@serverless/function");
        await lambda.remove(inputs);

        this.state = {};
        await this.save();
    }
}

module.exports = ApolloService;<|MERGE_RESOLUTION|>--- conflicted
+++ resolved
@@ -9,11 +9,7 @@
 const { Component } = require("@serverless/core");
 const { trackComponent } = require("@webiny/tracking");
 
-<<<<<<< HEAD
-const defaultDependencies = ["date-fns", "mongodb", "@webiny/api", "@webiny/api-security", "@webiny/commodo"];
-=======
 const defaultDependencies = ["date-fns", "mongodb", "@webiny/api", "@webiny/api-security", "babel-loader"];
->>>>>>> e4b5488b
 
 const getDeps = async deps => {
     const { dependencies } = await loadJson(join(__dirname, "package.json"));
