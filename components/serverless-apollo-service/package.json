{
  "name": "@webiny/serverless-apollo-service",
  "version": "0.3.1",
  "main": "serverless.js",
  "license": "MIT",
  "dependencies": {
    "@babel/core": "^7.6.2",
    "@babel/plugin-proposal-class-properties": "^7.5.5",
    "@babel/preset-env": "^7.6.0",
    "@serverless/core": "^1.1.1",
    "@serverless/function": "^3.0.0",
<<<<<<< HEAD
    "@webiny/api": "^0.2.0",
    "@webiny/api-security": "file:../../../../../packages/api-security",
    "@webiny/tracking": "^0.1.5",
=======
    "@webiny/api": "^0.2.2",
    "@webiny/api-security": "^0.1.7",
    "@webiny/project-utils": "^0.1.4",
    "@webiny/serverless-aws-api-gateway": "^0.1.1",
    "@webiny/tracking": "^0.1.6",
>>>>>>> e4b5488b
    "babel-loader": "^8.0.6",
    "babel-plugin-module-resolver": "^3.2.0",
    "date-fns": "^2.4.1",
    "execa": "^2.0.5",
    "fs-extra": "^8.1.0",
    "load-json-file": "^6.2.0",
    "mongodb": "^3.3.2",
    "prettier": "^1.18.2",
    "webpack": "^4.39.2",
    "write-json-file": "^4.2.0"
  },
  "scripts": {
    "build": "rm -rf dist && mkdir dist && cp -R serverless.js transform boilerplate dist/",
    "postbuild": "cp package.json README.md LICENSE dist/",
    "prepublishOnly": "yarn build"
  },
  "publishConfig": {
    "access": "public"
  },
  "adio": {
    "ignore": {
      "dependencies": [
        "@babel/plugin-proposal-class-properties",
        "@babel/preset-env",
        "babel-loader",
        "babel-plugin-module-resolver"
      ]
    }
  }
}<|MERGE_RESOLUTION|>--- conflicted
+++ resolved
@@ -9,17 +9,11 @@
     "@babel/preset-env": "^7.6.0",
     "@serverless/core": "^1.1.1",
     "@serverless/function": "^3.0.0",
-<<<<<<< HEAD
-    "@webiny/api": "^0.2.0",
+    "@webiny/api": "^0.2.2",
     "@webiny/api-security": "file:../../../../../packages/api-security",
-    "@webiny/tracking": "^0.1.5",
-=======
-    "@webiny/api": "^0.2.2",
-    "@webiny/api-security": "^0.1.7",
     "@webiny/project-utils": "^0.1.4",
     "@webiny/serverless-aws-api-gateway": "^0.1.1",
     "@webiny/tracking": "^0.1.6",
->>>>>>> e4b5488b
     "babel-loader": "^8.0.6",
     "babel-plugin-module-resolver": "^3.2.0",
     "date-fns": "^2.4.1",
