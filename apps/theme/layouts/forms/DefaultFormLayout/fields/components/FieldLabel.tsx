--- conflicted
+++ resolved
@@ -7,12 +7,7 @@
     width: 100%;
     display: inline-block;
     margin: 0 0 5px 1px;
-<<<<<<< HEAD
-
-    ${theme.breakpoints.mobile} {
-=======
     ${theme.breakpoints["mobile-landscape"]} {
->>>>>>> 6905231b
         text-align: left !important;
     }
 
