--- conflicted
+++ resolved
@@ -5,21 +5,12 @@
   "license": "MIT",
   "dependencies": {
     "@apollo/react-components": "^3.1.5",
-<<<<<<< HEAD
-    "@webiny/app-form-builder": "^5.8.0",
-    "@webiny/app-page-builder": "^5.8.0",
-    "@webiny/form": "^5.8.0",
-    "@webiny/react-rich-text-renderer": "^5.8.0",
-    "@webiny/react-router": "^5.8.0",
-    "@webiny/validation": "^5.8.0",
-=======
     "@webiny/app-form-builder": "^5.10.0-beta.2",
     "@webiny/app-page-builder": "^5.10.0-beta.2",
     "@webiny/form": "^5.10.0-beta.2",
     "@webiny/react-rich-text-renderer": "^5.10.0-beta.2",
     "@webiny/react-router": "^5.10.0-beta.2",
     "@webiny/validation": "^5.10.0-beta.2",
->>>>>>> a43d03c9
     "classnames": "^2.2.6",
     "emotion": "^10.0.17",
     "graphql": "^14.7.0",
