import { plugins } from "@webiny/plugins";
import pageBuilderPlugins from "./pageBuilder";
import formBuilderPlugins from "./formBuilder";
import headlessCmsPlugins from "./headlessCms";
<<<<<<< HEAD
import fileManagerPlugins from "./fileManager";
import apwPlugins from "./apw";
=======
>>>>>>> 1fea8015
import theme from "theme";

// Imports plugins created via scaffolding utilities.
import scaffoldsPlugins from "./scaffolds";

plugins.register([
    /**
     * Page Builder app.
     */
    pageBuilderPlugins,
    /**
     * Form Builder app.
     */
    formBuilderPlugins,
    /**
     * Headless CMS app.
     */
    headlessCmsPlugins,
    /**
     * App theme controls page builder and form builder layouts, styles, etc.
     */
    theme(),
    /**
     * Plugins created via scaffolding utilities.
     */
<<<<<<< HEAD
    scaffoldsPlugins(),
    /**
     * File Manager app.
     */
    fileManagerPlugins,
    /**
     * Advanced Publishing Workflow app.
     */
    apwPlugins
=======
    scaffoldsPlugins()
>>>>>>> 1fea8015
]);<|MERGE_RESOLUTION|>--- conflicted
+++ resolved
@@ -2,11 +2,6 @@
 import pageBuilderPlugins from "./pageBuilder";
 import formBuilderPlugins from "./formBuilder";
 import headlessCmsPlugins from "./headlessCms";
-<<<<<<< HEAD
-import fileManagerPlugins from "./fileManager";
-import apwPlugins from "./apw";
-=======
->>>>>>> 1fea8015
 import theme from "theme";
 
 // Imports plugins created via scaffolding utilities.
@@ -32,17 +27,5 @@
     /**
      * Plugins created via scaffolding utilities.
      */
-<<<<<<< HEAD
-    scaffoldsPlugins(),
-    /**
-     * File Manager app.
-     */
-    fileManagerPlugins,
-    /**
-     * Advanced Publishing Workflow app.
-     */
-    apwPlugins
-=======
     scaffoldsPlugins()
->>>>>>> 1fea8015
 ]);