{
  "name": "admin",
  "version": "0.1.0",
  "private": true,
  "dependencies": {
    "@apollo/react-components": "^3.1.5",
    "@editorjs/delimiter": "^1.2.0",
    "@editorjs/list": "^1.6.0",
    "@editorjs/quote": "^2.4.0",
    "@editorjs/underline": "^1.0.0",
    "@types/react": "^16.14.2",
<<<<<<< HEAD
    "@webiny/app": "^5.5.0-beta.0",
    "@webiny/app-admin": "^5.5.0-beta.0",
    "@webiny/app-file-manager": "^5.5.0-beta.0",
    "@webiny/app-file-manager-s3": "^5.5.0-beta.0",
    "@webiny/app-form-builder": "^5.5.0-beta.0",
    "@webiny/app-graphql-playground": "^5.5.0-beta.0",
    "@webiny/app-headless-cms": "^5.5.0-beta.0",
    "@webiny/app-i18n": "^5.5.0-beta.0",
    "@webiny/app-i18n-content": "^5.5.0-beta.0",
    "@webiny/app-page-builder": "^5.5.0-beta.0",
    "@webiny/app-plugin-admin-welcome-screen": "^5.5.0-beta.0",
    "@webiny/app-security": "^5.5.0-beta.0",
    "@webiny/app-security-admin-users": "^5.5.0-beta.0",
    "@webiny/app-security-admin-users-cognito": "^5.5.0-beta.0",
    "@webiny/app-tenancy": "^5.5.0-beta.0",
    "@webiny/cli": "^5.5.0-beta.0",
    "@webiny/cli-plugin-deploy-pulumi": "^5.5.0-beta.0",
    "@webiny/plugins": "^5.5.0-beta.0",
    "@webiny/project-utils": "^5.5.0-beta.0",
    "@webiny/react-router": "^5.5.0-beta.0",
    "@webiny/tracking": "^5.5.0-beta.0",
    "@webiny/ui": "^5.5.0-beta.0",
=======
    "@webiny/app": "^5.8.0-beta.0",
    "@webiny/app-admin": "^5.8.0-beta.0",
    "@webiny/app-file-manager": "^5.8.0-beta.0",
    "@webiny/app-file-manager-s3": "^5.8.0-beta.0",
    "@webiny/app-form-builder": "^5.8.0-beta.0",
    "@webiny/app-graphql-playground": "^5.8.0-beta.0",
    "@webiny/app-headless-cms": "^5.8.0-beta.0",
    "@webiny/app-i18n": "^5.8.0-beta.0",
    "@webiny/app-i18n-content": "^5.8.0-beta.0",
    "@webiny/app-page-builder": "^5.8.0-beta.0",
    "@webiny/app-plugin-admin-welcome-screen": "^5.8.0-beta.0",
    "@webiny/app-plugin-security-cognito": "^5.8.0-beta.0",
    "@webiny/app-security": "^5.8.0-beta.0",
    "@webiny/app-security-tenancy": "^5.8.0-beta.0",
    "@webiny/cli": "^5.8.0-beta.0",
    "@webiny/cli-plugin-deploy-pulumi": "^5.8.0-beta.0",
    "@webiny/plugins": "^5.8.0-beta.0",
    "@webiny/project-utils": "^5.8.0-beta.0",
    "@webiny/react-router": "^5.8.0-beta.0",
    "@webiny/tracking": "^5.8.0-beta.0",
    "@webiny/ui": "^5.8.0-beta.0",
>>>>>>> 9d81b8b5
    "apollo-cache": "^1.3.5",
    "apollo-cache-inmemory": "^1.6.6",
    "apollo-client": "^2.2.8",
    "apollo-link": "^1.2.14",
    "apollo-link-batch-http": "^1.2.14",
    "apollo-utilities": "^1.3.4",
    "core-js": "^3.0.1",
    "cross-fetch": "^3.0.4",
    "invariant": "^2.2.4",
    "prop-types": "^15.7.2",
    "react": "^16.14.0",
    "react-dom": "^16.14.0",
    "regenerator-runtime": "^0.13.5",
    "theme": "^0.1.0"
  },
  "devDependencies": {
    "cross-env": "^5.0.2"
  },
  "scripts": {
    "analyze": "source-map-explorer build/static/js/main.*",
    "start": "cross-env PORT=3001 yarn webiny run start",
    "watch": "cross-env PORT=3001 yarn webiny run start",
    "build": "yarn webiny run build"
  },
  "browserslist": {
    "development": [
      "last 2 chrome versions",
      "last 2 firefox versions",
      "last 2 edge versions"
    ],
    "production": [
      ">0.25%",
      "not op_mini all",
      "ie 11"
    ]
  },
  "svgo": {
    "plugins": {
      "removeViewBox": false
    }
  },
  "adio": {
    "ignore": {
      "dependencies": [
        "@webiny/cli"
      ]
    }
  }
}<|MERGE_RESOLUTION|>--- conflicted
+++ resolved
@@ -1,106 +1,82 @@
 {
-  "name": "admin",
-  "version": "0.1.0",
-  "private": true,
-  "dependencies": {
-    "@apollo/react-components": "^3.1.5",
-    "@editorjs/delimiter": "^1.2.0",
-    "@editorjs/list": "^1.6.0",
-    "@editorjs/quote": "^2.4.0",
-    "@editorjs/underline": "^1.0.0",
-    "@types/react": "^16.14.2",
-<<<<<<< HEAD
-    "@webiny/app": "^5.5.0-beta.0",
-    "@webiny/app-admin": "^5.5.0-beta.0",
-    "@webiny/app-file-manager": "^5.5.0-beta.0",
-    "@webiny/app-file-manager-s3": "^5.5.0-beta.0",
-    "@webiny/app-form-builder": "^5.5.0-beta.0",
-    "@webiny/app-graphql-playground": "^5.5.0-beta.0",
-    "@webiny/app-headless-cms": "^5.5.0-beta.0",
-    "@webiny/app-i18n": "^5.5.0-beta.0",
-    "@webiny/app-i18n-content": "^5.5.0-beta.0",
-    "@webiny/app-page-builder": "^5.5.0-beta.0",
-    "@webiny/app-plugin-admin-welcome-screen": "^5.5.0-beta.0",
-    "@webiny/app-security": "^5.5.0-beta.0",
-    "@webiny/app-security-admin-users": "^5.5.0-beta.0",
-    "@webiny/app-security-admin-users-cognito": "^5.5.0-beta.0",
-    "@webiny/app-tenancy": "^5.5.0-beta.0",
-    "@webiny/cli": "^5.5.0-beta.0",
-    "@webiny/cli-plugin-deploy-pulumi": "^5.5.0-beta.0",
-    "@webiny/plugins": "^5.5.0-beta.0",
-    "@webiny/project-utils": "^5.5.0-beta.0",
-    "@webiny/react-router": "^5.5.0-beta.0",
-    "@webiny/tracking": "^5.5.0-beta.0",
-    "@webiny/ui": "^5.5.0-beta.0",
-=======
-    "@webiny/app": "^5.8.0-beta.0",
-    "@webiny/app-admin": "^5.8.0-beta.0",
-    "@webiny/app-file-manager": "^5.8.0-beta.0",
-    "@webiny/app-file-manager-s3": "^5.8.0-beta.0",
-    "@webiny/app-form-builder": "^5.8.0-beta.0",
-    "@webiny/app-graphql-playground": "^5.8.0-beta.0",
-    "@webiny/app-headless-cms": "^5.8.0-beta.0",
-    "@webiny/app-i18n": "^5.8.0-beta.0",
-    "@webiny/app-i18n-content": "^5.8.0-beta.0",
-    "@webiny/app-page-builder": "^5.8.0-beta.0",
-    "@webiny/app-plugin-admin-welcome-screen": "^5.8.0-beta.0",
-    "@webiny/app-plugin-security-cognito": "^5.8.0-beta.0",
-    "@webiny/app-security": "^5.8.0-beta.0",
-    "@webiny/app-security-tenancy": "^5.8.0-beta.0",
-    "@webiny/cli": "^5.8.0-beta.0",
-    "@webiny/cli-plugin-deploy-pulumi": "^5.8.0-beta.0",
-    "@webiny/plugins": "^5.8.0-beta.0",
-    "@webiny/project-utils": "^5.8.0-beta.0",
-    "@webiny/react-router": "^5.8.0-beta.0",
-    "@webiny/tracking": "^5.8.0-beta.0",
-    "@webiny/ui": "^5.8.0-beta.0",
->>>>>>> 9d81b8b5
-    "apollo-cache": "^1.3.5",
-    "apollo-cache-inmemory": "^1.6.6",
-    "apollo-client": "^2.2.8",
-    "apollo-link": "^1.2.14",
-    "apollo-link-batch-http": "^1.2.14",
-    "apollo-utilities": "^1.3.4",
-    "core-js": "^3.0.1",
-    "cross-fetch": "^3.0.4",
-    "invariant": "^2.2.4",
-    "prop-types": "^15.7.2",
-    "react": "^16.14.0",
-    "react-dom": "^16.14.0",
-    "regenerator-runtime": "^0.13.5",
-    "theme": "^0.1.0"
-  },
-  "devDependencies": {
-    "cross-env": "^5.0.2"
-  },
-  "scripts": {
-    "analyze": "source-map-explorer build/static/js/main.*",
-    "start": "cross-env PORT=3001 yarn webiny run start",
-    "watch": "cross-env PORT=3001 yarn webiny run start",
-    "build": "yarn webiny run build"
-  },
-  "browserslist": {
-    "development": [
-      "last 2 chrome versions",
-      "last 2 firefox versions",
-      "last 2 edge versions"
-    ],
-    "production": [
-      ">0.25%",
-      "not op_mini all",
-      "ie 11"
-    ]
-  },
-  "svgo": {
-    "plugins": {
-      "removeViewBox": false
-    }
-  },
-  "adio": {
-    "ignore": {
-      "dependencies": [
-        "@webiny/cli"
-      ]
-    }
-  }
+	"name": "admin",
+	"version": "0.1.0",
+	"private": true,
+	"dependencies": {
+		"@apollo/react-components": "^3.1.5",
+		"@editorjs/delimiter": "^1.2.0",
+		"@editorjs/list": "^1.6.0",
+		"@editorjs/quote": "^2.4.0",
+		"@editorjs/underline": "^1.0.0",
+		"@types/react": "^16.14.2",
+		"@webiny/app": "^5.8.0",
+		"@webiny/app-admin": "^5.8.0",
+		"@webiny/app-file-manager": "^5.8.0",
+		"@webiny/app-file-manager-s3": "^5.8.0",
+		"@webiny/app-form-builder": "^5.8.0",
+		"@webiny/app-graphql-playground": "^5.8.0",
+		"@webiny/app-headless-cms": "^5.8.0",
+		"@webiny/app-i18n": "^5.8.0",
+		"@webiny/app-i18n-content": "^5.8.0",
+		"@webiny/app-page-builder": "^5.8.0",
+		"@webiny/app-plugin-admin-welcome-screen": "^5.8.0",
+		"@webiny/app-security": "^5.8.0",
+		"@webiny/app-security-admin-users": "^5.8.0",
+		"@webiny/app-security-admin-users-cognito": "^5.8.0",
+		"@webiny/app-tenancy": "^5.8.0",
+		"@webiny/cli": "^5.8.0",
+		"@webiny/cli-plugin-deploy-pulumi": "^5.8.0",
+		"@webiny/plugins": "^5.8.0",
+		"@webiny/project-utils": "^5.8.0",
+		"@webiny/react-router": "^5.8.0",
+		"@webiny/tracking": "^5.8.0",
+		"@webiny/ui": "^5.8.0",
+		"apollo-cache": "^1.3.5",
+		"apollo-cache-inmemory": "^1.6.6",
+		"apollo-client": "^2.2.8",
+		"apollo-link": "^1.2.14",
+		"apollo-link-batch-http": "^1.2.14",
+		"apollo-utilities": "^1.3.4",
+		"core-js": "^3.0.1",
+		"cross-fetch": "^3.0.4",
+		"invariant": "^2.2.4",
+		"prop-types": "^15.7.2",
+		"react": "^16.14.0",
+		"react-dom": "^16.14.0",
+		"regenerator-runtime": "^0.13.5",
+		"theme": "^0.1.0"
+	},
+	"devDependencies": {
+		"cross-env": "^5.0.2"
+	},
+	"scripts": {
+		"analyze": "source-map-explorer build/static/js/main.*",
+		"start": "cross-env PORT=3001 yarn webiny run start",
+		"watch": "cross-env PORT=3001 yarn webiny run start",
+		"build": "yarn webiny run build"
+	},
+	"browserslist": {
+		"development": [
+			"last 2 chrome versions",
+			"last 2 firefox versions",
+			"last 2 edge versions"
+		],
+		"production": [
+			">0.25%",
+			"not op_mini all",
+			"ie 11"
+		]
+	},
+	"svgo": {
+		"plugins": {
+			"removeViewBox": false
+		}
+	},
+	"adio": {
+		"ignore": {
+			"dependencies": [
+				"@webiny/cli"
+			]
+		}
+	}
 }