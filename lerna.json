{
  "packages": [
    "packages/*"
  ],
<<<<<<< HEAD
  "version": "5.8.0",
=======
  "version": "5.10.0",
>>>>>>> a43d03c9
  "npmClient": "yarn",
  "command": {
    "version": {
      "preid": "next",
      "ignoreChanges": [
        "scripts/**",
        ",**/__fixtures__/**",
        "**/__tests__/**",
        "**/*.md",
        "lerna.json",
        "api/**",
        "apps/**"
      ],
      "conventionalCommits": true,
      "createRelease": "github",
      "commitHooks": false,
      "message": "chore(release): publish %s :tada: :rocket:"
    },
    "publish": {
      "conventionalCommits": true
    }
  }
}<|MERGE_RESOLUTION|>--- conflicted
+++ resolved
@@ -2,11 +2,7 @@
   "packages": [
     "packages/*"
   ],
-<<<<<<< HEAD
-  "version": "5.8.0",
-=======
   "version": "5.10.0",
->>>>>>> a43d03c9
   "npmClient": "yarn",
   "command": {
     "version": {
