--- conflicted
+++ resolved
@@ -12,11 +12,7 @@
     // Build all packages in the "packages" workspace.
     console.log(`🏗  Building packages...`);
     try {
-<<<<<<< HEAD
-        await execa("yarn", ["webiny", "workspaces", "run", "build", "--folder", "packages", "--env", "dev"], {
-=======
         await execa("yarn", ["webiny", "workspaces", "run", "build", "--folder", "packages"], {
->>>>>>> 99f465b9
             stdio: "inherit"
         });
         console.log(`✅️ Packages were built successfully!`);
