--- conflicted
+++ resolved
@@ -12,19 +12,9 @@
     // Build all packages in the "packages" workspace.
     console.log(`🏗  Building packages...`);
     try {
-<<<<<<< HEAD
-        await execa(
-            "yarn",
-            ["webiny", "workspaces", "run", "build", "--folder", "packages", "--env", "dev"],
-            {
-                stdio: "inherit"
-            }
-        );
-=======
         await execa("yarn", ["webiny", "workspaces", "run", "build", "--folder", "packages"], {
             stdio: "inherit"
         });
->>>>>>> 58733aa1
         console.log(`✅️ Packages were built successfully!`);
     } catch (err) {
         console.log(`🚨 Failed to build packages: ${err.message}`);
