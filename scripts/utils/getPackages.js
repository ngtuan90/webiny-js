const readJson = require("load-json-file");
const getPackages = require("get-yarn-workspaces");
const { yellow } = require("chalk");
const fs = require("fs-extra");
<<<<<<< HEAD
const nodePath = require("path");
const glob = require("glob");

const PROJECT_ROOT = nodePath.join(__dirname, "..", "..");
const rootPackageJson = readJson.sync(nodePath.join(PROJECT_ROOT, "package.json"));
=======
const { join, basename } = require("path");

const PROJECT_ROOT = join(__dirname, "..", "..");
const rootPackageJson = readJson.sync(join(PROJECT_ROOT, "package.json"));
>>>>>>> aea68ccf

module.exports.PROJECT_ROOT = PROJECT_ROOT;
module.exports.rootPackageJson = rootPackageJson;

let packagesCache;

module.exports.getPackages = (args = {}) => {
    if (packagesCache) {
        return packagesCache;
    }

    packagesCache = getPackages()
        .map(path => {
            if (args.includes) {
                if (!path.includes(args.includes)) {
                    return null;
                }
            }

            const packageJsonPath = path + "/package.json";
            const tsConfigJsonPath = path + "/tsconfig.json";
            const tsConfigBuildJsonPath = path + "/tsconfig.build.json";

            let tsConfigJson, tsConfigBuildJson;
            const packageJson = readJson.sync(packageJsonPath);

            try {
                tsConfigJson = readJson.sync(tsConfigJsonPath);
            } catch {
                if (fs.existsSync(tsConfigJsonPath)) {
                    console.log(
                        yellow(
                            `Error occurred while trying to read ${tsConfigJsonPath}. File exists, but it seems there might be a syntax error in the file.`
                        )
                    );
                }
            }

            try {
                tsConfigBuildJson = readJson.sync(tsConfigBuildJsonPath);
            } catch {
                if (fs.existsSync(tsConfigBuildJsonPath)) {
                    console.log(
                        yellow(
                            `Error occurred while trying to read ${tsConfigBuildJsonPath}. File exists, but it seems there might be a syntax error in the file.`
                        )
                    );
                }
            }

<<<<<<< HEAD
            const testsFolderPath = path + "/__tests__";
            let hasTests = false;
            if (fs.existsSync(testsFolderPath)) {
                const files = glob.sync(`${testsFolderPath}/**/**.test.ts`);
                hasTests = Array.isArray(files) && files.length;
            }

            try {
                return {
                    isTs: Boolean(tsConfigJson || tsConfigBuildJson),
                    hasTests,
=======
            const hasTypescriptInDeps =
                packageJson.devDependencies && Boolean(packageJson.devDependencies["typescript"]);

            try {
                return {
                    isTs: Boolean(tsConfigJson || tsConfigBuildJson || hasTypescriptInDeps),
                    name: packageJson.name,
                    folderName: basename(path),
>>>>>>> aea68ccf
                    packageFolder: path,
                    packageFolderRelativePath: path.replace(`${PROJECT_ROOT}/`, ""),
                    packageJsonPath,
                    tsConfigJsonPath,
                    tsConfigBuildJsonPath,
                    packageJson,
                    tsConfigJson,
                    tsConfigBuildJson
                };
            } catch {
                console.log(yellow(`Ignoring ${path}/package.json`));
                return null;
            }
        })
        .filter(Boolean);

    return packagesCache;
};

module.exports.getPackage = nameOrPackageFolder => {
    return module.exports
        .getPackages()
        .find(
            item =>
                item.packageJson.name === nameOrPackageFolder ||
                item.packageFolder === nameOrPackageFolder
        );
};<|MERGE_RESOLUTION|>--- conflicted
+++ resolved
@@ -2,18 +2,11 @@
 const getPackages = require("get-yarn-workspaces");
 const { yellow } = require("chalk");
 const fs = require("fs-extra");
-<<<<<<< HEAD
-const nodePath = require("path");
+const { join, basename } = require("path");
 const glob = require("glob");
-
-const PROJECT_ROOT = nodePath.join(__dirname, "..", "..");
-const rootPackageJson = readJson.sync(nodePath.join(PROJECT_ROOT, "package.json"));
-=======
-const { join, basename } = require("path");
 
 const PROJECT_ROOT = join(__dirname, "..", "..");
 const rootPackageJson = readJson.sync(join(PROJECT_ROOT, "package.json"));
->>>>>>> aea68ccf
 
 module.exports.PROJECT_ROOT = PROJECT_ROOT;
 module.exports.rootPackageJson = rootPackageJson;
@@ -64,7 +57,9 @@
                 }
             }
 
-<<<<<<< HEAD
+            const hasTypescriptInDeps =
+                packageJson.devDependencies && Boolean(packageJson.devDependencies["typescript"]);
+
             const testsFolderPath = path + "/__tests__";
             let hasTests = false;
             if (fs.existsSync(testsFolderPath)) {
@@ -74,18 +69,10 @@
 
             try {
                 return {
-                    isTs: Boolean(tsConfigJson || tsConfigBuildJson),
+                    isTs: Boolean(tsConfigJson || tsConfigBuildJson || hasTypescriptInDeps),
                     hasTests,
-=======
-            const hasTypescriptInDeps =
-                packageJson.devDependencies && Boolean(packageJson.devDependencies["typescript"]);
-
-            try {
-                return {
-                    isTs: Boolean(tsConfigJson || tsConfigBuildJson || hasTypescriptInDeps),
                     name: packageJson.name,
                     folderName: basename(path),
->>>>>>> aea68ccf
                     packageFolder: path,
                     packageFolderRelativePath: path.replace(`${PROJECT_ROOT}/`, ""),
                     packageJsonPath,
