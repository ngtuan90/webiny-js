--- conflicted
+++ resolved
@@ -7,7 +7,7 @@
     if (database && database.serverConfig.isConnected()) {
         return database;
     }
-    
+
     const server = process.env.MONGODB_SERVER;
     const databaseName = process.env.MONGODB_DB_NAME;
     const client = await MongoClient.connect(server, {
@@ -20,20 +20,6 @@
 
 export default async () => {
     database = await init();
-<<<<<<< HEAD
-    
-    Entity.driver = new MongoDbDriver({ database });
-    Entity.crud = {
-        logs: true,
-        read: {
-            maxPerPage: 1000
-        },
-        delete: {
-            soft: true
-        }
-    };
-=======
->>>>>>> 0f971f53
 
     return {
         apollo: {
@@ -44,7 +30,7 @@
             mongodb: database
         },
         security: {
-            enabled: true,
+            enabled: false,
             token: {
                 secret: process.env.WEBINY_JWT_SECRET,
                 expiresOn: () => addDays(new Date(), 30)
