name: v5 Branch - Push

on:
  push:
    branches: [v5]

env:
  NODE_OPTIONS: --max_old_space_size=4096

jobs:
  cache-keys:
    name: Create cache keys
    runs-on: ubuntu-latest
    outputs:
      day: ${{ steps.create-cache-keys.outputs.day }}
      ts: ${{ steps.create-timestamp.outputs.ts }}
    steps:
      - name: Create cache key (day)
        id: create-cache-keys
        run: echo "::set-output name=day::$(node --eval "console.log(new Date().getDate() + new Date().getDate())")"

      - name: Create timestamp
        id: create-timestamp
        run: echo "::set-output name=ts::$(node --eval "console.log(new Date().getTime())")"

  cache-dependencies-packages:
    name: Cache dependencies and packages
    runs-on: ubuntu-latest
    needs: cache-keys
    steps:
      - uses: actions/setup-node@v2
        with:
          node-version: 12

      - uses: actions/checkout@v2

      - uses: actions/cache@v2
        id: yarn-cache
        with:
          path: .yarn/cache
          key: yarn-${{ runner.os }}-${{ hashFiles('**/yarn.lock') }}

      - uses: actions/cache@v2
        id: cached-packages
        with:
          path: .webiny/cached-packages
          key: ${{ runner.os }}-${{ needs.cache-keys.outputs.ts }}

      - name: Install dependencies
        if: steps.yarn-cache.outputs.cache-hit != 'true' || steps.cached-packages.outputs.cache-hit != 'true'
        run: yarn --immutable

      - name: Build packages
        if: steps.cached-packages.outputs.cache-hit != 'true'
        run: node scripts/buildWithCache.js

  code-analysis:
    needs: [cache-keys, cache-dependencies-packages]
    name: Static code analysis
    runs-on: ubuntu-latest
    steps:
      - uses: actions/setup-node@v2
        with:
          node-version: 12

      - uses: actions/checkout@v2

      - uses: actions/cache@v2
        with:
          path: .yarn/cache
          key: yarn-${{ runner.os }}-${{ hashFiles('**/yarn.lock') }}

      - uses: actions/cache@v2
        with:
          path: .webiny/cached-packages
          key: ${{ runner.os }}-${{ needs.cache-keys.outputs.ts }}

      - name: Install dependencies
        run: yarn --immutable

      - name: Check code formatting
        run: yarn prettier:check

      - name: Check dependencies
        run: yarn adio

      - name: Check TS configs
        run: yarn check-ts-configs

      - name: ESLint
        run: yarn eslint

  jest-tests:
    needs: [cache-keys, cache-dependencies-packages]
    name: Jest tests
    strategy:
      fail-fast: false
      matrix:
        os: [ubuntu-latest]
        node: [12, 14]
    runs-on: ${{ matrix.os }}
    steps:
      - uses: actions/setup-node@v2
        with:
          node-version: ${{ matrix.node }}

      - uses: actions/checkout@v2

      - uses: actions/cache@v2
        with:
          path: .yarn/cache
          key: yarn-${{ runner.os }}-${{ hashFiles('**/yarn.lock') }}

      - name: Install dependencies
        run: yarn --immutable

      - uses: actions/cache@v2
        with:
          path: .webiny/cached-packages
          key: ${{ runner.os }}-${{ needs.cache-keys.outputs.ts }}

      - name: Build packages
        run: node scripts/buildWithCache.js

      - name: Run tests
        run: yarn test

  verdaccio-publish:
    needs: [cache-keys, cache-dependencies-packages]
    name: Publish to Verdaccio
    runs-on: ubuntu-latest
    steps:
      - uses: actions/setup-node@v2
        with:
          node-version: 12

      - uses: actions/checkout@v2
        with:
          fetch-depth: 0

      - uses: actions/cache@v2
        with:
          path: .yarn/cache
          key: yarn-${{ runner.os }}-${{ hashFiles('**/yarn.lock') }}

      - uses: actions/cache@v2
        with:
          path: .webiny/cached-packages
          key: ${{ runner.os }}-${{ needs.cache-keys.outputs.ts }}

      - name: Install dependencies
        run: yarn --immutable

      - name: Build packages
        run: node scripts/buildWithCache.js

      - name: Start Verdaccio local server
        run: npx pm2 start verdaccio -- -c .verdaccio.yaml

      - name: Create ".npmrc" file in the project root, with a dummy auth token
        run: echo '//localhost:4873/:_authToken="dummy-auth-token"' > .npmrc

      - name: Configure NPM to use local registry
        run: npm config set registry http://localhost:4873

      - name: Set git email
        run: git config --global user.email "webiny-bot@webiny.com"

      - name: Set git username
        run: git config --global user.name "webiny-bot"

      - name: Version packages (no push, no changelog)
        run: yarn lerna:version:verdaccio

      - name: Release to Verdaccio
        run: yarn lerna:publish:verdaccio

      - name: Upload verdaccio files
        uses: actions/upload-artifact@v2
        with:
          name: verdaccio-files
          retention-days: 1
          path: |
            .verdaccio/
            .verdaccio.yaml

  test-create-webiny-project:
    needs: [verdaccio-publish]
    name: Test "create-webiny-project" (different operating systems)
    strategy:
      fail-fast: false
      matrix:
        os: [ubuntu-latest]
        node: [12, 14]
    runs-on: ${{ matrix.os }}
    steps:
      - uses: actions/setup-node@v2
        with:
          node-version: ${{ matrix.node }}

      - uses: actions/download-artifact@v2
        with:
          name: verdaccio-files
          path: verdaccio-files

      - name: Start Verdaccio local server
        working-directory: verdaccio-files
        run: yarn add pm2 verdaccio && npx pm2 start verdaccio -- -c .verdaccio.yaml

      - name: Configure NPM to use local registry
        run: npm config set registry http://localhost:4873

      - name: Set git email (needed for create-webiny-project)
        run: git config --global user.email "webiny-bot@webiny.com"

      - name: Set git username (needed for create-webiny-project)
        run: git config --global user.name "webiny-bot"

      - name: Disable Webiny telemetry
        run: >
          mkdir ~/.webiny && 
          echo '{ "id": "ci", "telemetry": false }' > ~/.webiny/config

      - name: Create a new Webiny project
        run: >
          npx create-webiny-project@next test-project
          --tag next --no-interactive
          --assign-to-yarnrc '{"npmRegistryServer":"http://localhost:4873","unsafeHttpWhitelist":["localhost"]}'
          --template-options '{"region":"eu-central-1"}'

<<<<<<< HEAD
  e2e-tests:
    needs: [cache-keys, verdaccio-publish]
    name: End-to-end tests
    runs-on: ubuntu-latest
    environment: next
    env:
      NODE_OPTIONS: --max_old_space_size=4096
      AWS_ACCESS_KEY_ID: ${{ secrets.AWS_ACCESS_KEY_ID }}
      AWS_SECRET_ACCESS_KEY: ${{ secrets.AWS_SECRET_ACCESS_KEY }}
      AWS_ELASTIC_SEARCH_DOMAIN_NAME: ${{ secrets.AWS_ELASTIC_SEARCH_DOMAIN_NAME }}
      ELASTIC_SEARCH_INDEX_PREFIX: ${{ needs.cache-keys.outputs.ts }}_
      PULUMI_SECRETS_PROVIDER: ${{ secrets.PULUMI_SECRETS_PROVIDER }}
      PULUMI_CONFIG_PASSPHRASE: ${{ secrets.PULUMI_CONFIG_PASSPHRASE }}
      WEBINY_PULUMI_BACKEND: ${{ secrets.WEBINY_PULUMI_BACKEND }}_${{ needs.cache-keys.outputs.ts }}
    steps:
      # After the run is over, destroy deployed cloud infrastructure.
      # Must be immediately defined here.
      - uses: webiny/action-post-run@2.0.1
        with:
          working-directory: test-project
          run: yarn webiny destroy api --env dev

      - uses: webiny/action-post-run@2.0.1
        with:
          working-directory: test-project
          run: yarn webiny destroy apps/admin --env dev

      - uses: webiny/action-post-run@2.0.1
        with:
          working-directory: test-project
          run: yarn webiny destroy apps/website --env dev

      - uses: actions/setup-node@v2
        with:
          node-version: 12

      - uses: actions/download-artifact@v2
        with:
          name: verdaccio-files
          path: verdaccio-files

      - name: Start Verdaccio local server
        working-directory: verdaccio-files
        run: yarn add pm2 verdaccio && npx pm2 start verdaccio -- -c .verdaccio.yaml

      - name: Configure NPM to use local registry (for `npx create-webiny-project`)
        run: npm config set registry http://localhost:4873

      - name: Set git email (needed for create-webiny-project)
        run: git config --global user.email "webiny-bot@webiny.com"

      - name: Set git username (needed for create-webiny-project)
        run: git config --global user.name "webiny-bot"

      - name: Disable Webiny tracking
        run: mkdir ~/.webiny && echo '{id:"ci",telemetry:false}' > ~/.webiny/config

      - name: Create a new Webiny project
        run: >
          npx create-webiny-project@next test-project
          --tag next --no-interactive
          --assign-to-yarnrc '{"npmRegistryServer":"http://localhost:4873","unsafeHttpWhitelist":["localhost"]}'
          --template-options '{"region":"eu-central-1"}'

      - name: Print CLI version
        working-directory: test-project
        run: yarn webiny --version

      - name: Reduce prerendering service's process-queue schedule
        working-directory: test-project
        run: sed -i 's/5 minutes/1 minute/g' api/pulumi/dev/prerenderingService.ts

      - name: Deploy API
        working-directory: test-project
        run: yarn webiny deploy api --env dev --debug

      - name: Concurrently deploy Admin Area and Website
        working-directory: test-project
        run: npx concurrently "yarn webiny deploy apps/admin --env dev --debug" "yarn webiny deploy apps/website --env dev --debug"

      - uses: actions/checkout@v2
        with:
          path: webiny-js

      - uses: actions/cache@v2
        with:
          path: .webiny/cached-packages
          key: ${{ runner.os }}-${{ needs.cache-keys.outputs.ts }}

      - name: Move .webiny to webiny-js/.webiny
        run: mv .webiny webiny-js/.webiny

      - uses: actions/cache@v2
        with:
          path: .yarn/cache
          key: yarn-${{ runner.os }}-${{ hashFiles('webiny-js/**/yarn.lock') }}

      - name: Move .yarn to webiny-js/.yarn
        run: mv .yarn webiny-js/.yarn

      - name: Install dependencies
        working-directory: webiny-js
        run: yarn --immutable

      - name: Build packages
        working-directory: webiny-js
        run: node scripts/buildWithCache.js

      - name: Set up Cypress config
        working-directory: webiny-js
        run: yarn setup-cypress --project-folder ../test-project

      - name: Cypress - run installation wizard test
        working-directory: webiny-js
        run: yarn cypress run --spec "cypress/integration/adminInstallation/**/*.spec.js"

      - name: Cypress - run the rest of Admin Area tests
        working-directory: webiny-js
        run: yarn cypress run --spec "cypress/integration/admin/**/*.spec.js"

      - name: Upload screenshots to Slack
        uses: trymbill/cypress-slack-video-upload-action@v1.3.0
        if: failure()
        with:
          token: ${{ secrets.SLACK_TOKEN }}
          channels: C027VQG8080
          workdir: webiny-js/cypress
          message-text: Cypress tests failed! Scrennshots have been placed in this thread, good luck.
=======
#  e2e-tests:
#    needs: [cache-keys, verdaccio-publish]
#    name: End-to-end tests
#    runs-on: ubuntu-latest
#    environment: next
#    env:
#      NODE_OPTIONS: --max_old_space_size=4096
#      AWS_ACCESS_KEY_ID: ${{ secrets.AWS_ACCESS_KEY_ID }}
#      AWS_SECRET_ACCESS_KEY: ${{ secrets.AWS_SECRET_ACCESS_KEY }}
#      AWS_ELASTIC_SEARCH_DOMAIN_NAME: ${{ secrets.AWS_ELASTIC_SEARCH_DOMAIN_NAME }}
#      ELASTIC_SEARCH_INDEX_PREFIX: ${{ needs.cache-keys.outputs.ts }}_
#      PULUMI_SECRETS_PROVIDER: ${{ secrets.PULUMI_SECRETS_PROVIDER }}
#      PULUMI_CONFIG_PASSPHRASE: ${{ secrets.PULUMI_CONFIG_PASSPHRASE }}
#      WEBINY_PULUMI_BACKEND: ${{ secrets.WEBINY_PULUMI_BACKEND }}_${{ needs.cache-keys.outputs.ts }}
#    steps:
#      # After the run is over, destroy deployed cloud infrastructure.
#      # Must be immediately defined here.
#      - uses: webiny/action-post-run@2.0.1
#        with:
#          working-directory: test-project
#          run: yarn webiny destroy api --env dev
#
#      - uses: webiny/action-post-run@2.0.1
#        with:
#          working-directory: test-project
#          run: yarn webiny destroy apps/admin --env dev
#
#      - uses: webiny/action-post-run@2.0.1
#        with:
#          working-directory: test-project
#          run: yarn webiny destroy apps/website --env dev
#
#      - uses: actions/setup-node@v2
#        with:
#          node-version: 12
#
#      - uses: actions/download-artifact@v2
#        with:
#          name: verdaccio-files
#          path: verdaccio-files
#
#      - name: Start Verdaccio local server
#        working-directory: verdaccio-files
#        run: yarn add pm2 verdaccio && npx pm2 start verdaccio -- -c .verdaccio.yaml
#
#      - name: Configure NPM to use local registry (for `npx create-webiny-project`)
#        run: npm config set registry http://localhost:4873
#
#      - name: Set git email (needed for create-webiny-project)
#        run: git config --global user.email "webiny-bot@webiny.com"
#
#      - name: Set git username (needed for create-webiny-project)
#        run: git config --global user.name "webiny-bot"
#
#      - name: Disable Webiny telemetry
#        run: >
#          mkdir ~/.webiny && 
#          echo '{ "id": "ci", "telemetry": false }' > ~/.webiny/config
#
#      - name: Create a new Webiny project
#        run: >
#          npx create-webiny-project@next test-project
#          --tag next --no-interactive
#          --assign-to-yarnrc '{"npmRegistryServer":"http://localhost:4873","unsafeHttpWhitelist":["localhost"]}'
#          --template-options '{"region":"eu-central-1"}'
#
#      - name: Print CLI version
#        working-directory: test-project
#        run: yarn webiny --version
#
#      - name: Reduce prerendering service's process-queue schedule
#        working-directory: test-project
#        run: sed -i 's/5 minutes/1 minute/g' api/pulumi/dev/prerenderingService.ts
#
#      - name: Deploy API
#        working-directory: test-project
#        run: yarn webiny deploy api --env dev --debug
#
#      - name: Concurrently deploy Admin Area and Website
#        working-directory: test-project
#        run: npx concurrently "yarn webiny deploy apps/admin --env dev --debug" "yarn webiny deploy apps/website --env dev --debug"
#
#      - uses: actions/checkout@v2
#        with:
#          path: webiny-js
#
#      - uses: actions/cache@v2
#        with:
#          path: .webiny/cached-packages
#          key: ${{ runner.os }}-${{ needs.cache-keys.outputs.ts }}-${{ secrets.RANDOM_CACHE_KEY_SUFFIX }}
#
#      - name: Move .webiny to webiny-js/.webiny
#        run: mv .webiny webiny-js/.webiny
#
#      - uses: actions/cache@v2
#        with:
#          path: .yarn/cache
#          key: yarn-${{ runner.os }}-${{ hashFiles('webiny-js/**/yarn.lock') }}
#
#      - name: Move .yarn to webiny-js/.yarn
#        run: mv .yarn webiny-js/.yarn
#
#      - name: Install dependencies
#        working-directory: webiny-js
#        run: yarn --immutable
#
#      - name: Build packages
#        working-directory: webiny-js
#        run: node scripts/buildWithCache.js
#
#      - name: Set up Cypress config
#        working-directory: webiny-js
#        run: yarn setup-cypress --project-folder ../test-project
#
#      - name: Cypress - run installation wizard test
#        working-directory: webiny-js
#        run: yarn cypress run --spec "cypress/integration/adminInstallation/**/*.spec.js"
#
#      - name: Cypress - run the rest of Admin Area tests
#        working-directory: webiny-js
#        run: yarn cypress run --spec "cypress/integration/admin/**/*.spec.js"
>>>>>>> fe5bded5

  npm-release-beta:
    needs: [cache-keys, code-analysis, jest-tests, e2e-tests]
    name: NPM release ("beta" tag)
    runs-on: ubuntu-latest
    environment: release
    env:
      GH_TOKEN: ${{ secrets.GH_TOKEN }}
      NPM_TOKEN: ${{ secrets.NPM_TOKEN }}
    steps:
      - uses: actions/setup-node@v2
        with:
          node-version: 12

      - uses: actions/checkout@v2
        with:
          fetch-depth: 0

      - uses: actions/cache@v2
        with:
          path: .yarn/cache
          key: yarn-${{ runner.os }}-${{ hashFiles('**/yarn.lock') }}

      - uses: actions/cache@v2
        with:
          path: .webiny/cached-packages
          key: ${{ runner.os }}-${{ needs.cache-keys.outputs.ts }}

      - name: Install dependencies
        run: yarn --immutable

      - name: Build packages
        run: yarn build

      - name: Create ".npmrc" file in the project root
        run: echo "//registry.npmjs.org/:_authToken=\${NPM_TOKEN}" > .npmrc

      - name: Set git email
        run: git config --global user.email "webiny-bot@webiny.com"

      - name: Set git username
        run: git config --global user.name "webiny-bot"

      - name: Create a release on GitHub
        run: yarn lerna:version:beta

      - name: Release packages to NPM
        run: yarn lerna:publish:beta

      - name: Update package versions in the sample project applications' packages
        run: 'yarn webiny-versions && yarn prettier:fix && git add . && git commit --m "chore: update package versions (webiny-versions)" --no-verify && git push'

      - name: Update and commit "yarn.lock" file
        run: 'yarn && git add yarn.lock && git commit --m "chore: update yarn.lock" --no-verify && git push'<|MERGE_RESOLUTION|>--- conflicted
+++ resolved
@@ -218,7 +218,7 @@
 
       - name: Disable Webiny telemetry
         run: >
-          mkdir ~/.webiny && 
+          mkdir ~/.webiny &&
           echo '{ "id": "ci", "telemetry": false }' > ~/.webiny/config
 
       - name: Create a new Webiny project
@@ -228,7 +228,6 @@
           --assign-to-yarnrc '{"npmRegistryServer":"http://localhost:4873","unsafeHttpWhitelist":["localhost"]}'
           --template-options '{"region":"eu-central-1"}'
 
-<<<<<<< HEAD
   e2e-tests:
     needs: [cache-keys, verdaccio-publish]
     name: End-to-end tests
@@ -283,8 +282,10 @@
       - name: Set git username (needed for create-webiny-project)
         run: git config --global user.name "webiny-bot"
 
-      - name: Disable Webiny tracking
-        run: mkdir ~/.webiny && echo '{id:"ci",telemetry:false}' > ~/.webiny/config
+      - name: Disable Webiny telemetry
+        run: >
+          mkdir ~/.webiny &&
+          echo '{ "id": "ci", "telemetry": false }' > ~/.webiny/config
 
       - name: Create a new Webiny project
         run: >
@@ -357,129 +358,6 @@
           channels: C027VQG8080
           workdir: webiny-js/cypress
           message-text: Cypress tests failed! Scrennshots have been placed in this thread, good luck.
-=======
-#  e2e-tests:
-#    needs: [cache-keys, verdaccio-publish]
-#    name: End-to-end tests
-#    runs-on: ubuntu-latest
-#    environment: next
-#    env:
-#      NODE_OPTIONS: --max_old_space_size=4096
-#      AWS_ACCESS_KEY_ID: ${{ secrets.AWS_ACCESS_KEY_ID }}
-#      AWS_SECRET_ACCESS_KEY: ${{ secrets.AWS_SECRET_ACCESS_KEY }}
-#      AWS_ELASTIC_SEARCH_DOMAIN_NAME: ${{ secrets.AWS_ELASTIC_SEARCH_DOMAIN_NAME }}
-#      ELASTIC_SEARCH_INDEX_PREFIX: ${{ needs.cache-keys.outputs.ts }}_
-#      PULUMI_SECRETS_PROVIDER: ${{ secrets.PULUMI_SECRETS_PROVIDER }}
-#      PULUMI_CONFIG_PASSPHRASE: ${{ secrets.PULUMI_CONFIG_PASSPHRASE }}
-#      WEBINY_PULUMI_BACKEND: ${{ secrets.WEBINY_PULUMI_BACKEND }}_${{ needs.cache-keys.outputs.ts }}
-#    steps:
-#      # After the run is over, destroy deployed cloud infrastructure.
-#      # Must be immediately defined here.
-#      - uses: webiny/action-post-run@2.0.1
-#        with:
-#          working-directory: test-project
-#          run: yarn webiny destroy api --env dev
-#
-#      - uses: webiny/action-post-run@2.0.1
-#        with:
-#          working-directory: test-project
-#          run: yarn webiny destroy apps/admin --env dev
-#
-#      - uses: webiny/action-post-run@2.0.1
-#        with:
-#          working-directory: test-project
-#          run: yarn webiny destroy apps/website --env dev
-#
-#      - uses: actions/setup-node@v2
-#        with:
-#          node-version: 12
-#
-#      - uses: actions/download-artifact@v2
-#        with:
-#          name: verdaccio-files
-#          path: verdaccio-files
-#
-#      - name: Start Verdaccio local server
-#        working-directory: verdaccio-files
-#        run: yarn add pm2 verdaccio && npx pm2 start verdaccio -- -c .verdaccio.yaml
-#
-#      - name: Configure NPM to use local registry (for `npx create-webiny-project`)
-#        run: npm config set registry http://localhost:4873
-#
-#      - name: Set git email (needed for create-webiny-project)
-#        run: git config --global user.email "webiny-bot@webiny.com"
-#
-#      - name: Set git username (needed for create-webiny-project)
-#        run: git config --global user.name "webiny-bot"
-#
-#      - name: Disable Webiny telemetry
-#        run: >
-#          mkdir ~/.webiny && 
-#          echo '{ "id": "ci", "telemetry": false }' > ~/.webiny/config
-#
-#      - name: Create a new Webiny project
-#        run: >
-#          npx create-webiny-project@next test-project
-#          --tag next --no-interactive
-#          --assign-to-yarnrc '{"npmRegistryServer":"http://localhost:4873","unsafeHttpWhitelist":["localhost"]}'
-#          --template-options '{"region":"eu-central-1"}'
-#
-#      - name: Print CLI version
-#        working-directory: test-project
-#        run: yarn webiny --version
-#
-#      - name: Reduce prerendering service's process-queue schedule
-#        working-directory: test-project
-#        run: sed -i 's/5 minutes/1 minute/g' api/pulumi/dev/prerenderingService.ts
-#
-#      - name: Deploy API
-#        working-directory: test-project
-#        run: yarn webiny deploy api --env dev --debug
-#
-#      - name: Concurrently deploy Admin Area and Website
-#        working-directory: test-project
-#        run: npx concurrently "yarn webiny deploy apps/admin --env dev --debug" "yarn webiny deploy apps/website --env dev --debug"
-#
-#      - uses: actions/checkout@v2
-#        with:
-#          path: webiny-js
-#
-#      - uses: actions/cache@v2
-#        with:
-#          path: .webiny/cached-packages
-#          key: ${{ runner.os }}-${{ needs.cache-keys.outputs.ts }}-${{ secrets.RANDOM_CACHE_KEY_SUFFIX }}
-#
-#      - name: Move .webiny to webiny-js/.webiny
-#        run: mv .webiny webiny-js/.webiny
-#
-#      - uses: actions/cache@v2
-#        with:
-#          path: .yarn/cache
-#          key: yarn-${{ runner.os }}-${{ hashFiles('webiny-js/**/yarn.lock') }}
-#
-#      - name: Move .yarn to webiny-js/.yarn
-#        run: mv .yarn webiny-js/.yarn
-#
-#      - name: Install dependencies
-#        working-directory: webiny-js
-#        run: yarn --immutable
-#
-#      - name: Build packages
-#        working-directory: webiny-js
-#        run: node scripts/buildWithCache.js
-#
-#      - name: Set up Cypress config
-#        working-directory: webiny-js
-#        run: yarn setup-cypress --project-folder ../test-project
-#
-#      - name: Cypress - run installation wizard test
-#        working-directory: webiny-js
-#        run: yarn cypress run --spec "cypress/integration/adminInstallation/**/*.spec.js"
-#
-#      - name: Cypress - run the rest of Admin Area tests
-#        working-directory: webiny-js
-#        run: yarn cypress run --spec "cypress/integration/admin/**/*.spec.js"
->>>>>>> fe5bded5
 
   npm-release-beta:
     needs: [cache-keys, code-analysis, jest-tests, e2e-tests]
