--- conflicted
+++ resolved
@@ -124,11 +124,7 @@
         run: node scripts/buildWithCache.js
 
       - name: Run tests
-<<<<<<< HEAD
-        run: yarn test ${{ matrix.package }}
-=======
         run:  yarn test ${{ matrix.package }}
->>>>>>> 8de2b2e1
 
   verdaccio-publish:
     needs: init
