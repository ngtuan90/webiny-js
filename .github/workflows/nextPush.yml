--- conflicted
+++ resolved
@@ -332,19 +332,11 @@
         run: yarn webiny deploy api --env dev --debug
 
       - name: Deploy Admin Area
-<<<<<<< HEAD
         working-directory: test-project
         run: yarn webiny deploy apps/admin --env dev --debug
 
       - name: Deploy Website
         working-directory: test-project
-=======
-        working-directory: test-project
-        run: yarn webiny deploy apps/admin --env dev --debug
-
-      - name: Deploy Website
-        working-directory: test-project
->>>>>>> 9634f2e4
         run: yarn webiny deploy apps/website --env dev --debug
 
       - uses: actions/checkout@v2
