name: Next Branch - Push

on:
  push:
    branches: [next]

env:
  NODE_OPTIONS: --max_old_space_size=4096

jobs:
  cache-keys:
    name: Create cache keys
    runs-on: ubuntu-latest
    outputs:
      day: ${{ steps.create-cache-keys.outputs.day }}
      ts: ${{ steps.create-timestamp.outputs.ts }}
    steps:
      - name: Create cache key (day)
        id: create-cache-keys
        run: echo "::set-output name=day::$(node --eval "console.log(new Date().getDate() + new Date().getDate())")"

      - name: Create timestamp
        id: create-timestamp
        run: echo "::set-output name=ts::$(node --eval "console.log(new Date().getTime())")"

  cache-dependencies-packages:
    name: Cache dependencies and packages
    runs-on: ubuntu-latest
    needs: cache-keys
    steps:
      - uses: actions/setup-node@v2
        with:
          node-version: 12

      - uses: actions/checkout@v2

      - uses: actions/cache@v2
        id: yarn-cache
        with:
          path: .yarn/cache
          key: yarn-${{ runner.os }}-${{ hashFiles('**/yarn.lock') }}

      - uses: actions/cache@v2
        id: cached-packages
        with:
          path: .webiny/cached-packages
          key: ${{ runner.os }}-${{ needs.cache-keys.outputs.day }}-${{ secrets.RANDOM_CACHE_KEY_SUFFIX }}

      - name: Install dependencies
        if: steps.yarn-cache.outputs.cache-hit != 'true' || steps.cached-packages.outputs.cache-hit != 'true'
        run: yarn --immutable

      - name: Build packages
        if: steps.cached-packages.outputs.cache-hit != 'true'
        run: node scripts/buildWithCache.js

  code-analysis:
    needs: [cache-keys, cache-dependencies-packages]
    name: Static code analysis
    runs-on: ubuntu-latest
    steps:
      - uses: actions/setup-node@v2
        with:
          node-version: 12

      - uses: actions/checkout@v2

      - uses: actions/cache@v2
        with:
          path: .yarn/cache
          key: yarn-${{ runner.os }}-${{ hashFiles('**/yarn.lock') }}

      - uses: actions/cache@v2
        with:
          path: .webiny/cached-packages
          key: ${{ runner.os }}-${{ needs.cache-keys.outputs.day }}-${{ secrets.RANDOM_CACHE_KEY_SUFFIX }}

      - name: Install dependencies
        run: yarn --immutable

      - name: Check code formatting
        run: yarn prettier:check

      - name: Check dependencies
        run: yarn adio

      - name: Check TS configs
        run: yarn check-ts-configs

      - name: ESLint
        run: yarn eslint

  jest-tests:
    needs: [cache-keys, cache-dependencies-packages]
    name: Jest tests
    strategy:
      fail-fast: false
      matrix:
        os: [ubuntu-latest]
        node: [12, 14]
    runs-on: ${{ matrix.os }}
    steps:
      - uses: actions/setup-node@v2
        with:
          node-version: ${{ matrix.node }}

      - uses: actions/checkout@v2

      - uses: actions/cache@v2
        with:
          path: .yarn/cache
          key: yarn-${{ runner.os }}-${{ hashFiles('**/yarn.lock') }}

      - name: Install dependencies
        run: yarn --immutable

      - uses: actions/cache@v2
        with:
          path: .webiny/cached-packages
          key: ${{ runner.os }}-${{ needs.cache-keys.outputs.day }}-${{ secrets.RANDOM_CACHE_KEY_SUFFIX }}

      - name: Build packages
        run: node scripts/buildWithCache.js

      - name: Run tests
        run: yarn test

  verdaccio-publish:
    needs: [cache-keys, cache-dependencies-packages]
    name: Publish to Verdaccio
    runs-on: ubuntu-latest
    steps:
      - uses: actions/setup-node@v2
        with:
          node-version: 12

      - uses: actions/checkout@v2
        with:
          fetch-depth: 0

      - uses: actions/cache@v2
        with:
          path: .yarn/cache
          key: yarn-${{ runner.os }}-${{ hashFiles('**/yarn.lock') }}

      - uses: actions/cache@v2
        with:
          path: .webiny/cached-packages
          key: ${{ runner.os }}-${{ needs.cache-keys.outputs.day }}-${{ secrets.RANDOM_CACHE_KEY_SUFFIX }}

      - name: Install dependencies
        run: yarn --immutable

      - name: Build packages
        run: node scripts/buildWithCache.js

      - name: Start Verdaccio local server
        run: npx pm2 start verdaccio -- -c .verdaccio.yaml

      - name: Create ".npmrc" file in the project root, with a dummy auth token
        run: echo '//localhost:4873/:_authToken="dummy-auth-token"' > .npmrc

      - name: Configure NPM to use local registry
        run: npm config set registry http://localhost:4873

      - name: Set git email
        run: git config --global user.email "webiny-bot@webiny.com"

      - name: Set git username
        run: git config --global user.name "webiny-bot"

      - name: Version packages (no push, no changelog)
        run: yarn lerna:version:verdaccio

      - name: Release to Verdaccio
        run: yarn lerna:publish:verdaccio

      - name: Upload verdaccio files
        uses: actions/upload-artifact@v2
        with:
          name: verdaccio-files
          retention-days: 1
          path: |
            .verdaccio/
            .verdaccio.yaml

  test-create-webiny-project:
    needs: [verdaccio-publish]
    name: Test "create-webiny-project" (different operating systems)
    strategy:
      fail-fast: false
      matrix:
        os: [ubuntu-latest]
        node: [12, 14]
    runs-on: ${{ matrix.os }}
    steps:
      - uses: actions/setup-node@v2
        with:
          node-version: ${{ matrix.node }}

      - uses: actions/download-artifact@v2
        with:
          name: verdaccio-files
          path: verdaccio-files

      - name: Start Verdaccio local server
        working-directory: verdaccio-files
        run: yarn add pm2 verdaccio && npx pm2 start verdaccio -- -c .verdaccio.yaml

      - name: Configure NPM to use local registry
        run: npm config set registry http://localhost:4873

      - name: Set git email (needed for create-webiny-project)
        run: git config --global user.email "webiny-bot@webiny.com"

      - name: Set git username (needed for create-webiny-project)
        run: git config --global user.name "webiny-bot"

      - name: Disable Webiny telemetry
        run: > 
          mkdir ~/.webiny && 
          echo '{ "id": "ci", "telemetry": false }' > ~/.webiny/config

      - name: Create a new Webiny project
        run: >
          npx create-webiny-project@next test-project
          --tag next --no-interactive
          --assign-to-yarnrc '{"npmRegistryServer":"http://localhost:4873","unsafeHttpWhitelist":["localhost"]}'
          --template-options '{"region":"eu-central-1"}'

  e2e-tests:
    needs: [cache-keys, verdaccio-publish]
    name: End-to-end tests
    runs-on: ubuntu-latest
    environment: next
    env:
      NODE_OPTIONS: --max_old_space_size=4096
      AWS_ACCESS_KEY_ID: ${{ secrets.AWS_ACCESS_KEY_ID }}
      AWS_SECRET_ACCESS_KEY: ${{ secrets.AWS_SECRET_ACCESS_KEY }}
      AWS_ELASTIC_SEARCH_DOMAIN_NAME: ${{ secrets.AWS_ELASTIC_SEARCH_DOMAIN_NAME }}
      ELASTIC_SEARCH_INDEX_PREFIX: ${{ needs.cache-keys.outputs.ts }}_
      PULUMI_SECRETS_PROVIDER: ${{ secrets.PULUMI_SECRETS_PROVIDER }}
      PULUMI_CONFIG_PASSPHRASE: ${{ secrets.PULUMI_CONFIG_PASSPHRASE }}
      WEBINY_PULUMI_BACKEND: ${{ secrets.WEBINY_PULUMI_BACKEND }}_${{ needs.cache-keys.outputs.ts }}
    steps:
      # After the run is over, destroy deployed cloud infrastructure.
      # Must be immediately defined here.
      - uses: webiny/action-post-run@2.0.1
        with:
          working-directory: test-project
          run: yarn webiny destroy api --env dev

      - uses: webiny/action-post-run@2.0.1
        with:
          working-directory: test-project
          run: yarn webiny destroy apps/admin --env dev

      - uses: webiny/action-post-run@2.0.1
        with:
          working-directory: test-project
          run: yarn webiny destroy apps/website --env dev

      - uses: actions/setup-node@v2
        with:
          node-version: 12

      - uses: actions/download-artifact@v2
        with:
          name: verdaccio-files
          path: verdaccio-files

      - name: Start Verdaccio local server
        working-directory: verdaccio-files
        run: yarn add pm2 verdaccio && npx pm2 start verdaccio -- -c .verdaccio.yaml

      - name: Configure NPM to use local registry (for `npx create-webiny-project`)
        run: npm config set registry http://localhost:4873

      - name: Set git email (needed for create-webiny-project)
        run: git config --global user.email "webiny-bot@webiny.com"

      - name: Set git username (needed for create-webiny-project)
        run: git config --global user.name "webiny-bot"

      - name: Disable Webiny telemetry
        run: >
          mkdir ~/.webiny && 
          echo '{ "id": "ci", "telemetry": false }' > ~/.webiny/config

      - name: Create a new Webiny project
        run: >
          npx create-webiny-project@next test-project
          --tag next --no-interactive
          --assign-to-yarnrc '{"npmRegistryServer":"http://localhost:4873","unsafeHttpWhitelist":["localhost"]}'
          --template-options '{"region":"eu-central-1"}'

      - name: Print CLI version
        working-directory: test-project
        run: yarn webiny --version

      - name: Reduce prerendering service's process-queue schedule
        working-directory: test-project
        run: sed -i 's/5 minutes/1 minute/g' api/pulumi/dev/prerenderingService.ts

      - name: Deploy API
        working-directory: test-project
        run: yarn webiny deploy api --env dev --debug

      - name: Concurrently deploy Admin Area and Website
        working-directory: test-project
        run: npx concurrently "yarn webiny deploy apps/admin --env dev --debug" "yarn webiny deploy apps/website --env dev --debug"

      - uses: actions/checkout@v2
        with:
          path: webiny-js

      - uses: actions/cache@v2
        with:
          path: .webiny/cached-packages
          key: ${{ runner.os }}-${{ needs.cache-keys.outputs.day }}-${{ secrets.RANDOM_CACHE_KEY_SUFFIX }}

      - name: Move .webiny to webiny-js/.webiny
        run: mv .webiny webiny-js/.webiny

      - uses: actions/cache@v2
        with:
          path: .yarn/cache
          key: yarn-${{ runner.os }}-${{ hashFiles('webiny-js/**/yarn.lock') }}

      - name: Move .yarn to webiny-js/.yarn
        run: mv .yarn webiny-js/.yarn

      - name: Install dependencies
        working-directory: webiny-js
        run: yarn --immutable

      - name: Build packages
        working-directory: webiny-js
        run: node scripts/buildWithCache.js

      - name: Set up Cypress config
        working-directory: webiny-js
        run: yarn setup-cypress --project-folder ../test-project

      - name: Cypress - run installation wizard test
        working-directory: webiny-js
        run: yarn cypress run --spec "cypress/integration/adminInstallation/**/*.spec.js"

<<<<<<< HEAD
      - name: Cypress - run the rest of Admin Area tests
        working-directory: webiny-js
        run: yarn cypress run --spec "cypress/integration/admin/**/*.spec.js"

      - name: Upload screenshots to Slack
=======
      - name: Installation wizard test - Upload screenshots and videos to Slack
>>>>>>> fe5bded5
        uses: trymbill/cypress-slack-video-upload-action@v1.3.0
        if: failure()
        with:
          token: ${{ secrets.SLACK_TOKEN }}
          channels: C027VQG8080
          workdir: webiny-js/cypress
<<<<<<< HEAD
          message-text: Cypress tests failed! Scrennshots have been placed in this thread, good luck.
=======
          message-text: Installation wizard Cypress tests failed! They have been placed in this thread, good luck.

      - name: Cypress - run the rest of Admin Area tests
        working-directory: webiny-js
        run: yarn cypress run --spec "cypress/integration/admin/**/*.spec.js"

      - name: Admin Area tests - Upload screenshots and videos to Slack
        uses: trymbill/cypress-slack-video-upload-action@v1.3.0
        if: ${{ failure() }}
        with:
          token: ${{ secrets.SLACK_TOKEN }}
          channels: C027VQG8080
          workdir: webiny-js/cypress
          message-text: Admin Area Cypress tests failed! They have been placed in this thread, good luck.
>>>>>>> fe5bded5
<|MERGE_RESOLUTION|>--- conflicted
+++ resolved
@@ -217,8 +217,8 @@
         run: git config --global user.name "webiny-bot"
 
       - name: Disable Webiny telemetry
-        run: > 
-          mkdir ~/.webiny && 
+        run: >
+          mkdir ~/.webiny &&
           echo '{ "id": "ci", "telemetry": false }' > ~/.webiny/config
 
       - name: Create a new Webiny project
@@ -284,7 +284,7 @@
 
       - name: Disable Webiny telemetry
         run: >
-          mkdir ~/.webiny && 
+          mkdir ~/.webiny &&
           echo '{ "id": "ci", "telemetry": false }' > ~/.webiny/config
 
       - name: Create a new Webiny project
@@ -346,36 +346,15 @@
         working-directory: webiny-js
         run: yarn cypress run --spec "cypress/integration/adminInstallation/**/*.spec.js"
 
-<<<<<<< HEAD
       - name: Cypress - run the rest of Admin Area tests
         working-directory: webiny-js
         run: yarn cypress run --spec "cypress/integration/admin/**/*.spec.js"
 
       - name: Upload screenshots to Slack
-=======
-      - name: Installation wizard test - Upload screenshots and videos to Slack
->>>>>>> fe5bded5
         uses: trymbill/cypress-slack-video-upload-action@v1.3.0
         if: failure()
         with:
           token: ${{ secrets.SLACK_TOKEN }}
           channels: C027VQG8080
           workdir: webiny-js/cypress
-<<<<<<< HEAD
-          message-text: Cypress tests failed! Scrennshots have been placed in this thread, good luck.
-=======
-          message-text: Installation wizard Cypress tests failed! They have been placed in this thread, good luck.
-
-      - name: Cypress - run the rest of Admin Area tests
-        working-directory: webiny-js
-        run: yarn cypress run --spec "cypress/integration/admin/**/*.spec.js"
-
-      - name: Admin Area tests - Upload screenshots and videos to Slack
-        uses: trymbill/cypress-slack-video-upload-action@v1.3.0
-        if: ${{ failure() }}
-        with:
-          token: ${{ secrets.SLACK_TOKEN }}
-          channels: C027VQG8080
-          workdir: webiny-js/cypress
-          message-text: Admin Area Cypress tests failed! They have been placed in this thread, good luck.
->>>>>>> fe5bded5
+          message-text: Cypress tests failed! Scrennshots have been placed in this thread, good luck.