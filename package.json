--- conflicted
+++ resolved
@@ -5,25 +5,9 @@
       "packages/*",
       "apps/admin/code/app",
       "apps/site/code/app",
-<<<<<<< HEAD
+      "apps/theme",
       "api/code/graphqlPlayground",
       "api/code/api"
-=======
-      "apps/theme",
-      "api/code/apolloGateway",
-      "api/code/awsDocumentDbProxy",
-      "api/code/mongoAtlasProxy",
-      "api/code/databaseProxy",
-      "api/code/fileManager/*",
-      "api/code/formBuilder",
-      "api/code/graphqlPlayground",
-      "api/code/i18n/*",
-      "api/code/settingsManager",
-      "api/code/cms/*",
-      "api/code/pageBuilder/*",
-      "api/code/security/*",
-      "api/code/elasticDemo"
->>>>>>> b50b0f08
     ],
     "nohoist": [
       "**/inquirer/**",
