--- conflicted
+++ resolved
@@ -54,7 +54,7 @@
     "chalk": "^2.4.1",
     "commitizen": "^2.10.1",
     "cross-env": "^5.2.0",
-    "cypress": "^3.8.0",
+    "cypress": "^4.4.0",
     "cz-customizable": "^5.2.0",
     "empty": "^0.10.1",
     "env-ci": "2.0.1",
@@ -111,12 +111,8 @@
     "fsevents": "^2.0.7"
   },
   "scripts": {
-<<<<<<< HEAD
     "eslint": "eslint \"packages/**/*.{ts,tsx}\" --quiet",
-    "build": "lerna run build --scope=@webiny/* --stream",
-=======
     "build": "lerna run build --stream",
->>>>>>> 019c8d84
     "build:components": "lerna run build --scope=@webiny/serverless-* --stream",
     "build:apps": "lerna run build --scope=@webiny/app* --stream",
     "build:app-templates": "lerna run build --scope=@webiny/app-template* --stream",
