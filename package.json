--- conflicted
+++ resolved
@@ -16,14 +16,9 @@
       "api/code/i18n/*",
       "api/code/settingsManager",
       "api/code/cms/*",
-<<<<<<< HEAD
-      "api/code/pageBuilder",
+      "api/code/pageBuilder/*",
       "api/code/security/*",
       "api/code/elasticDemo"
-=======
-      "api/code/pageBuilder/*",
-      "api/code/security/*"
->>>>>>> 5542806e
     ],
     "nohoist": [
       "**/inquirer/**",
@@ -165,7 +160,7 @@
   "lint-staged": {
     "**/*.{js,ts,tsx}": [
       "prettier --check",
-      "eslint --max-warnings=0 --no-ignore",
+      "eslint --max-warnings=0",
       "adio"
     ]
   },
