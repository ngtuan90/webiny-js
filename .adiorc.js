--- conflicted
+++ resolved
@@ -39,11 +39,6 @@
             "readline",
             "stream",
             "util",
-<<<<<<< HEAD
-            "events",
-            "crypto",
-=======
->>>>>>> 619ae2ff
             "url",
             "worker_threads"
         ],
