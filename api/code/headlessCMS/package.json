{
  "name": "api-headless-cms",
  "version": "0.1.0",
  "scripts": {
    "build": "yarn webiny run build",
    "watch": "yarn webiny run watch"
  },
  "dependencies": {
<<<<<<< HEAD
    "@webiny/api-headless-cms": "^5.26.0",
    "@webiny/api-headless-cms-ddb": "^5.26.0",
    "@webiny/api-i18n": "^5.26.0",
    "@webiny/api-i18n-content": "^5.26.0",
    "@webiny/api-i18n-ddb": "^5.26.0",
    "@webiny/api-security": "^5.26.0",
    "@webiny/api-security-cognito": "^5.26.0",
    "@webiny/api-security-so-ddb": "^5.26.0",
    "@webiny/api-tenancy": "^5.26.0",
    "@webiny/api-tenancy-so-ddb": "^5.26.0",
    "@webiny/api-wcp": "^5.26.0",
    "@webiny/cli": "^5.26.0",
    "@webiny/db-dynamodb": "^5.26.0",
    "@webiny/handler-args": "^5.26.0",
    "@webiny/handler-aws": "^5.26.0",
    "@webiny/handler-client": "^5.26.0",
    "@webiny/handler-db": "^5.26.0",
    "@webiny/handler-http": "^5.26.0",
    "@webiny/handler-logs": "^5.26.0",
    "@webiny/project-utils": "^5.26.0"
=======
    "@webiny/api-headless-cms": "^5.28.0",
    "@webiny/api-headless-cms-ddb": "^5.28.0",
    "@webiny/api-i18n": "^5.28.0",
    "@webiny/api-i18n-content": "^5.28.0",
    "@webiny/api-i18n-ddb": "^5.28.0",
    "@webiny/api-security": "^5.28.0",
    "@webiny/api-security-cognito": "^5.28.0",
    "@webiny/api-security-so-ddb": "^5.28.0",
    "@webiny/api-tenancy": "^5.28.0",
    "@webiny/api-tenancy-so-ddb": "^5.28.0",
    "@webiny/cli": "^5.28.0",
    "@webiny/db-dynamodb": "^5.28.0",
    "@webiny/handler-args": "^5.28.0",
    "@webiny/handler-aws": "^5.28.0",
    "@webiny/handler-client": "^5.28.0",
    "@webiny/handler-db": "^5.28.0",
    "@webiny/handler-http": "^5.28.0",
    "@webiny/handler-logs": "^5.28.0",
    "@webiny/project-utils": "^5.28.0"
>>>>>>> ba3ad929
  },
  "adio": {
    "ignore": {
      "dependencies": [
        "@webiny/api-security-cognito"
      ],
      "src": [
        "@webiny/api-security-okta",
        "@webiny/cli-plugin-deploy-pulumi"
      ]
    }
  }
}<|MERGE_RESOLUTION|>--- conflicted
+++ resolved
@@ -6,28 +6,6 @@
     "watch": "yarn webiny run watch"
   },
   "dependencies": {
-<<<<<<< HEAD
-    "@webiny/api-headless-cms": "^5.26.0",
-    "@webiny/api-headless-cms-ddb": "^5.26.0",
-    "@webiny/api-i18n": "^5.26.0",
-    "@webiny/api-i18n-content": "^5.26.0",
-    "@webiny/api-i18n-ddb": "^5.26.0",
-    "@webiny/api-security": "^5.26.0",
-    "@webiny/api-security-cognito": "^5.26.0",
-    "@webiny/api-security-so-ddb": "^5.26.0",
-    "@webiny/api-tenancy": "^5.26.0",
-    "@webiny/api-tenancy-so-ddb": "^5.26.0",
-    "@webiny/api-wcp": "^5.26.0",
-    "@webiny/cli": "^5.26.0",
-    "@webiny/db-dynamodb": "^5.26.0",
-    "@webiny/handler-args": "^5.26.0",
-    "@webiny/handler-aws": "^5.26.0",
-    "@webiny/handler-client": "^5.26.0",
-    "@webiny/handler-db": "^5.26.0",
-    "@webiny/handler-http": "^5.26.0",
-    "@webiny/handler-logs": "^5.26.0",
-    "@webiny/project-utils": "^5.26.0"
-=======
     "@webiny/api-headless-cms": "^5.28.0",
     "@webiny/api-headless-cms-ddb": "^5.28.0",
     "@webiny/api-i18n": "^5.28.0",
@@ -38,6 +16,7 @@
     "@webiny/api-security-so-ddb": "^5.28.0",
     "@webiny/api-tenancy": "^5.28.0",
     "@webiny/api-tenancy-so-ddb": "^5.28.0",
+    "@webiny/api-wcp": "^5.28.0",
     "@webiny/cli": "^5.28.0",
     "@webiny/db-dynamodb": "^5.28.0",
     "@webiny/handler-args": "^5.28.0",
@@ -47,7 +26,6 @@
     "@webiny/handler-http": "^5.28.0",
     "@webiny/handler-logs": "^5.28.0",
     "@webiny/project-utils": "^5.28.0"
->>>>>>> ba3ad929
   },
   "adio": {
     "ignore": {
