--- conflicted
+++ resolved
@@ -6,33 +6,13 @@
     "watch": "yarn webiny run watch"
   },
   "dependencies": {
-<<<<<<< HEAD
-    "@webiny/api-i18n": "^5.17.0",
-    "@webiny/api-i18n-content": "^5.17.0",
-    "@webiny/api-i18n-ddb": "^5.17.0",
-    "@webiny/api-page-builder": "^5.17.0",
-    "@webiny/api-page-builder-import-export": "^5.17.0",
-    "@webiny/api-page-builder-import-export-so-ddb": "^5.17.0",
-    "@webiny/api-page-builder-so-ddb": "^5.17.0",
-    "@webiny/api-security": "^5.17.0",
-    "@webiny/api-security-so-ddb": "^5.17.0",
-    "@webiny/api-tenancy": "^5.17.0",
-    "@webiny/api-tenancy-so-ddb": "^5.17.0",
-    "@webiny/cli": "^5.17.0",
-    "@webiny/db-dynamodb": "^5.17.0",
-    "@webiny/handler-aws": "^5.17.0",
-    "@webiny/handler-db": "^5.17.0",
-    "@webiny/handler-logs": "^5.17.0",
-    "@webiny/project-utils": "^5.17.0"
-=======
-    "@webiny/api-elasticsearch": "^5.18.3",
     "@webiny/api-i18n": "^5.18.3",
     "@webiny/api-i18n-content": "^5.18.3",
     "@webiny/api-i18n-ddb": "^5.18.3",
     "@webiny/api-page-builder": "^5.18.3",
     "@webiny/api-page-builder-import-export": "^5.18.3",
     "@webiny/api-page-builder-import-export-so-ddb": "^5.18.3",
-    "@webiny/api-page-builder-so-ddb-es": "^5.18.3",
+    "@webiny/api-page-builder-so-ddb": "^5.18.3",
     "@webiny/api-security": "^5.18.3",
     "@webiny/api-security-so-ddb": "^5.18.3",
     "@webiny/api-tenancy": "^5.18.3",
@@ -43,6 +23,5 @@
     "@webiny/handler-db": "^5.18.3",
     "@webiny/handler-logs": "^5.18.3",
     "@webiny/project-utils": "^5.18.3"
->>>>>>> c6fe50dd
   }
 }