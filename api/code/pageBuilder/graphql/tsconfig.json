--- conflicted
+++ resolved
@@ -1,19 +1,6 @@
 {
   "extends": "../../../tsconfig",
   "references": [
-<<<<<<< HEAD
-    { "path": "../../../../packages/api-plugin-commodo-db-proxy" },
-    { "path": "../../../../packages/api-security" },
-    { "path": "../../../../packages/api-security-permissions-manager" },
-    { "path": "../../../../packages/api-settings-manager" },
-    { "path": "../../../../packages/api-page-builder" },
-    { "path": "../../../../packages/api-plugin-page-builder-resolvers-mongodb" },
-    { "path": "../../../../packages/api-mailchimp" },
-    { "path": "../../../../packages/api-cookie-policy" },
-    { "path": "../../../../packages/api-google-tag-manager" },
-    { "path": "../../../../packages/handler" },
-    { "path": "../../../../packages/handler-apollo-server" }
-=======
     { "path": "../../../packages/api-plugin-commodo-db-proxy" },
     { "path": "../../../packages/api-security" },
     { "path": "../../../packages/api-security-permissions-manager" },
@@ -24,6 +11,5 @@
     { "path": "../../../packages/api-google-tag-manager" },
     { "path": "../../../packages/handler" },
     { "path": "../../../packages/handler-apollo-server" }
->>>>>>> 5542806e
   ]
 }