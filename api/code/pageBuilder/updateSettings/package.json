{
  "name": "api-page-builder-update-settings",
  "version": "0.1.0",
  "scripts": {
    "build": "yarn webiny run build",
    "watch": "yarn webiny run watch"
  },
  "dependencies": {
<<<<<<< HEAD
    "@webiny/api-page-builder": "^5.17.0",
    "@webiny/api-page-builder-so-ddb": "^5.17.0",
    "@webiny/cli": "^5.17.0",
    "@webiny/db-dynamodb": "^5.17.0",
    "@webiny/handler-aws": "^5.17.0",
    "@webiny/handler-db": "^5.17.0",
    "@webiny/project-utils": "^5.17.0"
=======
    "@webiny/api-page-builder": "^5.18.3",
    "@webiny/api-page-builder-so-ddb-es": "^5.18.3",
    "@webiny/cli": "^5.18.3",
    "@webiny/db-dynamodb": "^5.18.3",
    "@webiny/handler-aws": "^5.18.3",
    "@webiny/handler-db": "^5.18.3",
    "@webiny/handler-logs": "^5.18.3",
    "@webiny/project-utils": "^5.18.3"
>>>>>>> c6fe50dd
  }
}<|MERGE_RESOLUTION|>--- conflicted
+++ resolved
@@ -6,23 +6,12 @@
     "watch": "yarn webiny run watch"
   },
   "dependencies": {
-<<<<<<< HEAD
-    "@webiny/api-page-builder": "^5.17.0",
-    "@webiny/api-page-builder-so-ddb": "^5.17.0",
-    "@webiny/cli": "^5.17.0",
-    "@webiny/db-dynamodb": "^5.17.0",
-    "@webiny/handler-aws": "^5.17.0",
-    "@webiny/handler-db": "^5.17.0",
-    "@webiny/project-utils": "^5.17.0"
-=======
     "@webiny/api-page-builder": "^5.18.3",
-    "@webiny/api-page-builder-so-ddb-es": "^5.18.3",
+    "@webiny/api-page-builder-so-ddb": "^5.18.3",
     "@webiny/cli": "^5.18.3",
     "@webiny/db-dynamodb": "^5.18.3",
     "@webiny/handler-aws": "^5.18.3",
     "@webiny/handler-db": "^5.18.3",
-    "@webiny/handler-logs": "^5.18.3",
     "@webiny/project-utils": "^5.18.3"
->>>>>>> c6fe50dd
   }
 }