{
  "name": "api-page-builder-update-settings",
  "version": "0.1.0",
  "scripts": {
    "build": "yarn webiny run build",
    "watch": "yarn webiny run watch"
  },
  "dependencies": {
<<<<<<< HEAD
    "@webiny/api-page-builder": "^5.8.0",
    "@webiny/cli": "^5.8.0",
    "@webiny/db-dynamodb": "^5.8.0",
    "@webiny/handler-aws": "^5.8.0",
    "@webiny/handler-db": "^5.8.0",
    "@webiny/handler-logs": "^5.8.0",
    "@webiny/project-utils": "^5.8.0"
=======
    "@webiny/api-page-builder": "^5.10.0-beta.2",
    "@webiny/cli": "^5.10.0-beta.2",
    "@webiny/db-dynamodb": "^5.10.0-beta.2",
    "@webiny/handler-aws": "^5.10.0-beta.2",
    "@webiny/handler-db": "^5.10.0-beta.2",
    "@webiny/handler-logs": "^5.10.0-beta.2",
    "@webiny/project-utils": "^5.10.0-beta.2"
>>>>>>> a43d03c9
  }
}<|MERGE_RESOLUTION|>--- conflicted
+++ resolved
@@ -6,15 +6,6 @@
     "watch": "yarn webiny run watch"
   },
   "dependencies": {
-<<<<<<< HEAD
-    "@webiny/api-page-builder": "^5.8.0",
-    "@webiny/cli": "^5.8.0",
-    "@webiny/db-dynamodb": "^5.8.0",
-    "@webiny/handler-aws": "^5.8.0",
-    "@webiny/handler-db": "^5.8.0",
-    "@webiny/handler-logs": "^5.8.0",
-    "@webiny/project-utils": "^5.8.0"
-=======
     "@webiny/api-page-builder": "^5.10.0-beta.2",
     "@webiny/cli": "^5.10.0-beta.2",
     "@webiny/db-dynamodb": "^5.10.0-beta.2",
@@ -22,6 +13,5 @@
     "@webiny/handler-db": "^5.10.0-beta.2",
     "@webiny/handler-logs": "^5.10.0-beta.2",
     "@webiny/project-utils": "^5.10.0-beta.2"
->>>>>>> a43d03c9
   }
 }