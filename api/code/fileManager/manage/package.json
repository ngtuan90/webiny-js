{
  "name": "api-file-manager-manage",
  "version": "0.1.0",
  "scripts": {
    "build": "yarn webiny run build",
    "watch": "yarn webiny run watch"
  },
  "dependencies": {
<<<<<<< HEAD
    "@webiny/api-file-manager": "^5.17.0",
    "@webiny/cli": "^5.17.0",
    "@webiny/handler-aws": "^5.17.0",
    "@webiny/project-utils": "^5.17.0"
=======
    "@webiny/api-file-manager": "^5.18.3",
    "@webiny/cli": "^5.18.3",
    "@webiny/handler-aws": "^5.18.3",
    "@webiny/handler-logs": "^5.18.3",
    "@webiny/project-utils": "^5.18.3"
>>>>>>> c6fe50dd
  }
}<|MERGE_RESOLUTION|>--- conflicted
+++ resolved
@@ -6,17 +6,9 @@
     "watch": "yarn webiny run watch"
   },
   "dependencies": {
-<<<<<<< HEAD
-    "@webiny/api-file-manager": "^5.17.0",
-    "@webiny/cli": "^5.17.0",
-    "@webiny/handler-aws": "^5.17.0",
-    "@webiny/project-utils": "^5.17.0"
-=======
     "@webiny/api-file-manager": "^5.18.3",
     "@webiny/cli": "^5.18.3",
     "@webiny/handler-aws": "^5.18.3",
-    "@webiny/handler-logs": "^5.18.3",
     "@webiny/project-utils": "^5.18.3"
->>>>>>> c6fe50dd
   }
 }