--- conflicted
+++ resolved
@@ -6,7 +6,6 @@
     "watch": "yarn webiny run watch"
   },
   "dependencies": {
-<<<<<<< HEAD
     "@webiny/api-elasticsearch": "^5.11.1",
     "@webiny/api-file-manager": "^5.11.1",
     "@webiny/api-file-manager-ddb-es": "^5.11.1",
@@ -22,6 +21,7 @@
     "@webiny/api-security": "^5.11.1",
     "@webiny/api-security-admin-users": "^5.11.1",
     "@webiny/api-security-admin-users-cognito": "^5.11.1",
+    "@webiny/api-security-admin-users-so-ddb": "^5.11.1",
     "@webiny/api-security-cognito-authentication": "^5.11.1",
     "@webiny/api-tenancy": "^5.11.1",
     "@webiny/cli": "^5.11.1",
@@ -31,33 +31,6 @@
     "@webiny/handler-graphql": "^5.11.1",
     "@webiny/handler-logs": "^5.11.1",
     "@webiny/project-utils": "^5.11.1"
-=======
-    "@webiny/api-elasticsearch": "^5.11.0",
-    "@webiny/api-file-manager": "^5.11.0",
-    "@webiny/api-file-manager-ddb-es": "^5.11.0",
-    "@webiny/api-file-manager-s3": "^5.11.0",
-    "@webiny/api-form-builder": "^5.11.0",
-    "@webiny/api-headless-cms": "^5.11.0",
-    "@webiny/api-headless-cms-ddb-es": "^5.11.0",
-    "@webiny/api-i18n": "^5.11.0",
-    "@webiny/api-i18n-content": "^5.11.0",
-    "@webiny/api-i18n-ddb": "^5.11.0",
-    "@webiny/api-page-builder": "^5.11.0",
-    "@webiny/api-prerendering-service": "^5.11.0",
-    "@webiny/api-security": "^5.11.0",
-    "@webiny/api-security-admin-users": "^5.11.0",
-    "@webiny/api-security-admin-users-cognito": "^5.11.0",
-    "@webiny/api-security-admin-users-so-ddb": "^5.11.0",
-    "@webiny/api-security-cognito-authentication": "^5.11.0",
-    "@webiny/api-tenancy": "^5.11.0",
-    "@webiny/cli": "^5.11.0",
-    "@webiny/db-dynamodb": "^5.11.0",
-    "@webiny/handler-aws": "^5.11.0",
-    "@webiny/handler-db": "^5.11.0",
-    "@webiny/handler-graphql": "^5.11.0",
-    "@webiny/handler-logs": "^5.11.0",
-    "@webiny/project-utils": "^5.11.0"
->>>>>>> cec19bb1
   },
   "devDependencies": {
     "@webiny/cli-plugin-deploy-pulumi": "^5.11.1"
