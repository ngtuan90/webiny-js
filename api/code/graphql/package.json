--- conflicted
+++ resolved
@@ -11,12 +11,6 @@
     "@webiny/api-i18n": "^5.0.0-beta.0",
     "@webiny/api-i18n-content": "^5.0.0-beta.0",
     "@webiny/api-page-builder": "^5.0.0-beta.0",
-<<<<<<< HEAD
-    "@webiny/api-prerendering-service": "^5.0.0-beta.0",
-    "@webiny/handler-db": "^5.0.0-beta.0",
-    "@webiny/db-dynamodb": "^5.0.0-beta.0",
-=======
->>>>>>> 10c1ecbf
     "@webiny/api-plugin-elastic-search-client": "^5.0.0-beta.0",
     "@webiny/api-plugin-security-cognito": "^5.0.0-beta.0",
     "@webiny/api-security": "^5.0.0-beta.0",
@@ -27,5 +21,6 @@
     "@webiny/handler-db": "^5.0.0-beta.0",
     "@webiny/handler-graphql": "^5.0.0-beta.0",
     "@webiny/project-utils": "^5.0.0-beta.0"
+    "@webiny/api-prerendering-service": "^5.0.0-beta.0"
   }
 }