{
  "name": "api-graphql",
  "version": "0.1.0",
  "scripts": {
    "build": "yarn webiny run build",
    "watch": "yarn webiny run watch"
  },
  "dependencies": {
<<<<<<< HEAD
    "@webiny/api-admin-users-cognito": "^5.17.0",
    "@webiny/api-admin-users-cognito-so-ddb": "^5.17.0",
    "@webiny/api-file-manager": "^5.17.0",
    "@webiny/api-file-manager-ddb": "^5.17.0",
    "@webiny/api-file-manager-s3": "^5.17.0",
    "@webiny/api-form-builder": "^5.17.0",
    "@webiny/api-form-builder-so-ddb": "^5.17.0",
    "@webiny/api-headless-cms": "^5.17.0",
    "@webiny/api-headless-cms-ddb": "^5.17.0",
    "@webiny/api-i18n": "^5.17.0",
    "@webiny/api-i18n-content": "^5.17.0",
    "@webiny/api-i18n-ddb": "^5.17.0",
    "@webiny/api-page-builder": "^5.17.0",
    "@webiny/api-page-builder-import-export": "^5.17.0",
    "@webiny/api-page-builder-import-export-so-ddb": "^5.17.0",
    "@webiny/api-page-builder-so-ddb": "^5.17.0",
    "@webiny/api-prerendering-service": "^5.17.0",
    "@webiny/api-security": "^5.17.0",
    "@webiny/api-security-cognito": "^5.17.0",
    "@webiny/api-security-so-ddb": "^5.17.0",
    "@webiny/api-tenancy": "^5.17.0",
    "@webiny/api-tenancy-so-ddb": "^5.17.0",
    "@webiny/cli": "^5.17.0",
    "@webiny/db-dynamodb": "^5.17.0",
    "@webiny/handler": "^5.17.0",
    "@webiny/handler-args": "^5.17.0",
    "@webiny/handler-aws": "^5.17.0",
    "@webiny/handler-client": "^5.17.0",
    "@webiny/handler-db": "^5.17.0",
    "@webiny/handler-graphql": "^5.17.0",
    "@webiny/handler-http": "^5.17.0",
    "@webiny/handler-logs": "^5.17.0",
    "@webiny/project-utils": "^5.17.0"
  },
  "adio": {
    "ignore": {
      "src": [
        "@webiny/cli-plugin-deploy-pulumi",
        "@webiny/api-tenant-manager"
      ]
    }
=======
    "@webiny/api-admin-users-cognito": "^5.18.3",
    "@webiny/api-admin-users-cognito-so-ddb": "^5.18.3",
    "@webiny/api-elasticsearch": "^5.18.3",
    "@webiny/api-file-manager": "^5.18.3",
    "@webiny/api-file-manager-ddb-es": "^5.18.3",
    "@webiny/api-file-manager-s3": "^5.18.3",
    "@webiny/api-form-builder": "^5.18.3",
    "@webiny/api-form-builder-so-ddb-es": "^5.18.3",
    "@webiny/api-headless-cms": "^5.18.3",
    "@webiny/api-headless-cms-ddb-es": "^5.18.3",
    "@webiny/api-i18n": "^5.18.3",
    "@webiny/api-i18n-content": "^5.18.3",
    "@webiny/api-i18n-ddb": "^5.18.3",
    "@webiny/api-page-builder": "^5.18.3",
    "@webiny/api-page-builder-import-export": "^5.18.3",
    "@webiny/api-page-builder-import-export-so-ddb": "^5.18.3",
    "@webiny/api-page-builder-so-ddb-es": "^5.18.3",
    "@webiny/api-prerendering-service": "^5.18.3",
    "@webiny/api-security": "^5.18.3",
    "@webiny/api-security-cognito": "^5.18.3",
    "@webiny/api-security-so-ddb": "^5.18.3",
    "@webiny/api-tenancy": "^5.18.3",
    "@webiny/api-tenancy-so-ddb": "^5.18.3",
    "@webiny/cli": "^5.18.3",
    "@webiny/db-dynamodb": "^5.18.3",
    "@webiny/handler": "^5.18.3",
    "@webiny/handler-args": "^5.18.3",
    "@webiny/handler-aws": "^5.18.3",
    "@webiny/handler-client": "^5.18.3",
    "@webiny/handler-db": "^5.18.3",
    "@webiny/handler-graphql": "^5.18.3",
    "@webiny/handler-http": "^5.18.3",
    "@webiny/handler-logs": "^5.18.3",
    "@webiny/project-utils": "^5.18.3"
  },
  "devDependencies": {
    "@webiny/cli-plugin-deploy-pulumi": "^5.18.3"
>>>>>>> c6fe50dd
  }
}<|MERGE_RESOLUTION|>--- conflicted
+++ resolved
@@ -6,66 +6,22 @@
     "watch": "yarn webiny run watch"
   },
   "dependencies": {
-<<<<<<< HEAD
-    "@webiny/api-admin-users-cognito": "^5.17.0",
-    "@webiny/api-admin-users-cognito-so-ddb": "^5.17.0",
-    "@webiny/api-file-manager": "^5.17.0",
-    "@webiny/api-file-manager-ddb": "^5.17.0",
-    "@webiny/api-file-manager-s3": "^5.17.0",
-    "@webiny/api-form-builder": "^5.17.0",
-    "@webiny/api-form-builder-so-ddb": "^5.17.0",
-    "@webiny/api-headless-cms": "^5.17.0",
-    "@webiny/api-headless-cms-ddb": "^5.17.0",
-    "@webiny/api-i18n": "^5.17.0",
-    "@webiny/api-i18n-content": "^5.17.0",
-    "@webiny/api-i18n-ddb": "^5.17.0",
-    "@webiny/api-page-builder": "^5.17.0",
-    "@webiny/api-page-builder-import-export": "^5.17.0",
-    "@webiny/api-page-builder-import-export-so-ddb": "^5.17.0",
-    "@webiny/api-page-builder-so-ddb": "^5.17.0",
-    "@webiny/api-prerendering-service": "^5.17.0",
-    "@webiny/api-security": "^5.17.0",
-    "@webiny/api-security-cognito": "^5.17.0",
-    "@webiny/api-security-so-ddb": "^5.17.0",
-    "@webiny/api-tenancy": "^5.17.0",
-    "@webiny/api-tenancy-so-ddb": "^5.17.0",
-    "@webiny/cli": "^5.17.0",
-    "@webiny/db-dynamodb": "^5.17.0",
-    "@webiny/handler": "^5.17.0",
-    "@webiny/handler-args": "^5.17.0",
-    "@webiny/handler-aws": "^5.17.0",
-    "@webiny/handler-client": "^5.17.0",
-    "@webiny/handler-db": "^5.17.0",
-    "@webiny/handler-graphql": "^5.17.0",
-    "@webiny/handler-http": "^5.17.0",
-    "@webiny/handler-logs": "^5.17.0",
-    "@webiny/project-utils": "^5.17.0"
-  },
-  "adio": {
-    "ignore": {
-      "src": [
-        "@webiny/cli-plugin-deploy-pulumi",
-        "@webiny/api-tenant-manager"
-      ]
-    }
-=======
     "@webiny/api-admin-users-cognito": "^5.18.3",
     "@webiny/api-admin-users-cognito-so-ddb": "^5.18.3",
-    "@webiny/api-elasticsearch": "^5.18.3",
     "@webiny/api-file-manager": "^5.18.3",
-    "@webiny/api-file-manager-ddb-es": "^5.18.3",
+    "@webiny/api-file-manager-ddb": "^5.18.3",
     "@webiny/api-file-manager-s3": "^5.18.3",
     "@webiny/api-form-builder": "^5.18.3",
-    "@webiny/api-form-builder-so-ddb-es": "^5.18.3",
+    "@webiny/api-form-builder-so-ddb": "^5.18.3",
     "@webiny/api-headless-cms": "^5.18.3",
-    "@webiny/api-headless-cms-ddb-es": "^5.18.3",
+    "@webiny/api-headless-cms-ddb": "^5.18.3",
     "@webiny/api-i18n": "^5.18.3",
     "@webiny/api-i18n-content": "^5.18.3",
     "@webiny/api-i18n-ddb": "^5.18.3",
     "@webiny/api-page-builder": "^5.18.3",
     "@webiny/api-page-builder-import-export": "^5.18.3",
     "@webiny/api-page-builder-import-export-so-ddb": "^5.18.3",
-    "@webiny/api-page-builder-so-ddb-es": "^5.18.3",
+    "@webiny/api-page-builder-so-ddb": "^5.18.3",
     "@webiny/api-prerendering-service": "^5.18.3",
     "@webiny/api-security": "^5.18.3",
     "@webiny/api-security-cognito": "^5.18.3",
@@ -84,8 +40,12 @@
     "@webiny/handler-logs": "^5.18.3",
     "@webiny/project-utils": "^5.18.3"
   },
-  "devDependencies": {
-    "@webiny/cli-plugin-deploy-pulumi": "^5.18.3"
->>>>>>> c6fe50dd
+  "adio": {
+    "ignore": {
+      "src": [
+        "@webiny/cli-plugin-deploy-pulumi",
+        "@webiny/api-tenant-manager"
+      ]
+    }
   }
 }