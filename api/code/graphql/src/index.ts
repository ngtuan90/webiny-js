import { DocumentClient } from "aws-sdk/clients/dynamodb";
import { createHandler } from "@webiny/handler-aws";
import graphqlPlugins from "@webiny/handler-graphql";
import i18nPlugins from "@webiny/api-i18n/graphql";
import i18nContentPlugins from "@webiny/api-i18n-content/plugins";
import pageBuilderPlugins from "@webiny/api-page-builder/graphql";
import prerenderingServicePlugins from "@webiny/api-prerendering-service/client";
import dbPlugins from "@webiny/handler-db";
import { DynamoDbDriver } from "@webiny/db-dynamodb";
import elasticSearch from "@webiny/api-plugin-elastic-search-client";
import fileManagerPlugins from "@webiny/api-file-manager/plugins";
import logsPlugins from "@webiny/handler-logs";

// File storage S3 plugin for API file manager.
import fileManagerS3 from "@webiny/api-file-manager-s3";
import formBuilderPlugins from "@webiny/api-form-builder/plugins";
import securityPlugins from "./security";
import headlessCmsPlugins from "@webiny/api-headless-cms/plugins";

const debug = process.env.DEBUG === "true";

export const handler = createHandler({
    plugins: [
        logsPlugins(),
        graphqlPlugins({ debug }),
        elasticSearch({ endpoint: `https://${process.env.ELASTIC_SEARCH_ENDPOINT}` }),
        dbPlugins({
            table: process.env.DB_TABLE,
            driver: new DynamoDbDriver({
                documentClient: new DocumentClient({
                    convertEmptyValues: true,
                    region: process.env.AWS_REGION
                })
            })
        }),
        securityPlugins(),
        i18nPlugins(),
        i18nContentPlugins(),
        fileManagerPlugins(),
        // Add File storage S3 plugin for API file manager.
        fileManagerS3(),
        prerenderingServicePlugins({
            handlers: {
                render: process.env.PRERENDERING_RENDER_HANDLER,
                flush: process.env.PRERENDERING_FLUSH_HANDLER,
                queue: {
                    add: process.env.PRERENDERING_QUEUE_ADD_HANDLER,
                    process: process.env.PRERENDERING_QUEUE_PROCESS_HANDLER
                }
            }
        }),
        pageBuilderPlugins(),
        formBuilderPlugins(),
        headlessCmsPlugins()
    ],
<<<<<<< HEAD
    http: {
        debug: process.env.DEBUG === "true"
    }
=======
    http: { debug }
>>>>>>> 6a011133
});<|MERGE_RESOLUTION|>--- conflicted
+++ resolved
@@ -53,11 +53,5 @@
         formBuilderPlugins(),
         headlessCmsPlugins()
     ],
-<<<<<<< HEAD
-    http: {
-        debug: process.env.DEBUG === "true"
-    }
-=======
     http: { debug }
->>>>>>> 6a011133
 });