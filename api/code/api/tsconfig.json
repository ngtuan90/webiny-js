{
  "extends": "../../../tsconfig",
  "references": [
    {
<<<<<<< HEAD
      "path": "../../../packages/api-i18n"
=======
      "path": "../../../packages/api-form-builder"
    },
    {
      "path": "../../../../packages/api-security"
    },
    {
      "path": "../../../../packages/api-security-user-management"
    },
    {
      "path": "../../../../packages/handler"
    },
    {
      "path": "../../../../packages/handler-db"
    },
    {
      "path": "../../../../packages/handler-aws"
    },
    {
      "path": "../../../../packages/handler-graphql"
>>>>>>> 849de9b0
    },
    {
      "path": "../../../packages/api-security"
    },
    {
      "path": "../../../packages/api-i18n-content"
    },
    {
      "path": "../../../packages/api-page-builder"
    },
    {
      "path": "../../../packages/api-security-tenancy"
    },
    {
      "path": "../../../packages/api-file-manager"
    },
    {
      "path": "../../../packages/api-plugin-elastic-search-client"
    },
    {
      "path": "../../../packages/api-plugin-security-cognito"
    },
    {
      "path": "../../../packages/db-dynamodb"
    },
    {
      "path": "../../../packages/handler"
    },
    {
      "path": "../../../packages/handler-aws"
    },
    {
      "path": "../../../packages/handler-db"
    },
    {
      "path": "../../../packages/handler-graphql"
    },
    {
      "path": "../../../packages/api-file-manager-s3"
    }
  ]
}<|MERGE_RESOLUTION|>--- conflicted
+++ resolved
@@ -2,29 +2,7 @@
   "extends": "../../../tsconfig",
   "references": [
     {
-<<<<<<< HEAD
       "path": "../../../packages/api-i18n"
-=======
-      "path": "../../../packages/api-form-builder"
-    },
-    {
-      "path": "../../../../packages/api-security"
-    },
-    {
-      "path": "../../../../packages/api-security-user-management"
-    },
-    {
-      "path": "../../../../packages/handler"
-    },
-    {
-      "path": "../../../../packages/handler-db"
-    },
-    {
-      "path": "../../../../packages/handler-aws"
-    },
-    {
-      "path": "../../../../packages/handler-graphql"
->>>>>>> 849de9b0
     },
     {
       "path": "../../../packages/api-security"
