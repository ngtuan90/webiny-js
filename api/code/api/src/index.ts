--- conflicted
+++ resolved
@@ -64,12 +64,8 @@
     i18nPlugins(),
     i18nContentPlugins(),
     filesPlugins(),
-<<<<<<< HEAD
-    pageBuilderPlugins()
-=======
     // Add File storage S3 plugin for API file manager.
     fileManagerS3(),
     pageBuilderPlugins(),
     formBuilderPlugins()
->>>>>>> 849de9b0
 );