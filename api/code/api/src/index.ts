import { DocumentClient } from "aws-sdk/clients/dynamodb";
import { createHandler } from "@webiny/handler-aws";
import graphqlPlugins from "@webiny/handler-graphql";
import securityAuthenticator from "@webiny/api-security/authenticator";
import securityTenancy from "@webiny/api-security-tenancy";
import securityPATAuthentication from "@webiny/api-security-tenancy/authentication";
import securityTenancyAuthorization from "@webiny/api-security-tenancy/authorization";
import cognitoAuthentication from "@webiny/api-plugin-security-cognito/authentication";
import cognitoIdentityProvider from "@webiny/api-plugin-security-cognito/identityProvider";
import i18nPlugins from "@webiny/api-i18n/plugins";
import i18nContentPlugins from "@webiny/api-i18n-content/plugins";
import pageBuilderPlugins from "@webiny/api-page-builder/plugins";
import dbPlugins from "@webiny/handler-db";
import { DynamoDbDriver } from "@webiny/db-dynamodb";
import elasticSearch from "@webiny/api-plugin-elastic-search-client";
<<<<<<< HEAD
import fileManagerPlugins from "@webiny/api-file-manager/plugins";
=======
import filesPlugins from "@webiny/api-file-manager/plugins";
// File storage S3 plugin for API file manager.
import fileManagerS3 from "@webiny/api-file-manager-s3";
import formBuilderPlugins from "@webiny/api-form-builder/plugins";
>>>>>>> b8ffba60

export const handler = createHandler(
    graphqlPlugins({
        debug: process.env.DEBUG,
        server: {
            introspection: process.env.GRAPHQL_INTROSPECTION,
            playground: process.env.GRAPHQL_PLAYGROUND
        }
    }),
    elasticSearch({ endpoint: `https://${process.env.ELASTIC_SEARCH_ENDPOINT}` }),
    dbPlugins({
        table: process.env.DB_TABLE,
        driver: new DynamoDbDriver({
            documentClient: new DocumentClient({
                convertEmptyValues: true,
                region: process.env.AWS_REGION
            })
        })
    }),
    // Security Tenancy API (users, groups, tenant links).
    securityTenancy(),
    // Adds a context plugin to process `security-authentication` plugins.
    // NOTE: this has to be registered *after* the "securityTenancy" plugins  
    // as some of the authentication plugins rely on tenancy context.
    securityAuthenticator(),
    // Authentication plugin for Personal Access Tokens
    securityPATAuthentication({
        identityType: "admin"
    }),
    // Cognito authentication plugin.
    cognitoAuthentication({
        region: process.env.COGNITO_REGION,
        userPoolId: process.env.COGNITO_USER_POOL_ID,
        identityType: "admin"
    }),
    // Authorization plugin to load user permissions for requested tenant.
    securityTenancyAuthorization({
        identityType: "admin"
    }),
    // Cognito IDP plugin (CRUD methods for users)
    cognitoIdentityProvider({
        region: process.env.COGNITO_REGION,
        userPoolId: process.env.COGNITO_USER_POOL_ID
    }),
    i18nPlugins(),
    i18nContentPlugins(),
<<<<<<< HEAD

    fileManagerPlugins(),

    pageBuilderPlugins()
=======
    filesPlugins(),
    // Add File storage S3 plugin for API file manager.
    fileManagerS3(),
    pageBuilderPlugins(),
    formBuilderPlugins()
>>>>>>> b8ffba60
);<|MERGE_RESOLUTION|>--- conflicted
+++ resolved
@@ -13,14 +13,10 @@
 import dbPlugins from "@webiny/handler-db";
 import { DynamoDbDriver } from "@webiny/db-dynamodb";
 import elasticSearch from "@webiny/api-plugin-elastic-search-client";
-<<<<<<< HEAD
-import fileManagerPlugins from "@webiny/api-file-manager/plugins";
-=======
 import filesPlugins from "@webiny/api-file-manager/plugins";
 // File storage S3 plugin for API file manager.
 import fileManagerS3 from "@webiny/api-file-manager-s3";
 import formBuilderPlugins from "@webiny/api-form-builder/plugins";
->>>>>>> b8ffba60
 
 export const handler = createHandler(
     graphqlPlugins({
@@ -67,16 +63,9 @@
     }),
     i18nPlugins(),
     i18nContentPlugins(),
-<<<<<<< HEAD
-
-    fileManagerPlugins(),
-
-    pageBuilderPlugins()
-=======
     filesPlugins(),
     // Add File storage S3 plugin for API file manager.
     fileManagerS3(),
     pageBuilderPlugins(),
     formBuilderPlugins()
->>>>>>> b8ffba60
 );