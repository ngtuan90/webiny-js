{
  "name": "@webiny/i18n",
  "version": "5.33.5",
  "main": "index.js",
  "repository": {
    "type": "git",
    "url": "https://github.com/webiny/webiny-js.git"
  },
  "contributors": [
    "Pavel Denisjuk <pavel@webiny.com>",
    "Sven Al Hamad <sven@webiny.com>",
    "Adrian Smijulj <adrian@webiny.com>"
  ],
  "license": "MIT",
  "dependencies": {
    "@babel/runtime": "^7.19.0",
    "accounting": "^0.4.1",
    "fecha": "^2.3.3",
    "lodash": "^4.17.4",
    "short-hash": "^1.0.0",
    "yargs": "12.0.5"
  },
  "peerDependencies": {
    "react": "^17.0.2"
  },
  "devDependencies": {
    "@babel/cli": "^7.19.3",
    "@babel/core": "^7.19.3",
    "@babel/preset-env": "^7.19.4",
    "@babel/preset-typescript": "^7.18.6",
    "@babel/register": "^7.16.0",
    "@types/accounting": "^0.4.2",
<<<<<<< HEAD
    "@types/lodash": "^4.14.178",
    "@webiny/cli": "^5.33.5",
    "@webiny/project-utils": "^5.33.5",
=======
    "@types/lodash": "^4.14.190",
    "@webiny/cli": "^5.33.2",
    "@webiny/project-utils": "^5.33.2",
>>>>>>> a665a67e
    "babel-plugin-lodash": "^3.3.4",
    "glob": "^7.1.2",
    "rimraf": "^3.0.2",
    "ttypescript": "^1.5.13",
    "typescript": "4.7.4"
  },
  "publishConfig": {
    "access": "public",
    "directory": "dist"
  },
  "scripts": {
    "build": "yarn webiny run build",
    "watch": "yarn webiny run watch"
  },
  "gitHead": "8476da73b653c89cc1474d968baf55c1b0ae0e5f"
}<|MERGE_RESOLUTION|>--- conflicted
+++ resolved
@@ -30,15 +30,9 @@
     "@babel/preset-typescript": "^7.18.6",
     "@babel/register": "^7.16.0",
     "@types/accounting": "^0.4.2",
-<<<<<<< HEAD
-    "@types/lodash": "^4.14.178",
+    "@types/lodash": "^4.14.190",
     "@webiny/cli": "^5.33.5",
     "@webiny/project-utils": "^5.33.5",
-=======
-    "@types/lodash": "^4.14.190",
-    "@webiny/cli": "^5.33.2",
-    "@webiny/project-utils": "^5.33.2",
->>>>>>> a665a67e
     "babel-plugin-lodash": "^3.3.4",
     "glob": "^7.1.2",
     "rimraf": "^3.0.2",
