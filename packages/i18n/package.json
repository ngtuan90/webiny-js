--- conflicted
+++ resolved
@@ -1,10 +1,6 @@
 {
   "name": "@webiny/i18n",
-<<<<<<< HEAD
-  "version": "5.10.0-next.1",
-=======
   "version": "5.10.0",
->>>>>>> b269b1db
   "main": "index.js",
   "repository": {
     "type": "git",
@@ -33,13 +29,8 @@
     "@babel/preset-env": "^7.5.5",
     "@babel/preset-typescript": "^7.8.3",
     "@babel/register": "^7.5.5",
-<<<<<<< HEAD
-    "@webiny/cli": "^5.10.0-next.1",
-    "@webiny/project-utils": "^5.10.0-next.1",
-=======
     "@webiny/cli": "^5.10.0",
     "@webiny/project-utils": "^5.10.0",
->>>>>>> b269b1db
     "babel-plugin-lodash": "^3.3.4",
     "glob": "^7.1.2",
     "rimraf": "^3.0.2",
