--- conflicted
+++ resolved
@@ -1,17 +1,3 @@
-<<<<<<< HEAD
-/**
- * TODO: Figure out correct types.
- */
-interface Params {
-    render: Record<string, any>;
-}
-export default ({ render }: Params) =>
-    async (tree: Record<string, any>) => {
-        console.log("Injecting Apollo state into HTML.");
-
-        tree.match({ tag: "head" }, (node: Record<string, any>) => {
-            const script = `<script>window.__APOLLO_STATE__ = ${JSON.stringify(
-=======
 const stringifyApolloState = (state?: any): string | undefined => {
     if (state === undefined || state === null) {
         return state;
@@ -31,7 +17,6 @@
 
         tree.match({ tag: "head" }, node => {
             const script = `<script>window.__APOLLO_STATE__ = ${stringifyApolloState(
->>>>>>> fdda2482
                 render.meta.apolloState
             )};</script>`;
 
