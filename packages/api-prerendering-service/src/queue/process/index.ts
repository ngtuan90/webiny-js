--- conflicted
+++ resolved
@@ -7,8 +7,6 @@
 import chunk from "lodash/chunk";
 import pluralize from "pluralize";
 
-<<<<<<< HEAD
-=======
 const IS_TEST = process.env.NODE_ENV === "test";
 const log = (...args) => {
     if (IS_TEST) {
@@ -18,7 +16,6 @@
     return console.log(...args);
 };
 
->>>>>>> e406421e
 type Configuration = {
     handlers: {
         render: string;
@@ -36,10 +33,6 @@
 
 export default (configuration: Configuration): HandlerPlugin => ({
     type: "handler",
-<<<<<<< HEAD
-    async handle(context): Promise<HandlerResponse> {
-        const log = console.log;
-=======
     async handle(context): Promise<HandlerResponse<{ stats: Stats }>> {
         const stats: Stats = {
             jobs: {
@@ -49,7 +42,6 @@
             }
         };
 
->>>>>>> e406421e
         try {
             const handlerHookPlugins = context.plugins.byType<ProcessHookPlugin>(
                 "ps-queue-process-hook"
@@ -217,7 +209,7 @@
                                 // We just need the `args` of the `renderData`.
                                 uniqueJobsPerOperationPerDbNamespace.render[dbNamespace][
                                     url
-                                ] = args;
+                                    ] = args;
                             }
                         } else if (path.endsWith("*")) {
                             // Future feature - ability to search by prefix, e.g. "/en/*" or "/categories/books/*".
@@ -349,8 +341,7 @@
                 // TODO: probably a good amount of code can be copied from above render processing.
             }
 
-            log("All queue jobs processed, exiting...");
-<<<<<<< HEAD
+            log(`All queue jobs processed, triggering "afterProcess" hook...`);
 
             for (let j = 0; j < handlerHookPlugins.length; j++) {
                 const plugin = handlerHookPlugins[j];
@@ -361,10 +352,7 @@
                 }
             }
 
-            return { data: null, error: null };
-=======
             return { data: { stats }, error: null };
->>>>>>> e406421e
         } catch (e) {
             log("An error occurred while trying to add to prerendering queue...", e);
             return { data: { stats }, error: e };
