--- conflicted
+++ resolved
@@ -15,13 +15,8 @@
   "author": "Webiny Ltd",
   "license": "MIT",
   "dependencies": {
-<<<<<<< HEAD
     "@babel/runtime": "^7.24.0",
-    "@sparticuz/chromium": "109.0.0",
-=======
-    "@babel/runtime": "^7.22.6",
     "@sparticuz/chromium": "123.0.1",
->>>>>>> e559325a
     "@webiny/api": "0.0.0",
     "@webiny/aws-sdk": "0.0.0",
     "@webiny/error": "0.0.0",
