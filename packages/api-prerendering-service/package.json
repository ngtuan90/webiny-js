{
  "name": "@webiny/api-prerendering-service",
<<<<<<< HEAD
  "version": "5.8.0",
=======
  "version": "5.10.0",
>>>>>>> a43d03c9
  "main": "index.js",
  "repository": {
    "type": "git",
    "url": "https://github.com/webiny/webiny-js.git",
    "directory": "packages/api-prerendering-service"
  },
  "description": "A simple service for prerendering website URLs and saving them into a storage of choice.",
  "author": "Webiny Ltd",
  "license": "MIT",
  "dependencies": {
    "@babel/runtime": "^7.5.5",
<<<<<<< HEAD
    "@webiny/error": "^5.8.0",
    "@webiny/handler": "^5.8.0",
    "@webiny/handler-args": "^5.8.0",
    "@webiny/handler-client": "^5.8.0",
    "@webiny/handler-db": "^5.8.0",
    "@webiny/plugins": "^5.8.0",
=======
    "@webiny/error": "^5.10.0",
    "@webiny/handler": "^5.10.0",
    "@webiny/handler-args": "^5.10.0",
    "@webiny/handler-client": "^5.10.0",
    "@webiny/handler-db": "^5.10.0",
    "@webiny/plugins": "^5.10.0",
>>>>>>> a43d03c9
    "chrome-aws-lambda": "^5.5.0",
    "lodash": "^4.17.20",
    "mdbid": "^1.0.0",
    "object-hash": "^2.1.1",
    "pluralize": "^8.0.0",
    "posthtml": "^0.15.0",
    "posthtml-noopener": "^1.0.5",
    "shortid": "^2.2.16"
  },
  "devDependencies": {
    "@babel/cli": "^7.5.5",
    "@babel/core": "^7.5.5",
    "@babel/plugin-proposal-export-default-from": "^7.5.2",
    "@babel/preset-env": "^7.5.5",
    "@babel/preset-typescript": "^7.8.3",
<<<<<<< HEAD
    "@webiny/cli": "^5.8.0",
    "@webiny/db": "^5.8.0",
    "@webiny/db-dynamodb": "^5.8.0",
    "@webiny/handler-aws": "^5.8.0",
    "@webiny/project-utils": "^5.8.0",
=======
    "@webiny/cli": "^5.10.0",
    "@webiny/db": "^5.10.0",
    "@webiny/db-dynamodb": "^5.10.0",
    "@webiny/handler-aws": "^5.10.0",
    "@webiny/project-utils": "^5.10.0",
>>>>>>> a43d03c9
    "jest-dynalite": "^3.3.1",
    "prettier": "^1.14.2",
    "rimraf": "^3.0.2",
    "typescript": "^4.1.3"
  },
  "publishConfig": {
    "access": "public",
    "directory": "dist"
  },
  "scripts": {
    "build": "yarn webiny run build",
    "watch": "yarn webiny run watch"
  },
  "adio": {
    "ignore": {
      "src": [
        "aws-sdk"
      ]
    }
  },
  "gitHead": "b8aec8a1be3f25c3b428b357fe1e352c7cbff9ae"
}<|MERGE_RESOLUTION|>--- conflicted
+++ resolved
@@ -1,10 +1,6 @@
 {
   "name": "@webiny/api-prerendering-service",
-<<<<<<< HEAD
-  "version": "5.8.0",
-=======
   "version": "5.10.0",
->>>>>>> a43d03c9
   "main": "index.js",
   "repository": {
     "type": "git",
@@ -16,21 +12,12 @@
   "license": "MIT",
   "dependencies": {
     "@babel/runtime": "^7.5.5",
-<<<<<<< HEAD
-    "@webiny/error": "^5.8.0",
-    "@webiny/handler": "^5.8.0",
-    "@webiny/handler-args": "^5.8.0",
-    "@webiny/handler-client": "^5.8.0",
-    "@webiny/handler-db": "^5.8.0",
-    "@webiny/plugins": "^5.8.0",
-=======
     "@webiny/error": "^5.10.0",
     "@webiny/handler": "^5.10.0",
     "@webiny/handler-args": "^5.10.0",
     "@webiny/handler-client": "^5.10.0",
     "@webiny/handler-db": "^5.10.0",
     "@webiny/plugins": "^5.10.0",
->>>>>>> a43d03c9
     "chrome-aws-lambda": "^5.5.0",
     "lodash": "^4.17.20",
     "mdbid": "^1.0.0",
@@ -38,6 +25,7 @@
     "pluralize": "^8.0.0",
     "posthtml": "^0.15.0",
     "posthtml-noopener": "^1.0.5",
+    "posthtml-plugin-link-preload": "^1.0.0",
     "shortid": "^2.2.16"
   },
   "devDependencies": {
@@ -46,19 +34,11 @@
     "@babel/plugin-proposal-export-default-from": "^7.5.2",
     "@babel/preset-env": "^7.5.5",
     "@babel/preset-typescript": "^7.8.3",
-<<<<<<< HEAD
-    "@webiny/cli": "^5.8.0",
-    "@webiny/db": "^5.8.0",
-    "@webiny/db-dynamodb": "^5.8.0",
-    "@webiny/handler-aws": "^5.8.0",
-    "@webiny/project-utils": "^5.8.0",
-=======
     "@webiny/cli": "^5.10.0",
     "@webiny/db": "^5.10.0",
     "@webiny/db-dynamodb": "^5.10.0",
     "@webiny/handler-aws": "^5.10.0",
     "@webiny/project-utils": "^5.10.0",
->>>>>>> a43d03c9
     "jest-dynalite": "^3.3.1",
     "prettier": "^1.14.2",
     "rimraf": "^3.0.2",
