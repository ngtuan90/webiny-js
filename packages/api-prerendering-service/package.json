--- conflicted
+++ resolved
@@ -38,16 +38,10 @@
     "@babel/plugin-proposal-export-default-from": "^7.16.0",
     "@babel/preset-env": "^7.16.4",
     "@babel/preset-typescript": "^7.16.0",
-<<<<<<< HEAD
     "@types/object-hash": "^2.2.1",
-    "@webiny/cli": "^5.21.0",
-    "@webiny/handler-aws": "^5.21.0",
-    "@webiny/project-utils": "^5.21.0",
-=======
     "@webiny/cli": "^5.22.0",
     "@webiny/handler-aws": "^5.22.0",
     "@webiny/project-utils": "^5.22.0",
->>>>>>> 876e90fc
     "prettier": "^2.3.2",
     "rimraf": "^3.0.2",
     "ttypescript": "^1.5.12",
