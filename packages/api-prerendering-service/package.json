--- conflicted
+++ resolved
@@ -33,16 +33,12 @@
     "@babel/plugin-proposal-export-default-from": "^7.5.2",
     "@babel/preset-env": "^7.5.5",
     "@babel/preset-typescript": "^7.8.3",
-<<<<<<< HEAD
-    "@webiny/cli": "^5.3.0",
-    "@webiny/db": "^5.3.0",
-    "@webiny/project-utils": "^5.3.0",
-=======
+    "@webiny/cli": "^5.4.0",
     "@webiny/db": "^5.4.0",
     "@webiny/db-dynamodb": "^5.4.0",
     "@webiny/handler-aws": "^5.4.0",
+    "@webiny/project-utils": "^5.4.0",
     "jest-dynalite": "^3.3.1",
->>>>>>> e406421e
     "rimraf": "^3.0.2",
     "typescript": "^4.1.3"
   },
