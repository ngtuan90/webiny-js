--- conflicted
+++ resolved
@@ -1,10 +1,6 @@
 {
   "name": "@webiny/cli-plugin-scaffold-ci",
-<<<<<<< HEAD
-  "version": "5.10.0-next.1",
-=======
   "version": "5.10.0",
->>>>>>> b269b1db
   "description": "Generate a simple React component package.",
   "main": "index.js",
   "types": "index.d.ts",
@@ -23,15 +19,9 @@
   },
   "homepage": "https://github.com/webiny/webiny-js#readme",
   "dependencies": {
-<<<<<<< HEAD
-    "@webiny/cli": "^5.10.0-next.1",
-    "@webiny/cli-plugin-scaffold": "^5.10.0-next.1",
-    "@webiny/plugins": "^5.10.0-next.1",
-=======
     "@webiny/cli": "^5.10.0",
     "@webiny/cli-plugin-scaffold": "^5.10.0",
     "@webiny/plugins": "^5.10.0",
->>>>>>> b269b1db
     "chalk": "^4.1.0",
     "js-base64": "^3.6.0",
     "octokit": "^1.0.4",
@@ -46,11 +36,7 @@
     "@types/inquirer": "^7.3.1",
     "@types/ncp": "^2.0.4",
     "@types/pluralize": "^0.0.29",
-<<<<<<< HEAD
-    "@webiny/project-utils": "^5.10.0-next.1",
-=======
     "@webiny/project-utils": "^5.10.0",
->>>>>>> b269b1db
     "rimraf": "^3.0.2",
     "typescript": "^4.1.3"
   },
