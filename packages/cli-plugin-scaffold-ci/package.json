{
  "name": "@webiny/cli-plugin-scaffold-ci",
<<<<<<< HEAD
  "version": "5.8.0",
=======
  "version": "5.10.0",
>>>>>>> a43d03c9
  "description": "Generate a simple React component package.",
  "main": "index.js",
  "types": "index.d.ts",
  "repository": {
    "type": "git",
    "url": "git+https://github.com/webiny/webiny-js.git",
    "directory": "packages/cli-plugin-scaffold-ci"
  },
  "author": {
    "name": "Webiny",
    "url": "https://www.webiny.com"
  },
  "license": "MIT",
  "bugs": {
    "url": "https://github.com/webiny/webiny-js/issues"
  },
  "homepage": "https://github.com/webiny/webiny-js#readme",
  "dependencies": {
<<<<<<< HEAD
    "@webiny/cli": "^5.8.0",
    "@webiny/cli-plugin-scaffold": "^5.8.0",
    "@webiny/plugins": "^5.8.0",
=======
    "@webiny/cli": "^5.10.0",
    "@webiny/cli-plugin-scaffold": "^5.10.0",
    "@webiny/plugins": "^5.10.0",
>>>>>>> a43d03c9
    "chalk": "^4.1.0",
    "js-base64": "^3.6.0",
    "octokit": "^1.0.4",
    "open": "^8.0.6",
    "validate-npm-package-name": "^3.0.0"
  },
  "devDependencies": {
    "@babel/cli": "^7.5.5",
    "@babel/core": "^7.5.5",
    "@babel/preset-env": "^7.5.5",
    "@types/inquirer": "^7.3.1",
    "@types/ncp": "^2.0.4",
    "@types/pluralize": "^0.0.29",
<<<<<<< HEAD
    "@webiny/project-utils": "^5.8.0",
=======
    "@webiny/project-utils": "^5.10.0",
>>>>>>> a43d03c9
    "rimraf": "^3.0.2",
    "typescript": "^4.1.3"
  },
  "scripts": {
    "build": "yarn webiny run build",
    "watch": "yarn webiny run watch"
  },
  "publishConfig": {
    "access": "public",
    "directory": "dist"
  },
  "adio": {
    "ignoreDirs": [
      "template"
    ]
  }
}<|MERGE_RESOLUTION|>--- conflicted
+++ resolved
@@ -1,10 +1,6 @@
 {
   "name": "@webiny/cli-plugin-scaffold-ci",
-<<<<<<< HEAD
-  "version": "5.8.0",
-=======
   "version": "5.10.0",
->>>>>>> a43d03c9
   "description": "Generate a simple React component package.",
   "main": "index.js",
   "types": "index.d.ts",
@@ -23,19 +19,14 @@
   },
   "homepage": "https://github.com/webiny/webiny-js#readme",
   "dependencies": {
-<<<<<<< HEAD
-    "@webiny/cli": "^5.8.0",
-    "@webiny/cli-plugin-scaffold": "^5.8.0",
-    "@webiny/plugins": "^5.8.0",
-=======
     "@webiny/cli": "^5.10.0",
     "@webiny/cli-plugin-scaffold": "^5.10.0",
     "@webiny/plugins": "^5.10.0",
->>>>>>> a43d03c9
     "chalk": "^4.1.0",
     "js-base64": "^3.6.0",
     "octokit": "^1.0.4",
     "open": "^8.0.6",
+    "terminal-link": "^2.1.1",
     "validate-npm-package-name": "^3.0.0"
   },
   "devDependencies": {
@@ -45,11 +36,7 @@
     "@types/inquirer": "^7.3.1",
     "@types/ncp": "^2.0.4",
     "@types/pluralize": "^0.0.29",
-<<<<<<< HEAD
-    "@webiny/project-utils": "^5.8.0",
-=======
     "@webiny/project-utils": "^5.10.0",
->>>>>>> a43d03c9
     "rimraf": "^3.0.2",
     "typescript": "^4.1.3"
   },
