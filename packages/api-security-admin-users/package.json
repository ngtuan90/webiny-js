{
  "name": "@webiny/api-security-admin-users",
<<<<<<< HEAD
  "version": "5.10.0-next.1",
=======
  "version": "5.10.0",
>>>>>>> b269b1db
  "main": "index.js",
  "repository": {
    "type": "git",
    "url": "https://github.com/webiny/webiny-js.git"
  },
  "description": "Admin user management (users, groups, API keys).",
  "author": "Webiny Ltd.",
  "license": "MIT",
  "dependencies": {
    "@commodo/fields": "1.1.2-beta.20",
<<<<<<< HEAD
    "@webiny/api-security": "^5.10.0-next.1",
    "@webiny/api-tenancy": "^5.10.0-next.1",
    "@webiny/db-dynamodb": "^5.10.0-next.1",
    "@webiny/error": "^5.10.0-next.1",
    "@webiny/handler": "^5.10.0-next.1",
    "@webiny/handler-aws": "^5.10.0-next.1",
    "@webiny/handler-db": "^5.10.0-next.1",
    "@webiny/handler-graphql": "^5.10.0-next.1",
    "@webiny/handler-http": "^5.10.0-next.1",
    "@webiny/plugins": "^5.10.0-next.1",
    "@webiny/validation": "^5.10.0-next.1",
=======
    "@webiny/api-security": "^5.10.0",
    "@webiny/api-tenancy": "^5.10.0",
    "@webiny/db-dynamodb": "^5.10.0",
    "@webiny/error": "^5.10.0",
    "@webiny/handler": "^5.10.0",
    "@webiny/handler-aws": "^5.10.0",
    "@webiny/handler-db": "^5.10.0",
    "@webiny/handler-graphql": "^5.10.0",
    "@webiny/handler-http": "^5.10.0",
    "@webiny/plugins": "^5.10.0",
    "@webiny/validation": "^5.10.0",
>>>>>>> b269b1db
    "commodo-fields-object": "^1.0.6",
    "dataloader": "^2.0.0",
    "deep-equal": "^2.0.4",
    "lodash.clonedeep": "^4.5.0",
    "lodash.omit": "^4.5.0",
    "md5": "^2.3.0",
    "mdbid": "^1.0.0"
  },
  "devDependencies": {
    "@babel/cli": "^7.5.5",
    "@babel/core": "^7.5.5",
<<<<<<< HEAD
    "@webiny/cli": "^5.10.0-next.1",
    "@webiny/project-utils": "^5.10.0-next.1",
=======
    "@webiny/cli": "^5.10.0",
    "@webiny/project-utils": "^5.10.0",
>>>>>>> b269b1db
    "jest": "^26.6.3",
    "jest-dynalite": "^3.2.0",
    "rimraf": "^3.0.2",
    "ttypescript": "^1.5.12",
    "typescript": "^4.1.3"
  },
  "publishConfig": {
    "access": "public",
    "directory": "dist"
  },
  "scripts": {
    "build": "yarn webiny run build",
    "watch": "yarn webiny run watch"
  },
  "adio": {
    "ignore": {
      "src": [
        "aws-sdk"
      ]
    }
  }
}<|MERGE_RESOLUTION|>--- conflicted
+++ resolved
@@ -1,10 +1,6 @@
 {
   "name": "@webiny/api-security-admin-users",
-<<<<<<< HEAD
-  "version": "5.10.0-next.1",
-=======
   "version": "5.10.0",
->>>>>>> b269b1db
   "main": "index.js",
   "repository": {
     "type": "git",
@@ -15,19 +11,6 @@
   "license": "MIT",
   "dependencies": {
     "@commodo/fields": "1.1.2-beta.20",
-<<<<<<< HEAD
-    "@webiny/api-security": "^5.10.0-next.1",
-    "@webiny/api-tenancy": "^5.10.0-next.1",
-    "@webiny/db-dynamodb": "^5.10.0-next.1",
-    "@webiny/error": "^5.10.0-next.1",
-    "@webiny/handler": "^5.10.0-next.1",
-    "@webiny/handler-aws": "^5.10.0-next.1",
-    "@webiny/handler-db": "^5.10.0-next.1",
-    "@webiny/handler-graphql": "^5.10.0-next.1",
-    "@webiny/handler-http": "^5.10.0-next.1",
-    "@webiny/plugins": "^5.10.0-next.1",
-    "@webiny/validation": "^5.10.0-next.1",
-=======
     "@webiny/api-security": "^5.10.0",
     "@webiny/api-tenancy": "^5.10.0",
     "@webiny/db-dynamodb": "^5.10.0",
@@ -39,7 +22,6 @@
     "@webiny/handler-http": "^5.10.0",
     "@webiny/plugins": "^5.10.0",
     "@webiny/validation": "^5.10.0",
->>>>>>> b269b1db
     "commodo-fields-object": "^1.0.6",
     "dataloader": "^2.0.0",
     "deep-equal": "^2.0.4",
@@ -51,13 +33,8 @@
   "devDependencies": {
     "@babel/cli": "^7.5.5",
     "@babel/core": "^7.5.5",
-<<<<<<< HEAD
-    "@webiny/cli": "^5.10.0-next.1",
-    "@webiny/project-utils": "^5.10.0-next.1",
-=======
     "@webiny/cli": "^5.10.0",
     "@webiny/project-utils": "^5.10.0",
->>>>>>> b269b1db
     "jest": "^26.6.3",
     "jest-dynalite": "^3.2.0",
     "rimraf": "^3.0.2",
