<<<<<<< HEAD
import { SystemCRUD, AdminUsersContext } from "../types";
import dbArgs from "./dbArgs";
import { NotAuthorizedError } from "@webiny/api-security";
import { UpgradePlugin } from "@webiny/api-upgrade/types";
import { getApplicablePlugin } from "@webiny/api-upgrade";
=======
import {
    AdminUsersContext,
    CreateUserInput,
    CrudOptions,
    Group,
    System,
    SystemStorageOperations
} from "~/types";
import { ContextPlugin } from "@webiny/handler/plugins/ContextPlugin";
import { SystemStorageOperationsProvider } from "~/plugins/SystemStorageOperationsProvider";
import WebinyError from "@webiny/error";
import { getStorageOperations } from "~/crud/storageOperations";
>>>>>>> cec19bb1

const createDefaultGroups = async (
    context: AdminUsersContext
): Promise<Record<"fullAccessGroup" | "anonymousGroup", Group>> => {
    let anonymousGroup: Group = null;
    let fullAccessGroup: Group = null;

    const options: CrudOptions = {
        auth: false
    };

    const groups = await context.security.groups.listGroups(options);

    groups.forEach(group => {
        if (group.slug === "full-access") {
            fullAccessGroup = group;
        }

        if (group.slug === "anonymous") {
            anonymousGroup = group;
        }
    });

    if (!fullAccessGroup) {
        fullAccessGroup = await context.security.groups.createGroup(
            {
                name: "Full Access",
                description: "Grants full access to all apps.",
                system: true,
                slug: "full-access",
                permissions: [{ name: "*" }]
            },
            options
        );
    }

    if (!anonymousGroup) {
        anonymousGroup = await context.security.groups.createGroup(
            {
                name: "Anonymous",
                description: "Permissions for anonymous users (public access).",
                system: true,
                slug: "anonymous",
                permissions: []
            },
            options
        );
    }

    return { fullAccessGroup, anonymousGroup };
};

export default new ContextPlugin<AdminUsersContext>(async context => {
    const storageOperations = await getStorageOperations<SystemStorageOperations>(
        context,
        SystemStorageOperationsProvider.type
    );

    context.security.system = {
        async get() {
            const rootTenant = await context.tenancy.getRootTenant();
            if (!rootTenant) {
                return null;
            }

            try {
                return await storageOperations.get();
            } catch (ex) {
                throw new WebinyError(
                    ex.message || "Could not load the system data.",
                    ex.code || "GET_SYSTEM_ERROR"
                );
            }
        },
        async getVersion() {
            const rootTenant = await context.tenancy.getRootTenant();
            if (!rootTenant) {
                return null;
            }
            const system = await context.security.system.get();

            return system ? system.version : null;
        },
        async setVersion(version: string): Promise<System> {
            const original = await context.security.system.get();

            const system: System = {
                version
            };

            if (original) {
                try {
                    return await storageOperations.update({
                        original,
                        system
                    });
                } catch (ex) {
                    throw new WebinyError(
                        ex.message || "Could not update existing system data.",
                        ex.code || "UPDATE_SYSTEM_ERROR",
                        {
                            original,
                            system
                        }
                    );
                }
            }
            try {
                return await storageOperations.create({
                    system
                });
            } catch (ex) {
                throw new WebinyError(
                    ex.message || "Could not create the system data.",
                    ex.code || "CREATE_SYSTEM_ERROR",
                    {
                        system
                    }
                );
            }
        },
<<<<<<< HEAD
        async upgrade(version) {
            const identity = context.security.getIdentity();
            if (!identity) {
                throw new NotAuthorizedError();
            }

            const upgradePlugins = context.plugins
                .byType<UpgradePlugin>("api-upgrade")
                .filter(pl => pl.app === "security");

            const plugin = getApplicablePlugin({
                deployedVersion: context.WEBINY_VERSION,
                installedAppVersion: await this.getVersion(),
                upgradePlugins,
                upgradeToVersion: version
            });

            await plugin.apply(context);

            // Store new app version
            await this.setVersion(version);

            return true;
=======
        async install(input) {
            const rootTenant = await context.tenancy.getRootTenant();

            if (rootTenant) {
                throw new WebinyError("Security is already installed.", "SECURITY_INSTALL_ABORTED");
            }

            // Create root tenant
            const tenant = await context.tenancy.createTenant({
                id: "root",
                name: "Root",
                parent: null
            });

            context.tenancy.setCurrentTenant(tenant);

            let fullAccessGroup;
            try {
                // Create default groups
                const { fullAccessGroup: group } = await createDefaultGroups(context);
                fullAccessGroup = group;
            } catch (ex) {
                throw new WebinyError(
                    "Could not create default groups.",
                    "CREATE_DEFAULT_GROUPS_ERROR",
                    {
                        message: ex.message,
                        code: ex.code,
                        data: ex.data
                    }
                );
            }

            const user: CreateUserInput = {
                ...input,
                group: fullAccessGroup.slug
            };
            try {
                // Create new user
                await context.security.users.createUser(user, { auth: false });
            } catch (ex) {
                await context.tenancy.deleteTenant("root");

                throw new WebinyError(ex.message, "SECURITY_INSTALL_ABORTED", ex.data || {});
            }

            // Store app version
            await context.security.system.setVersion(context.WEBINY_VERSION);
>>>>>>> cec19bb1
        }
    };
});<|MERGE_RESOLUTION|>--- conflicted
+++ resolved
@@ -1,10 +1,3 @@
-<<<<<<< HEAD
-import { SystemCRUD, AdminUsersContext } from "../types";
-import dbArgs from "./dbArgs";
-import { NotAuthorizedError } from "@webiny/api-security";
-import { UpgradePlugin } from "@webiny/api-upgrade/types";
-import { getApplicablePlugin } from "@webiny/api-upgrade";
-=======
 import {
     AdminUsersContext,
     CreateUserInput,
@@ -17,7 +10,6 @@
 import { SystemStorageOperationsProvider } from "~/plugins/SystemStorageOperationsProvider";
 import WebinyError from "@webiny/error";
 import { getStorageOperations } from "~/crud/storageOperations";
->>>>>>> cec19bb1
 
 const createDefaultGroups = async (
     context: AdminUsersContext
@@ -139,31 +131,6 @@
                 );
             }
         },
-<<<<<<< HEAD
-        async upgrade(version) {
-            const identity = context.security.getIdentity();
-            if (!identity) {
-                throw new NotAuthorizedError();
-            }
-
-            const upgradePlugins = context.plugins
-                .byType<UpgradePlugin>("api-upgrade")
-                .filter(pl => pl.app === "security");
-
-            const plugin = getApplicablePlugin({
-                deployedVersion: context.WEBINY_VERSION,
-                installedAppVersion: await this.getVersion(),
-                upgradePlugins,
-                upgradeToVersion: version
-            });
-
-            await plugin.apply(context);
-
-            // Store new app version
-            await this.setVersion(version);
-
-            return true;
-=======
         async install(input) {
             const rootTenant = await context.tenancy.getRootTenant();
 
@@ -212,7 +179,6 @@
 
             // Store app version
             await context.security.system.setVersion(context.WEBINY_VERSION);
->>>>>>> cec19bb1
         }
     };
 });