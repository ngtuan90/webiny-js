// @flow
import React from "react";
import styled from "react-emotion";
import { css } from "emotion";
import type { FormComponentProps } from "./../types";

const MenuContainer = styled("div")({
    position: "relative",
    padding: "10px 0 20px 1px",
    borderBottom: "2px solid var(--mdc-theme-on-background)",
    display: "flex",
    alignItems: "center",
    "& > *": {
        display: "inline-block"
    },
    "& > * + *": {
        marginLeft: 10
    },
    span: {
        display: "flex",
        alignContent: "center",
        ">svg": {
            height: 18
        }
    }
});

const MenuButton = ({ onClick, active, children, onMouseDown = e => e.preventDefault() }) => {
    const buttonStyle = css({
        cursor: "pointer",
        color: active
            ? "var(--mdc-theme-primary)"
            : "var(--mdc-theme-text-secondary-on-background)",
        "&:hover": {
            color: "var(--mdc-theme-primary)"
        }
    });

    return (
        <span onClick={onClick} className={buttonStyle} onMouseDown={onMouseDown}>
            {children}
        </span>
    );
};

type Props = FormComponentProps & {
    editor: any,
    activePlugin: ?Object,
    activatePlugin: Function,
    deactivatePlugin: Function,
<<<<<<< HEAD
    menuPlugins: Array<Object>
=======
    plugins: Array<Object>
>>>>>>> dd77008a
};

class Menu extends React.Component<Props> {
    menu = React.createRef();

    render() {
        const {
            value,
            onChange,
            editor,
            activePlugin,
            activatePlugin,
            deactivatePlugin,
            plugins
        } = this.props;

        if (!editor) {
            return null;
        }

        const menuItems = plugins;

        return (
            <MenuContainer>
                {menuItems.map(item => {
                    if (!item.menu) {
                        return null;
                    }

                    return React.cloneElement(
                        item.menu.render({
                            MenuButton,
                            value,
                            onChange,
                            editor,
                            activatePlugin
                        }),
                        {
                            key: item.name
                        }
                    );
                })}

                {menuItems
                    .filter(pl => typeof pl.renderDialog === "function")
                    .map(pl => {
                        const props = {
                            onChange,
                            editor,
                            open: activePlugin ? activePlugin.plugin === pl.name : false,
                            closeDialog: deactivatePlugin,
                            activePlugin,
                            activatePlugin
                        };
                        return React.cloneElement(pl.renderDialog(props), { key: pl.name });
                    })}
            </MenuContainer>
        );
    }
}

export default Menu;<|MERGE_RESOLUTION|>--- conflicted
+++ resolved
@@ -48,11 +48,7 @@
     activePlugin: ?Object,
     activatePlugin: Function,
     deactivatePlugin: Function,
-<<<<<<< HEAD
-    menuPlugins: Array<Object>
-=======
     plugins: Array<Object>
->>>>>>> dd77008a
 };
 
 class Menu extends React.Component<Props> {
