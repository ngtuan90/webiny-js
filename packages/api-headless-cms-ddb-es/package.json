--- conflicted
+++ resolved
@@ -1,10 +1,6 @@
 {
   "name": "@webiny/api-headless-cms-ddb-es",
-<<<<<<< HEAD
-  "version": "5.8.0",
-=======
   "version": "5.10.0",
->>>>>>> a43d03c9
   "main": "index.js",
   "keywords": [
     "@webiny/api-headless-cms",
@@ -27,15 +23,6 @@
   "license": "MIT",
   "dependencies": {
     "@babel/runtime": "^7.5.5",
-<<<<<<< HEAD
-    "@webiny/api-headless-cms": "^5.8.0",
-    "@webiny/api-upgrade": "^5.8.0",
-    "@webiny/db-dynamodb": "^5.8.0",
-    "@webiny/error": "^5.8.0",
-    "@webiny/handler-aws": "^5.8.0",
-    "@webiny/handler-db": "^5.8.0",
-    "@webiny/plugins": "^5.8.0",
-=======
     "@webiny/api-headless-cms": "^5.10.0",
     "@webiny/api-upgrade": "^5.10.0",
     "@webiny/db-dynamodb": "^5.10.0",
@@ -43,7 +30,6 @@
     "@webiny/handler-aws": "^5.10.0",
     "@webiny/handler-db": "^5.10.0",
     "@webiny/plugins": "^5.10.0",
->>>>>>> a43d03c9
     "dataloader": "^2.0.0",
     "dynamodb-toolbox": "^0.3.4",
     "jsonpack": "^1.1.5",
@@ -59,17 +45,10 @@
     "@elastic/elasticsearch": "^7.9.1",
     "@shelf/jest-elasticsearch": "^1.0.0",
     "@types/jsonpack": "^1.1.0",
-<<<<<<< HEAD
-    "@webiny/api-dynamodb-to-elasticsearch": "^5.8.0",
-    "@webiny/api-plugin-elastic-search-client": "^5.8.0",
-    "@webiny/cli": "^5.8.0",
-    "@webiny/project-utils": "^5.8.0",
-=======
     "@webiny/api-dynamodb-to-elasticsearch": "^5.10.0",
     "@webiny/api-elasticsearch": "^5.10.0",
     "@webiny/cli": "^5.10.0",
     "@webiny/project-utils": "^5.10.0",
->>>>>>> a43d03c9
     "jest": "^26.6.3",
     "jest-dynalite": "^3.2.0",
     "jest-environment-node": "^26.6.2",
@@ -77,6 +56,7 @@
     "prettier": "^1.19.1",
     "rimraf": "^3.0.2",
     "sinon": "^9.0.2",
+    "ttypescript": "^1.5.12",
     "typescript": "^4.1.3"
   },
   "publishConfig": {
