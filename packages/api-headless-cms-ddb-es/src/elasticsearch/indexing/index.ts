--- conflicted
+++ resolved
@@ -2,20 +2,15 @@
 import defaultFieldIndexing from "./defaultFieldIndexing";
 import dateTimeIndexing from "./dateTimeIndexing";
 import numberIndexing from "./numberIndexing";
-<<<<<<< HEAD
 import longTextIndexing from "./longTextIndexing";
-=======
 import objectIndexing from "./objectIndexing";
->>>>>>> 731966ba
 
 export default () => [
     dateTimeIndexing(),
     richTextIndexing(),
     defaultFieldIndexing(),
     numberIndexing(),
-<<<<<<< HEAD
-    longTextIndexing()
-=======
+    longTextIndexing(),
+    numberIndexing(),
     objectIndexing()
->>>>>>> 731966ba
 ];