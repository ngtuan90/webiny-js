import {
    resolveCreate,
    resolveUpdate,
    resolveDelete,
    resolveGet,
    resolveList
} from "webiny-api/graphql";
import createRevisionFrom from "./pageResolvers/createRevisionFrom";
import listPages from "./pageResolvers/listPages";
import listPublishedPages from "./pageResolvers/listPublishedPages";
import getPublishedPage from "./pageResolvers/getPublishedPage";
import getHomePage from "./pageResolvers/getHomePage";
import setHomePage from "./pageResolvers/setHomePage";
import getNotFoundPage from "./pageResolvers/getNotFoundPage";
import getErrorPage from "./pageResolvers/getErrorPage";
import searchTags from "./pageResolvers/searchTags";
import oembed from "./pageResolvers/oembed";

const pageFetcher = ctx => ctx.cms.entities.Page;
const elementFetcher = ctx => ctx.cms.entities.Element;

export default {
    typeDefs: /* GraphQL*/ `
        extend type SecurityUser @key(fields: "id") {
            id: ID @external
        }
            
        type PageBuilderPage {
            id: ID
            createdBy: SecurityUser
            updatedBy: SecurityUser
            savedOn: DateTime
            publishedOn: DateTime
            category: PageBuilderCategory
            version: Int
            title: String
            snippet: String
            url: String
            settings: PageBuilderPageSettings
            content: JSON
            published: Boolean
            isHomePage: Boolean
            isErrorPage: Boolean
            isNotFoundPage: Boolean
            locked: Boolean
            parent: ID
            revisions: [PageBuilderPage]
        }
        
        type PageBuilderPageSettings {
            _empty: String
        }
        
        type PageBuilderElement {
            id: ID
            name: String
            type: String
            category: String
            content: JSON
            #preview: File
        }
        
        input PageBuilderElementInput {
            name: String!
            type: String!
            category: String
            content: JSON!
            #preview: FileInput
        }
                
        input PageBuilderUpdateElementInput {
            name: String
            category: String
            content: JSON
            #preview: FileInput
        }
        
        input PageBuilderUpdatePageInput {
            title: String
            snippet: String
            category: ID
            url: String
            settings: JSON
            content: JSON
        }
        
        input PageBuilderCreatePageInput {
            category: ID!
        }
        
        # Response types
        type PageBuilderPageListMeta {
            totalCount: Int
            totalPages: Int
            page: Int
            perPage: Int
            from: Int
            to: Int
            previousPage: Int
            nextPage: Int
        }

        type PageBuilderPageDeleteResponse {
            data: Boolean
            error: PageBuilderError
        }
            
        type PageBuilderPageResponse {
            data: PageBuilderPage
            error: PageBuilderError
        }
        
        type PageBuilderPageListResponse {
            data: [PageBuilderPage]
            meta: PageBuilderListMeta
            error: PageBuilderError
        }
        
        type PageBuilderElementResponse {
            data: PageBuilderElement
            error: PageBuilderError
        }
        
        type PageBuilderElementListResponse {
            data: [PageBuilderElement]
            meta: PageBuilderListMeta
        }
        
        type PageBuilderSearchTagsResponse {
            data: [String] 
        }
        
        type PageBuilderOembedResponse {
            data: JSON
            error: PageBuilderError
        }
        
        input PageBuilderOEmbedInput {
            url: String!
            width: Int
            height: Int
        }
        
        input PageBuilderPageSortInput {
            title: Int
            publishedOn: Int
        }
        
        enum PageBuilderTagsRule {
          ALL
          ANY
        }
        
        extend type PageBuilderQuery {
            getPage(
                id: ID 
                where: JSON
                sort: String
            ): PageBuilderPageResponse
            
            getPublishedPage(id: String, url: String, parent: String): PageBuilderPageResponse
            
            # Returns page set as home page (managed in CMS settings).
            getHomePage: PageBuilderPageResponse
            
            # Returns 404 (not found) page (managed in CMS settings).
            getNotFoundPage: PageBuilderPageResponse
            
            # Returns error page (managed in CMS settings).
            getErrorPage: PageBuilderPageResponse
            
            listPages(
                page: Int
                perPage: Int
                sort: JSON
                search: String
                parent: String
            ): PageBuilderPageListResponse
            
            listPublishedPages(
                search: String
                category: String
                parent: String
                tags: [String]
                tagsRule: PageBuilderTagsRule
                sort: PageBuilderPageSortInput
                page: Int
                perPage: Int
            ): PageBuilderPageListResponse
            
            listElements(perPage: Int): PageBuilderElementListResponse
            
            # Returns existing tags based on given search term.        
            searchTags(query: String!): PageBuilderSearchTagsResponse
            
            oembedData(
                url: String! 
                width: String
                height: String
            ): PageBuilderOembedResponse
        }
        
        extend type PageBuilderMutation {
            createPage(
                data: PageBuilderCreatePageInput!
            ): PageBuilderPageResponse
            
            # Sets given page as new homepage.
            setHomePage(id: ID!): PageBuilderPageResponse
            
            # Create a new revision from an existing revision
            createRevisionFrom(
                revision: ID!
            ): PageBuilderPageResponse
            
            # Update revision
             updateRevision(
                id: ID!
                data: PageBuilderUpdatePageInput!
            ): PageBuilderPageResponse
            
            # Publish revision
            publishRevision(
                id: ID!
            ): PageBuilderPageResponse
            
            # Delete page and all of its revisions
            deletePage(
                id: ID!
            ): PageBuilderDeleteResponse
            
            # Delete a single revision
            deleteRevision(
                id: ID!
            ): PageBuilderDeleteResponse
            
            # Create element
            createElement(
                data: PageBuilderElementInput!
            ): PageBuilderElementResponse
            
            updateElement(      
                id: ID!
                data: PageBuilderUpdateElementInput!
            ): PageBuilderElementResponse
            
            # Delete element
            deleteElement(
                id: ID!
            ): PageBuilderDeleteResponse
            
            updateImageSize: PageBuilderDeleteResponse
        },
    `,
    resolvers: {
<<<<<<< HEAD
=======
        PageBuilderPage: {
            createdBy(page) {
                return { __typename: "SecurityUser", id: page.createdBy };
            },
            updatedBy(page) {
                return { __typename: "SecurityUser", id: page.updatedBy };
            }
        },
>>>>>>> d7f0490a
        PageBuilderQuery: {
            getPage: resolveGet(pageFetcher),
            listPages: listPages(pageFetcher),
            listPublishedPages,
            getPublishedPage,
            getHomePage,
            getNotFoundPage,
            getErrorPage,
            listElements: resolveList(elementFetcher),
            searchTags: searchTags,
            oembedData: oembed
        },
        PageBuilderMutation: {
            // Creates a new page
            createPage: resolveCreate(pageFetcher),
            // Deletes the entire page
            deletePage: resolveDelete(pageFetcher),
            // Sets given page as home page.
            setHomePage,
            // Creates a revision from the given revision
            createRevisionFrom: createRevisionFrom(pageFetcher),
            // Updates revision
            updateRevision: resolveUpdate(pageFetcher),
            // Publish revision (must be given an exact revision ID to publish)
            publishRevision: (_: any, args: Object, ctx: Object, info: Object) => {
                args.data = { published: true };

                return resolveUpdate(pageFetcher)(_, args, ctx, info);
            },
            // Delete a revision
            deleteRevision: resolveDelete(pageFetcher),
            // Creates a new element
            createElement: resolveCreate(elementFetcher),
            // Updates an element
            updateElement: resolveUpdate(elementFetcher),
            // Deletes an element
            deleteElement: resolveDelete(elementFetcher)
        },
        PageBuilderPageSettings: {
            _empty: () => ""
        }
    }
};<|MERGE_RESOLUTION|>--- conflicted
+++ resolved
@@ -253,8 +253,6 @@
         },
     `,
     resolvers: {
-<<<<<<< HEAD
-=======
         PageBuilderPage: {
             createdBy(page) {
                 return { __typename: "SecurityUser", id: page.createdBy };
@@ -263,7 +261,6 @@
                 return { __typename: "SecurityUser", id: page.updatedBy };
             }
         },
->>>>>>> d7f0490a
         PageBuilderQuery: {
             getPage: resolveGet(pageFetcher),
             listPages: listPages(pageFetcher),
