// @flow
import { settingsFactory } from "webiny-api/entities";
import { EntityModel } from "webiny-entity";
import { Model } from "webiny-model";

const createSocialMediaModel = context =>
    class SocialMediaModel extends EntityModel {
        constructor() {
            super();
            this.setParentEntity(context.settings);
            this.attr("facebook").char();
            this.attr("twitter").char();
            this.attr("instagram").char();
            this.attr("image").entity(context.files.entities.File);
        }
    };

class CmsSettingsPagesModel extends Model {
    constructor() {
        super();
        // These are actually parents, not the ID of the actual page.
        this.attr("home").char();
        this.attr("notFound").char();
        this.attr("error").char();
    }
}

<<<<<<< HEAD
class CmsSettingsModel extends Model {
    constructor() {
        super();
        this.attr("pages").model(CmsSettingsPagesModel);
        this.attr("name").char();
        this.attr("domain").char();
        this.attr("favicon").model(FileModel);
        this.attr("logo").model(FileModel);
        this.attr("social").model(SocialMediaModel);
    }
}
=======
const createCmsSettingsModel = context => {
    return class CmsSettingsModel extends EntityModel {
        constructor() {
            super();
            this.setParentEntity(context.settings);
            this.attr("pages").model(CmsSettingsPagesModel);
            this.attr("name").char();
            this.attr("domain").char();
            this.attr("favicon").entity(context.files.entities.File);
            this.attr("logo").entity(context.files.entities.File);
            this.attr("social").model(createSocialMediaModel(context));
        }
    };
};
>>>>>>> 1168a56c

export const cmsSettingsFactory = (context: Object) => {
    return class CmsSettings extends settingsFactory(context) {
        static key = "cms";
        static classId = "CmsSettings";
        static collectionName = "Settings";

        data: Object;
        load: Function;

        constructor() {
            super();
<<<<<<< HEAD
            this.attr("data").model(CmsSettingsModel);
=======
            this.attr("data").model(createCmsSettingsModel({ ...context, settings: this }));
>>>>>>> 1168a56c
        }
    };
};<|MERGE_RESOLUTION|>--- conflicted
+++ resolved
@@ -25,19 +25,6 @@
     }
 }
 
-<<<<<<< HEAD
-class CmsSettingsModel extends Model {
-    constructor() {
-        super();
-        this.attr("pages").model(CmsSettingsPagesModel);
-        this.attr("name").char();
-        this.attr("domain").char();
-        this.attr("favicon").model(FileModel);
-        this.attr("logo").model(FileModel);
-        this.attr("social").model(SocialMediaModel);
-    }
-}
-=======
 const createCmsSettingsModel = context => {
     return class CmsSettingsModel extends EntityModel {
         constructor() {
@@ -52,7 +39,6 @@
         }
     };
 };
->>>>>>> 1168a56c
 
 export const cmsSettingsFactory = (context: Object) => {
     return class CmsSettings extends settingsFactory(context) {
@@ -65,11 +51,7 @@
 
         constructor() {
             super();
-<<<<<<< HEAD
-            this.attr("data").model(CmsSettingsModel);
-=======
             this.attr("data").model(createCmsSettingsModel({ ...context, settings: this }));
->>>>>>> 1168a56c
         }
     };
 };