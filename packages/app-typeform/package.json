{
  "name": "@webiny/app-typeform",
<<<<<<< HEAD
  "version": "5.10.0-next.1",
=======
  "version": "5.10.0",
>>>>>>> b269b1db
  "main": "index.js",
  "repository": {
    "type": "git",
    "url": "https://github.com/webiny/webiny-js.git"
  },
  "description": "Enables embedding TypeForm forms via the Webiny Page Builder.",
  "author": "Adrian Smijulj",
  "license": "MIT",
  "dependencies": {
    "@babel/runtime": "^7.5.5",
    "@emotion/core": "^10.0.27",
    "@emotion/styled": "^10.0.17",
<<<<<<< HEAD
    "@webiny/app": "^5.10.0-next.1",
    "@webiny/app-page-builder": "^5.10.0-next.1",
    "@webiny/validation": "^5.10.0-next.1",
=======
    "@webiny/app": "^5.10.0",
    "@webiny/app-page-builder": "^5.10.0",
    "@webiny/validation": "^5.10.0",
>>>>>>> b269b1db
    "lodash": "^4.17.4",
    "react": "^16.14.0",
    "react-dom": "^16.14.0",
    "recoil": "^0.1.2"
  },
  "devDependencies": {
    "@babel/cli": "^7.5.5",
    "@babel/core": "^7.5.5",
    "@babel/preset-env": "^7.5.5",
    "@babel/preset-react": "^7.0.0",
    "@babel/preset-typescript": "^7.8.3",
    "@svgr/webpack": "^4.3.2",
<<<<<<< HEAD
    "@webiny/cli": "^5.10.0-next.1",
    "@webiny/project-utils": "^5.10.0-next.1",
=======
    "@webiny/cli": "^5.10.0",
    "@webiny/project-utils": "^5.10.0",
>>>>>>> b269b1db
    "babel-plugin-emotion": "^9.2.8",
    "babel-plugin-named-asset-import": "^1.0.0-next.3e165448",
    "rimraf": "^3.0.2",
    "typescript": "^4.1.3"
  },
  "publishConfig": {
    "access": "public",
    "directory": "dist"
  },
  "scripts": {
    "build": "yarn webiny run build",
    "watch": "yarn webiny run watch"
  },
  "gitHead": "8476da73b653c89cc1474d968baf55c1b0ae0e5f"
}<|MERGE_RESOLUTION|>--- conflicted
+++ resolved
@@ -1,10 +1,6 @@
 {
   "name": "@webiny/app-typeform",
-<<<<<<< HEAD
-  "version": "5.10.0-next.1",
-=======
   "version": "5.10.0",
->>>>>>> b269b1db
   "main": "index.js",
   "repository": {
     "type": "git",
@@ -17,15 +13,9 @@
     "@babel/runtime": "^7.5.5",
     "@emotion/core": "^10.0.27",
     "@emotion/styled": "^10.0.17",
-<<<<<<< HEAD
-    "@webiny/app": "^5.10.0-next.1",
-    "@webiny/app-page-builder": "^5.10.0-next.1",
-    "@webiny/validation": "^5.10.0-next.1",
-=======
     "@webiny/app": "^5.10.0",
     "@webiny/app-page-builder": "^5.10.0",
     "@webiny/validation": "^5.10.0",
->>>>>>> b269b1db
     "lodash": "^4.17.4",
     "react": "^16.14.0",
     "react-dom": "^16.14.0",
@@ -38,13 +28,8 @@
     "@babel/preset-react": "^7.0.0",
     "@babel/preset-typescript": "^7.8.3",
     "@svgr/webpack": "^4.3.2",
-<<<<<<< HEAD
-    "@webiny/cli": "^5.10.0-next.1",
-    "@webiny/project-utils": "^5.10.0-next.1",
-=======
     "@webiny/cli": "^5.10.0",
     "@webiny/project-utils": "^5.10.0",
->>>>>>> b269b1db
     "babel-plugin-emotion": "^9.2.8",
     "babel-plugin-named-asset-import": "^1.0.0-next.3e165448",
     "rimraf": "^3.0.2",
