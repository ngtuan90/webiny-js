--- conflicted
+++ resolved
@@ -21,27 +21,15 @@
     "node-fetch": "^2.6.7"
   },
   "devDependencies": {
-<<<<<<< HEAD
     "@babel/cli": "^7.19.3",
     "@babel/core": "^7.19.3",
     "@babel/preset-env": "^7.19.4",
     "@babel/preset-typescript": "^7.18.6",
     "@babel/runtime": "^7.19.0",
-    "@webiny/api-page-builder": "^5.33.0",
-    "@webiny/aws-layers": "^5.33.0",
-    "@webiny/cli": "^5.33.0",
-    "@webiny/project-utils": "^5.33.0",
-=======
-    "@babel/cli": "^7.16.0",
-    "@babel/core": "^7.16.0",
-    "@babel/preset-env": "^7.16.4",
-    "@babel/preset-typescript": "^7.16.0",
-    "@babel/runtime": "^7.16.3",
     "@webiny/api-page-builder": "^5.33.1",
     "@webiny/aws-layers": "^5.33.1",
     "@webiny/cli": "^5.33.1",
     "@webiny/project-utils": "^5.33.1",
->>>>>>> a0448810
     "chalk": "^4.1.0",
     "lodash": "^4.5.0",
     "mime": "2.5.2",
