--- conflicted
+++ resolved
@@ -28,11 +28,7 @@
     pulumi?: (app: ReturnType<typeof createApiPulumiApp>) => void | Promise<void>;
 }
 
-<<<<<<< HEAD
-export const createApiPulumiApp = (projectAppParams: CreateApiAppParams = {}) => {
-=======
 export const createApiPulumiApp = (projectAppParams: CreateApiPulumiAppParams = {}) => {
->>>>>>> 3b932a2e
     return createPulumiApp({
         name: "api",
         path: "apps/api",
@@ -164,13 +160,7 @@
             });
 
             if (projectAppParams.pulumi) {
-<<<<<<< HEAD
-                // TODO: @adrian - this is the place where we need to apply customizations.
-                // @ts-ignore
-                projectAppParams.pulumi(app);
-=======
                 await projectAppParams.pulumi(app as ReturnType<typeof createApiPulumiApp>);
->>>>>>> 3b932a2e
             }
 
             return {
