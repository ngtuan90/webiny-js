--- conflicted
+++ resolved
@@ -1,14 +1,11 @@
 import * as path from "path";
 import * as pulumi from "@pulumi/pulumi";
 import * as aws from "@pulumi/aws";
+
+//@ts-ignore
 import { createInstallationZip } from "@webiny/api-page-builder/installation";
-<<<<<<< HEAD
 import { createAppModule, PulumiApp, PulumiAppModule } from "@webiny/pulumi";
-import { CoreOutput, VpcConfig } from "../common";
-=======
-import { defineAppModule, PulumiApp, PulumiAppModule } from "@webiny/pulumi-sdk";
-import { StorageOutput } from "../common";
->>>>>>> 91b4cd25
+import { CoreOutput } from "../common";
 import { createLambdaRole, getCommonLambdaEnvVariables } from "../lambdaUtils";
 import { getAwsAccountId, getAwsRegion } from "../awsUtils";
 
@@ -47,83 +44,6 @@
     }
 });
 
-<<<<<<< HEAD
-function createUpdateSettingsResources(app: PulumiApp, params: PageBuilderParams) {
-    const policy = createUpdateSettingsLambdaPolicy(app);
-    const role = createLambdaRole(app, {
-        name: "pb-update-settings-lambda-role",
-        policy: policy.output
-    });
-
-    const update = app.addResource(aws.lambda.Function, {
-        name: "pb-update-settings",
-        config: {
-            role: role.output.arn,
-            runtime: "nodejs14.x",
-            handler: "handler.handler",
-            timeout: 10,
-            memorySize: 128,
-            description:
-                "Updates default Page Builder app's settings, e.g. website or prerendering URLs, default title, etc.",
-            code: new pulumi.asset.AssetArchive({
-                ".": new pulumi.asset.FileArchive(
-                    path.join(app.paths.workspace, "code/pageBuilder/updateSettings/build")
-                )
-            }),
-            environment: {
-                variables: {
-                    ...getCommonLambdaEnvVariables(),
-                    ...params.env
-                }
-            },
-            vpcConfig: app.getModule(VpcConfig).functionVpcConfig
-        }
-    });
-
-    return {
-        role,
-        policy,
-        functions: {
-            update
-        }
-    };
-}
-
-function createUpdateSettingsLambdaPolicy(app: PulumiApp) {
-    const core = app.getModule(CoreOutput);
-
-    return app.addResource(aws.iam.Policy, {
-        name: "PbUpdateSettingsLambdaPolicy",
-        config: {
-            description: "This policy enables access to Dynamodb",
-            policy: {
-                Version: "2012-10-17",
-                Statement: [
-                    {
-                        Sid: "AllowDynamoDBAccess",
-                        Effect: "Allow",
-                        Action: [
-                            "dynamodb:BatchGetItem",
-                            "dynamodb:BatchWriteItem",
-                            "dynamodb:PutItem",
-                            "dynamodb:DeleteItem",
-                            "dynamodb:GetItem",
-                            "dynamodb:Query",
-                            "dynamodb:UpdateItem"
-                        ],
-                        Resource: [
-                            pulumi.interpolate`${core.primaryDynamodbTableArn}`,
-                            pulumi.interpolate`${core.primaryDynamodbTableArn}/*`
-                        ]
-                    }
-                ]
-            }
-        }
-    });
-}
-
-=======
->>>>>>> 91b4cd25
 function createExportPagesResources(app: PulumiApp, params: PageBuilderParams) {
     const core = app.getModule(CoreOutput);
 
