--- conflicted
+++ resolved
@@ -1,10 +1,6 @@
 {
   "name": "@webiny/app-security-cognito-authentication",
-<<<<<<< HEAD
-  "version": "5.10.0-next.1",
-=======
   "version": "5.10.0",
->>>>>>> b269b1db
   "main": "index.js",
   "repository": {
     "type": "git",
@@ -20,15 +16,9 @@
     "@aws-amplify/auth": "^4.0.2",
     "@emotion/core": "^10.0.27",
     "@types/react": "^16.9.56",
-<<<<<<< HEAD
-    "@webiny/app": "^5.10.0-next.1",
-    "@webiny/app-security": "^5.10.0-next.1",
-    "@webiny/plugins": "^5.10.0-next.1",
-=======
     "@webiny/app": "^5.10.0",
     "@webiny/app-security": "^5.10.0",
     "@webiny/plugins": "^5.10.0",
->>>>>>> b269b1db
     "apollo-cache": "^1.3.5",
     "apollo-client": "^2.6.10",
     "apollo-link": "^1.2.14",
@@ -47,13 +37,8 @@
     "@babel/preset-env": "^7.5.5",
     "@babel/preset-react": "^7.0.0",
     "@babel/preset-typescript": "^7.8.3",
-<<<<<<< HEAD
-    "@webiny/cli": "^5.10.0-next.1",
-    "@webiny/project-utils": "^5.10.0-next.1",
-=======
     "@webiny/cli": "^5.10.0",
     "@webiny/project-utils": "^5.10.0",
->>>>>>> b269b1db
     "babel-plugin-lodash": "^3.3.4",
     "rimraf": "^3.0.2",
     "typescript": "^4.1.3"
