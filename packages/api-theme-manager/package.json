{
  "name": "@webiny/api-theme-manager",
  "version": "5.33.1",
  "main": "index.js",
  "repository": {
    "type": "git",
    "url": "https://github.com/webiny/webiny-js.git"
  },
  "description": "Manage themes in a multi-tenant environment.",
  "author": "Webiny LTD",
  "license": "MIT",
  "dependencies": {
    "@webiny/api-security": "^5.33.1",
    "@webiny/api-tenancy": "^5.33.1",
    "@webiny/handler-graphql": "^5.33.1"
  },
  "devDependencies": {
<<<<<<< HEAD
    "@babel/cli": "^7.19.3",
    "@babel/core": "^7.19.3",
    "@webiny/cli": "^5.33.0",
    "@webiny/project-utils": "^5.33.0",
=======
    "@babel/cli": "^7.5.5",
    "@babel/core": "^7.5.5",
    "@webiny/cli": "^5.33.1",
    "@webiny/project-utils": "^5.33.1",
>>>>>>> a0448810
    "jest": "^28.1.0",
    "rimraf": "^3.0.2",
    "ttypescript": "^1.5.12",
    "typescript": "4.7.4"
  },
  "publishConfig": {
    "access": "public",
    "directory": "dist"
  },
  "scripts": {
    "build": "yarn webiny run build",
    "watch": "yarn webiny run watch"
  }
}<|MERGE_RESOLUTION|>--- conflicted
+++ resolved
@@ -15,17 +15,10 @@
     "@webiny/handler-graphql": "^5.33.1"
   },
   "devDependencies": {
-<<<<<<< HEAD
     "@babel/cli": "^7.19.3",
     "@babel/core": "^7.19.3",
-    "@webiny/cli": "^5.33.0",
-    "@webiny/project-utils": "^5.33.0",
-=======
-    "@babel/cli": "^7.5.5",
-    "@babel/core": "^7.5.5",
     "@webiny/cli": "^5.33.1",
     "@webiny/project-utils": "^5.33.1",
->>>>>>> a0448810
     "jest": "^28.1.0",
     "rimraf": "^3.0.2",
     "ttypescript": "^1.5.12",
