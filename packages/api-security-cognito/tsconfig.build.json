--- conflicted
+++ resolved
@@ -7,17 +7,13 @@
     { "path": "../api-cognito-authenticator/tsconfig.build.json" },
     { "path": "../api-i18n/tsconfig.build.json" },
     { "path": "../api-security/tsconfig.build.json" },
-<<<<<<< HEAD
     { "path": "../api-tenancy/tsconfig.build.json" },
+    { "path": "../error/tsconfig.build.json" },
+    { "path": "../handler-graphql/tsconfig.build.json" },
     { "path": "../api-wcp/tsconfig.build.json" },
-    { "path": "../error/tsconfig.build.json" },
     { "path": "../handler/tsconfig.build.json" },
     { "path": "../handler-aws/tsconfig.build.json" },
-    { "path": "../handler-graphql/tsconfig.build.json" },
     { "path": "../plugins/tsconfig.build.json" }
-=======
-    { "path": "../api-tenancy/tsconfig.build.json" }
->>>>>>> ab3499ae
   ],
   "compilerOptions": {
     "rootDir": "./src",
