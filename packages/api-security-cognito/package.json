--- conflicted
+++ resolved
@@ -15,22 +15,16 @@
     "@webiny/api": "0.0.0",
     "@webiny/api-admin-users": "0.0.0",
     "@webiny/api-cognito-authenticator": "0.0.0",
-<<<<<<< HEAD
+    "@webiny/api-i18n": "0.0.0",
     "@webiny/api-security": "0.0.0",
+    "@webiny/api-tenancy": "0.0.0",
     "@webiny/error": "0.0.0",
     "@webiny/handler-graphql": "0.0.0"
-=======
-    "@webiny/api-i18n": "0.0.0",
-    "@webiny/api-security": "0.0.0",
-    "@webiny/api-tenancy": "0.0.0"
->>>>>>> ab3499ae
   },
   "devDependencies": {
     "@babel/cli": "^7.22.6",
     "@babel/core": "^7.22.8",
     "@types/jsonwebtoken": "^9.0.2",
-    "@webiny/api-i18n": "0.0.0",
-    "@webiny/api-tenancy": "0.0.0",
     "@webiny/api-wcp": "0.0.0",
     "@webiny/cli": "0.0.0",
     "@webiny/handler": "0.0.0",
