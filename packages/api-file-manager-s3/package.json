{
  "name": "@webiny/api-file-manager-s3",
  "version": "5.2.1",
  "main": "index.js",
  "repository": {
    "type": "git",
    "url": "https://github.com/webiny/webiny-js.git"
  },
  "description": "File storage S3 plugin for the @webiny/api-file-manager.",
  "author": "Webiny Ltd",
  "license": "MIT",
  "dependencies": {
<<<<<<< HEAD
    "@webiny/api-file-manager": "^5.2.0",
    "@webiny/handler": "^5.2.0",
    "@webiny/handler-graphql": "^5.2.0",
    "@webiny/plugins": "^5.2.0",
    "@webiny/validation": "^5.2.0",
=======
    "@webiny/handler": "^5.2.1",
    "@webiny/handler-graphql": "^5.2.1",
    "@webiny/plugins": "^5.2.1",
    "@webiny/validation": "^5.2.1",
>>>>>>> 313f40e9
    "form-data": "^3.0.0",
    "node-fetch": "^2.6.1",
    "sanitize-filename": "^1.6.3",
    "uniqid": "^5.2.0"
  },
  "devDependencies": {
    "@babel/cli": "^7.5.5",
    "@babel/core": "^7.5.5",
    "rimraf": "^3.0.2",
    "typescript": "^4.1.3"
  },
  "publishConfig": {
    "access": "public",
    "directory": "dist"
  },
  "scripts": {
    "build": "rimraf ./dist '*.tsbuildinfo' && babel src -d dist --source-maps --copy-files --extensions \".ts\" && yarn postbuild",
    "watch": "babel src -d dist --source-maps --copy-files --extensions \".ts\" --watch",
    "postbuild": "cp package.json LICENSE README.md dist/ && tsc -p tsconfig.build.json"
  },
  "gitHead": "8476da73b653c89cc1474d968baf55c1b0ae0e5f"
}<|MERGE_RESOLUTION|>--- conflicted
+++ resolved
@@ -10,18 +10,11 @@
   "author": "Webiny Ltd",
   "license": "MIT",
   "dependencies": {
-<<<<<<< HEAD
     "@webiny/api-file-manager": "^5.2.0",
-    "@webiny/handler": "^5.2.0",
-    "@webiny/handler-graphql": "^5.2.0",
-    "@webiny/plugins": "^5.2.0",
-    "@webiny/validation": "^5.2.0",
-=======
     "@webiny/handler": "^5.2.1",
     "@webiny/handler-graphql": "^5.2.1",
     "@webiny/plugins": "^5.2.1",
     "@webiny/validation": "^5.2.1",
->>>>>>> 313f40e9
     "form-data": "^3.0.0",
     "node-fetch": "^2.6.1",
     "sanitize-filename": "^1.6.3",
