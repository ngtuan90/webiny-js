{
  "name": "@webiny/app-graphql-playground",
<<<<<<< HEAD
  "version": "5.8.0",
=======
  "version": "5.10.0",
>>>>>>> a43d03c9
  "main": "index.js",
  "repository": {
    "type": "git",
    "url": "https://github.com/webiny/webiny-js.git"
  },
  "author": "Webiny Ltd",
  "license": "MIT",
  "dependencies": {
    "@emotion/core": "^10.0.17",
    "@emotion/styled": "^10.0.27",
<<<<<<< HEAD
    "@webiny/app": "^5.8.0",
    "@webiny/app-admin": "^5.8.0",
    "@webiny/app-i18n": "^5.8.0",
    "@webiny/app-security": "^5.8.0",
    "@webiny/plugins": "^5.8.0",
    "@webiny/react-router": "^5.8.0",
    "@webiny/ui": "^5.8.0",
=======
    "@webiny/app": "^5.10.0",
    "@webiny/app-admin": "^5.10.0",
    "@webiny/app-i18n": "^5.10.0",
    "@webiny/app-security": "^5.10.0",
    "@webiny/plugins": "^5.10.0",
    "@webiny/react-router": "^5.10.0",
    "@webiny/ui": "^5.10.0",
>>>>>>> a43d03c9
    "apollo-cache": "^1.3.5",
    "apollo-client": "^2.6.10",
    "apollo-link": "^1.2.14",
    "apollo-link-context": "^1.0.20",
    "apollo-utilities": "^1.3.4",
    "graphql": "^14.7.0",
    "load-script": "^1.0.0",
    "prop-types": "^15.7.2",
    "react": "^16.14.0",
    "react-dom": "^16.14.0",
    "react-helmet": "^5.2.0"
  },
  "devDependencies": {
    "@babel/cli": "^7.5.5",
    "@babel/core": "^7.5.5",
    "@babel/plugin-proposal-class-properties": "^7.5.5",
    "@babel/preset-env": "^7.5.5",
    "@babel/preset-react": "^7.0.0",
    "@babel/preset-typescript": "^7.8.3",
<<<<<<< HEAD
    "@webiny/cli": "^5.8.0",
    "@webiny/project-utils": "^5.8.0",
=======
    "@webiny/cli": "^5.10.0",
    "@webiny/project-utils": "^5.10.0",
>>>>>>> a43d03c9
    "babel-plugin-emotion": "^9.2.8",
    "babel-plugin-lodash": "^3.3.4",
    "rimraf": "^3.0.2",
    "typescript": "^4.1.3"
  },
  "publishConfig": {
    "access": "public",
    "directory": "dist"
  },
  "scripts": {
    "build": "yarn webiny run build",
    "watch": "yarn webiny run watch"
  },
  "svgo": {
    "plugins": {
      "removeViewBox": false
    }
  },
  "adio": {
    "ignore": {
      "src": [
        "!!raw-loader!."
      ],
      "peerDependencies": [
        "react-dom"
      ]
    }
  },
  "gitHead": "8476da73b653c89cc1474d968baf55c1b0ae0e5f"
}<|MERGE_RESOLUTION|>--- conflicted
+++ resolved
@@ -1,10 +1,6 @@
 {
   "name": "@webiny/app-graphql-playground",
-<<<<<<< HEAD
-  "version": "5.8.0",
-=======
   "version": "5.10.0",
->>>>>>> a43d03c9
   "main": "index.js",
   "repository": {
     "type": "git",
@@ -15,15 +11,6 @@
   "dependencies": {
     "@emotion/core": "^10.0.17",
     "@emotion/styled": "^10.0.27",
-<<<<<<< HEAD
-    "@webiny/app": "^5.8.0",
-    "@webiny/app-admin": "^5.8.0",
-    "@webiny/app-i18n": "^5.8.0",
-    "@webiny/app-security": "^5.8.0",
-    "@webiny/plugins": "^5.8.0",
-    "@webiny/react-router": "^5.8.0",
-    "@webiny/ui": "^5.8.0",
-=======
     "@webiny/app": "^5.10.0",
     "@webiny/app-admin": "^5.10.0",
     "@webiny/app-i18n": "^5.10.0",
@@ -31,7 +18,6 @@
     "@webiny/plugins": "^5.10.0",
     "@webiny/react-router": "^5.10.0",
     "@webiny/ui": "^5.10.0",
->>>>>>> a43d03c9
     "apollo-cache": "^1.3.5",
     "apollo-client": "^2.6.10",
     "apollo-link": "^1.2.14",
@@ -51,13 +37,8 @@
     "@babel/preset-env": "^7.5.5",
     "@babel/preset-react": "^7.0.0",
     "@babel/preset-typescript": "^7.8.3",
-<<<<<<< HEAD
-    "@webiny/cli": "^5.8.0",
-    "@webiny/project-utils": "^5.8.0",
-=======
     "@webiny/cli": "^5.10.0",
     "@webiny/project-utils": "^5.10.0",
->>>>>>> a43d03c9
     "babel-plugin-emotion": "^9.2.8",
     "babel-plugin-lodash": "^3.3.4",
     "rimraf": "^3.0.2",
