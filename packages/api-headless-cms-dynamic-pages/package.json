--- conflicted
+++ resolved
@@ -1,11 +1,7 @@
 {
   "private": true,
   "name": "@webiny/api-headless-cms-dynamic-pages",
-<<<<<<< HEAD
-  "version": "5.8.0",
-=======
   "version": "5.10.0",
->>>>>>> a43d03c9
   "main": "index.js",
   "repository": {
     "type": "git",
@@ -17,15 +13,9 @@
   "license": "MIT",
   "dependencies": {
     "@babel/runtime": "^7.5.5",
-<<<<<<< HEAD
-    "@webiny/api-dynamic-pages": "^5.7.0",
-    "@webiny/api-headless-cms": "^5.7.0",
-    "@webiny/project-utils": "^5.7.0",
-=======
     "@webiny/api-dynamic-pages": "^5.10.0",
     "@webiny/api-headless-cms": "^5.10.0",
     "@webiny/project-utils": "^5.10.0",
->>>>>>> a43d03c9
     "dot-prop-immutable": "^2.1.0",
     "node-fetch": "^2.6.1"
   },
@@ -36,11 +26,7 @@
     "@babel/plugin-transform-runtime": "^7.5.5",
     "@babel/preset-env": "^7.5.5",
     "@babel/preset-typescript": "^7.0.0",
-<<<<<<< HEAD
-    "@webiny/cli": "^5.7.0",
-=======
     "@webiny/cli": "^5.10.0",
->>>>>>> a43d03c9
     "ttypescript": "^1.5.12",
     "typescript": "^4.1.3"
   },
