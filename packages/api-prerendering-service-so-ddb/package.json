{
  "name": "@webiny/api-prerendering-service-so-ddb",
  "version": "5.33.5",
  "main": "index.js",
  "repository": {
    "type": "git",
    "url": "https://github.com/webiny/webiny-js.git",
    "directory": "packages/api-prerendering-service-so-ddb"
  },
  "keywords": [
    "@webiny/api-prerendering-service",
    "storage-operations",
    "dynamodb",
    "ps:ddb"
  ],
  "description": "A DynamoDB storage operations for the Prerendering Service API.",
  "author": "Webiny Ltd",
  "license": "MIT",
  "dependencies": {
<<<<<<< HEAD
    "@babel/runtime": "^7.16.3",
    "@webiny/api-prerendering-service": "^5.33.5",
    "@webiny/error": "^5.33.5",
    "dynamodb-toolbox": "^0.3.4"
=======
    "@babel/runtime": "^7.19.0",
    "@webiny/api-prerendering-service": "^5.33.2",
    "@webiny/error": "^5.33.2",
    "dynamodb-toolbox": "^0.3.5"
>>>>>>> a665a67e
  },
  "devDependencies": {
    "@babel/cli": "^7.19.3",
    "@babel/core": "^7.19.3",
    "@babel/plugin-proposal-export-default-from": "^7.16.0",
<<<<<<< HEAD
    "@babel/preset-env": "^7.16.4",
    "@babel/preset-typescript": "^7.16.0",
    "@webiny/cli": "^5.33.5",
    "@webiny/db": "^5.33.5",
    "@webiny/db-dynamodb": "^5.33.5",
    "@webiny/handler-aws": "^5.33.5",
    "@webiny/project-utils": "^5.33.5",
=======
    "@babel/preset-env": "^7.19.4",
    "@babel/preset-typescript": "^7.18.6",
    "@webiny/cli": "^5.33.2",
    "@webiny/db": "^5.33.2",
    "@webiny/db-dynamodb": "^5.33.2",
    "@webiny/handler-aws": "^5.33.2",
    "@webiny/project-utils": "^5.33.2",
>>>>>>> a665a67e
    "jest-dynalite": "^3.3.1",
    "jest-environment-node": "^27.3.0",
    "prettier": "^2.3.2",
    "rimraf": "^3.0.2",
    "ttypescript": "^1.5.12",
    "typescript": "4.7.4"
  },
  "publishConfig": {
    "access": "public",
    "directory": "dist"
  },
  "scripts": {
    "build": "yarn webiny run build",
    "watch": "yarn webiny run watch"
  },
  "adio": {
    "ignore": {
      "src": [
        "aws-sdk"
      ]
    }
  },
  "gitHead": "b8aec8a1be3f25c3b428b357fe1e352c7cbff9ae"
}<|MERGE_RESOLUTION|>--- conflicted
+++ resolved
@@ -17,39 +17,22 @@
   "author": "Webiny Ltd",
   "license": "MIT",
   "dependencies": {
-<<<<<<< HEAD
-    "@babel/runtime": "^7.16.3",
+    "@babel/runtime": "^7.19.0",
     "@webiny/api-prerendering-service": "^5.33.5",
     "@webiny/error": "^5.33.5",
-    "dynamodb-toolbox": "^0.3.4"
-=======
-    "@babel/runtime": "^7.19.0",
-    "@webiny/api-prerendering-service": "^5.33.2",
-    "@webiny/error": "^5.33.2",
     "dynamodb-toolbox": "^0.3.5"
->>>>>>> a665a67e
   },
   "devDependencies": {
     "@babel/cli": "^7.19.3",
     "@babel/core": "^7.19.3",
     "@babel/plugin-proposal-export-default-from": "^7.16.0",
-<<<<<<< HEAD
-    "@babel/preset-env": "^7.16.4",
-    "@babel/preset-typescript": "^7.16.0",
+    "@babel/preset-env": "^7.19.4",
+    "@babel/preset-typescript": "^7.18.6",
     "@webiny/cli": "^5.33.5",
     "@webiny/db": "^5.33.5",
     "@webiny/db-dynamodb": "^5.33.5",
     "@webiny/handler-aws": "^5.33.5",
     "@webiny/project-utils": "^5.33.5",
-=======
-    "@babel/preset-env": "^7.19.4",
-    "@babel/preset-typescript": "^7.18.6",
-    "@webiny/cli": "^5.33.2",
-    "@webiny/db": "^5.33.2",
-    "@webiny/db-dynamodb": "^5.33.2",
-    "@webiny/handler-aws": "^5.33.2",
-    "@webiny/project-utils": "^5.33.2",
->>>>>>> a665a67e
     "jest-dynalite": "^3.3.1",
     "jest-environment-node": "^27.3.0",
     "prettier": "^2.3.2",
