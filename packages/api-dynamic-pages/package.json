--- conflicted
+++ resolved
@@ -1,11 +1,7 @@
 {
   "private": true,
   "name": "@webiny/api-dynamic-pages",
-<<<<<<< HEAD
-  "version": "5.8.0",
-=======
   "version": "5.10.0",
->>>>>>> a43d03c9
   "main": "index.js",
   "repository": {
     "type": "git",
@@ -21,17 +17,10 @@
   "license": "MIT",
   "dependencies": {
     "@babel/runtime": "^7.5.5",
-<<<<<<< HEAD
-    "@webiny/api-page-builder": "^5.7.0",
-    "@webiny/handler-graphql": "^5.7.0",
-    "@webiny/plugins": "^5.7.0",
-    "@webiny/project-utils": "^5.7.0",
-=======
     "@webiny/api-page-builder": "^5.10.0",
     "@webiny/handler-graphql": "^5.10.0",
     "@webiny/plugins": "^5.10.0",
     "@webiny/project-utils": "^5.10.0",
->>>>>>> a43d03c9
     "dot-prop-immutable": "^2.1.0"
   },
   "devDependencies": {
@@ -44,11 +33,7 @@
     "@elastic/elasticsearch": "^7.9.1",
     "@elastic/elasticsearch-mock": "0.3.0",
     "@shelf/jest-elasticsearch": "^1.0.0",
-<<<<<<< HEAD
-    "@webiny/cli": "^5.7.0",
-=======
     "@webiny/cli": "^5.10.0",
->>>>>>> a43d03c9
     "execa": "^5.0.0",
     "jest": "^26.6.3",
     "jest-dynalite": "^3.2.0",
