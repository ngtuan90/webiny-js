{
  "name": "@webiny/handler-client",
<<<<<<< HEAD
  "version": "5.10.0-next.1",
=======
  "version": "5.10.0",
>>>>>>> b269b1db
  "main": "index.js",
  "repository": {
    "type": "git",
    "url": "https://github.com/webiny/webiny-js.git"
  },
  "description": "A package that contains plugins for developing Webiny API in the AWS cloud.",
  "contributors": [
    "Pavel Denisjuk <pavel@webiny.com>",
    "Sven Al Hamad <sven@webiny.com>",
    "Adrian Smijulj <adrian@webiny.com>"
  ],
  "license": "MIT",
  "dependencies": {
    "@babel/runtime": "^7.5.5",
<<<<<<< HEAD
    "@webiny/error": "^5.10.0-next.1",
    "@webiny/handler": "^5.10.0-next.1",
    "@webiny/plugins": "^5.10.0-next.1"
=======
    "@webiny/error": "^5.10.0",
    "@webiny/handler": "^5.10.0",
    "@webiny/plugins": "^5.10.0"
>>>>>>> b269b1db
  },
  "devDependencies": {
    "@babel/cli": "^7.5.5",
    "@babel/core": "^7.5.5",
    "@babel/preset-env": "^7.5.5",
    "@babel/preset-typescript": "^7.8.3",
<<<<<<< HEAD
    "@webiny/cli": "^5.10.0-next.1",
    "@webiny/project-utils": "^5.10.0-next.1",
=======
    "@webiny/cli": "^5.10.0",
    "@webiny/project-utils": "^5.10.0",
>>>>>>> b269b1db
    "babel-plugin-lodash": "^3.3.4",
    "jest": "^26.6.3",
    "merge": "^1.2.1",
    "rimraf": "^3.0.2",
    "typescript": "^4.1.3"
  },
  "publishConfig": {
    "access": "public",
    "directory": "dist"
  },
  "scripts": {
    "build": "yarn webiny run build",
    "watch": "yarn webiny run watch"
  },
  "gitHead": "8476da73b653c89cc1474d968baf55c1b0ae0e5f"
}<|MERGE_RESOLUTION|>--- conflicted
+++ resolved
@@ -1,10 +1,6 @@
 {
   "name": "@webiny/handler-client",
-<<<<<<< HEAD
-  "version": "5.10.0-next.1",
-=======
   "version": "5.10.0",
->>>>>>> b269b1db
   "main": "index.js",
   "repository": {
     "type": "git",
@@ -19,28 +15,17 @@
   "license": "MIT",
   "dependencies": {
     "@babel/runtime": "^7.5.5",
-<<<<<<< HEAD
-    "@webiny/error": "^5.10.0-next.1",
-    "@webiny/handler": "^5.10.0-next.1",
-    "@webiny/plugins": "^5.10.0-next.1"
-=======
     "@webiny/error": "^5.10.0",
     "@webiny/handler": "^5.10.0",
     "@webiny/plugins": "^5.10.0"
->>>>>>> b269b1db
   },
   "devDependencies": {
     "@babel/cli": "^7.5.5",
     "@babel/core": "^7.5.5",
     "@babel/preset-env": "^7.5.5",
     "@babel/preset-typescript": "^7.8.3",
-<<<<<<< HEAD
-    "@webiny/cli": "^5.10.0-next.1",
-    "@webiny/project-utils": "^5.10.0-next.1",
-=======
     "@webiny/cli": "^5.10.0",
     "@webiny/project-utils": "^5.10.0",
->>>>>>> b269b1db
     "babel-plugin-lodash": "^3.3.4",
     "jest": "^26.6.3",
     "merge": "^1.2.1",
