{
  "name": "@webiny/api-tenancy-so-ddb",
  "version": "5.33.5",
  "main": "index.js",
  "repository": {
    "type": "git",
    "url": "https://github.com/webiny/webiny-js.git"
  },
  "keywords": [
    "@webiny/api-tenancy",
    "storage-operations",
    "dynamodb",
    "tenancy:ddb"
  ],
  "description": "Security storage operations.",
  "author": "Webiny Ltd.",
  "license": "MIT",
  "dependencies": {
<<<<<<< HEAD
    "@webiny/api-tenancy": "^5.33.5",
    "@webiny/db-dynamodb": "^5.33.5",
    "@webiny/error": "^5.33.5",
    "dynamodb-toolbox": "^0.3.4"
  },
  "devDependencies": {
    "@babel/cli": "^7.16.0",
    "@babel/core": "^7.16.0",
    "@webiny/cli": "^5.33.5",
    "@webiny/project-utils": "^5.33.5",
=======
    "@webiny/api-tenancy": "^5.33.2",
    "@webiny/db-dynamodb": "^5.33.2",
    "@webiny/error": "^5.33.2",
    "dynamodb-toolbox": "^0.3.5"
  },
  "devDependencies": {
    "@babel/cli": "^7.19.3",
    "@babel/core": "^7.19.3",
    "@webiny/cli": "^5.33.2",
    "@webiny/project-utils": "^5.33.2",
>>>>>>> a665a67e
    "jest": "^28.1.0",
    "jest-dynalite": "^3.2.0",
    "jest-environment-node": "^27.0.6",
    "rimraf": "^3.0.2",
    "ttypescript": "^1.5.12",
    "typescript": "4.7.4"
  },
  "publishConfig": {
    "access": "public",
    "directory": "dist"
  },
  "scripts": {
    "build": "yarn webiny run build",
    "watch": "yarn webiny run watch"
  },
  "adio": {
    "ignore": {
      "src": [
        "aws-sdk"
      ]
    }
  }
}<|MERGE_RESOLUTION|>--- conflicted
+++ resolved
@@ -16,29 +16,16 @@
   "author": "Webiny Ltd.",
   "license": "MIT",
   "dependencies": {
-<<<<<<< HEAD
     "@webiny/api-tenancy": "^5.33.5",
     "@webiny/db-dynamodb": "^5.33.5",
     "@webiny/error": "^5.33.5",
-    "dynamodb-toolbox": "^0.3.4"
-  },
-  "devDependencies": {
-    "@babel/cli": "^7.16.0",
-    "@babel/core": "^7.16.0",
-    "@webiny/cli": "^5.33.5",
-    "@webiny/project-utils": "^5.33.5",
-=======
-    "@webiny/api-tenancy": "^5.33.2",
-    "@webiny/db-dynamodb": "^5.33.2",
-    "@webiny/error": "^5.33.2",
     "dynamodb-toolbox": "^0.3.5"
   },
   "devDependencies": {
     "@babel/cli": "^7.19.3",
     "@babel/core": "^7.19.3",
-    "@webiny/cli": "^5.33.2",
-    "@webiny/project-utils": "^5.33.2",
->>>>>>> a665a67e
+    "@webiny/cli": "^5.33.5",
+    "@webiny/project-utils": "^5.33.5",
     "jest": "^28.1.0",
     "jest-dynalite": "^3.2.0",
     "jest-environment-node": "^27.0.6",
