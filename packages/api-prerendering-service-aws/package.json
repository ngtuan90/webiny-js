--- conflicted
+++ resolved
@@ -13,39 +13,22 @@
   "dependencies": {
     "@babel/runtime": "^7.19.0",
     "@types/aws-lambda": "^8.10.93",
-<<<<<<< HEAD
     "@webiny/api": "^5.33.5",
     "@webiny/api-prerendering-service": "^5.33.5",
     "@webiny/error": "^5.33.5",
     "@webiny/handler-aws": "^5.33.5",
     "@webiny/handler-client": "^5.33.5",
-    "lodash": "^4.17.21",
-    "nanoid": "^4.0.0"
-=======
-    "@webiny/api": "^5.33.2",
-    "@webiny/api-prerendering-service": "^5.33.2",
-    "@webiny/error": "^5.33.2",
-    "@webiny/handler-aws": "^5.33.2",
-    "@webiny/handler-client": "^5.33.2",
-    "@webiny/utils": "^5.33.2",
+    "@webiny/utils": "^5.33.5",
     "lodash": "^4.17.21"
->>>>>>> a665a67e
   },
   "devDependencies": {
     "@babel/cli": "^7.19.3",
     "@babel/core": "^7.19.3",
     "@babel/plugin-proposal-export-default-from": "^7.16.0",
-<<<<<<< HEAD
-    "@babel/preset-env": "^7.16.4",
-    "@babel/preset-typescript": "^7.16.0",
+    "@babel/preset-env": "^7.19.4",
+    "@babel/preset-typescript": "^7.18.6",
     "@webiny/cli": "^5.33.5",
     "@webiny/project-utils": "^5.33.5",
-=======
-    "@babel/preset-env": "^7.19.4",
-    "@babel/preset-typescript": "^7.18.6",
-    "@webiny/cli": "^5.33.2",
-    "@webiny/project-utils": "^5.33.2",
->>>>>>> a665a67e
     "rimraf": "^3.0.2",
     "typescript": "4.7.4"
   },
