--- conflicted
+++ resolved
@@ -1,5 +1,4 @@
 {
-<<<<<<< HEAD
 	"name": "@webiny/api-prerendering-service-aws",
 	"version": "5.0.0-beta.1",
 	"main": "index.js",
@@ -13,10 +12,10 @@
 	"license": "MIT",
 	"dependencies": {
 		"@babel/runtime": "^7.5.5",
-		"@webiny/api-prerendering-service": "^5.0.0-beta.1",
-		"@webiny/handler": "^5.0.0-beta.1",
-		"@webiny/handler-args": "^5.0.0-beta.1",
-		"@webiny/plugins": "^5.0.0-beta.1"
+		"@webiny/api-prerendering-service": "^5.0.0-beta.0",
+		"@webiny/handler": "^5.0.0-beta.0",
+		"@webiny/handler-args": "^5.0.0-beta.0",
+		"@webiny/plugins": "^5.0.0-beta.0"
 	},
 	"devDependencies": {
 		"@babel/cli": "^7.5.5",
@@ -42,48 +41,4 @@
 		}
 	},
 	"gitHead": "b8aec8a1be3f25c3b428b357fe1e352c7cbff9ae"
-=======
-  "name": "@webiny/api-prerendering-service-aws",
-  "version": "5.0.0-beta.0",
-  "main": "index.js",
-  "repository": {
-    "type": "git",
-    "url": "https://github.com/webiny/webiny-js.git",
-    "directory": "packages/api-prerendering-service-aws"
-  },
-  "description": "A simple service for prerendering website URLs and saving them into a storage of choice.",
-  "author": "Webiny Ltd",
-  "license": "MIT",
-  "dependencies": {
-    "@babel/runtime": "^7.5.5",
-    "@webiny/api-prerendering-service": "^5.0.0-beta.0",
-    "@webiny/handler": "^5.0.0-beta.0",
-    "@webiny/handler-args": "^5.0.0-beta.0",
-    "@webiny/plugins": "^5.0.0-beta.0"
-  },
-  "devDependencies": {
-    "@babel/cli": "^7.5.5",
-    "@babel/core": "^7.5.5",
-    "@babel/plugin-proposal-export-default-from": "^7.5.2",
-    "@babel/preset-env": "^7.5.5",
-    "@babel/preset-typescript": "^7.8.3"
-  },
-  "publishConfig": {
-    "access": "public",
-    "directory": "dist"
-  },
-  "scripts": {
-    "build": "rimraf ./dist *.tsbuildinfo && babel src -d dist --source-maps --copy-files --extensions \".ts\"",
-    "watch": "babel src -d dist --source-maps --copy-files --extensions \".ts\" --watch",
-    "postbuild": "cp package.json LICENSE README.md dist/ && tsc -p tsconfig.build.json"
-  },
-  "adio": {
-    "ignore": {
-      "src": [
-        "aws-sdk"
-      ]
-    }
-  },
-  "gitHead": "8476da73b653c89cc1474d968baf55c1b0ae0e5f"
->>>>>>> 3a069dc5
 }