import { Context as ContextInterface, HandlerArgs } from "~/types";
import { PluginsContainer } from "@webiny/plugins";
import { PluginCollection } from "@webiny/plugins/types";

interface Waiter {
    targets: string[];
    cb: (context: ContextInterface) => void;
}

export interface Params {
<<<<<<< HEAD
    args: HandlerArgs;
    plugins?: PluginCollection;
=======
    args?: HandlerArgs;
    plugins?: Plugin | Plugin[] | Plugin[][] | PluginsContainer;
>>>>>>> 876e90fc
    WEBINY_VERSION: string;
}
export class Context implements ContextInterface {
    public _result: any;
    public readonly plugins: PluginsContainer;
    public readonly args: HandlerArgs;
    public readonly WEBINY_VERSION: string;

    private readonly waiters: Waiter[] = [];

    public constructor(params: Params) {
        const { plugins, args, WEBINY_VERSION } = params;
        this.plugins = new PluginsContainer(plugins || []);
        this.args = args || [];
        this.WEBINY_VERSION = WEBINY_VERSION;
    }

    public getResult(): any {
        return this._result;
    }

    public hasResult(): boolean {
        return !!this._result;
    }

    public setResult(value: any): void {
        this._result = value;
    }

    public waitFor<T extends ContextInterface = ContextInterface>(
        obj: string | string[],
        cb: (context: T) => void
    ): void {
        const initialTargets = Array.isArray(obj) ? obj : [obj];
        const targets: string[] = [];
        /**
         * We go only through the first level properties
         */
        for (const target of initialTargets) {
            /**
             * If property already exists, there is no need to wait for it, so we just continue the loop.
             */
            if (this[target]) {
                continue;
            }
            /**
             * Since there is no property, we must define it with its setter and getter.
             * We could not know when it got defined otherwise.
             */
            Object.defineProperty(this, target, {
                /**
                 * Setter sets the given value to this object.
                 * We cannot set it on exact property name it is defined because it would go into loop of setting itself.
                 * And that is why we add __ around the property name.
                 */
                set: value => {
                    this[`__${target}__`] = value;
                    /**
                     * WWhen the property is set, we will go through all the waiters and, if any of them include currently set property, act on it.
                     */
                    for (const waiter of this.waiters) {
                        if (waiter.targets.includes(target) === false) {
                            continue;
                        }
                        /**
                         * Remove currently set property so we know if there are any more to be waited for.
                         */
                        waiter.targets = waiter.targets.filter(t => t !== target);
                        /**
                         * If there are more to be waited, eg. user added [cms, pageBuilder] as waited properties, we just continue the loop.
                         */
                        if (waiter.targets.length > 0) {
                            continue;
                        }
                        /**
                         * And if there is nothing more to be waited for, we execute the callable.
                         * Note that this callable is not async.
                         */
                        waiter.cb(this);
                    }
                },
                /**
                 * As we have set property with __ around it, we must get it as well.
                 */
                get: () => {
                    return this[`__${target}__`];
                },
                configurable: false
            });
            /**
             * We add the target to be awaited.
             */
            targets.push(target);
        }
        /**
         * If there are no targets to be awaited, just fire the callable.
         */
        if (targets.length === 0) {
            cb(this as any);
            return;
        }
        /**
         * Otherwise add the waiter for the target properties.
         */
        this.waiters.push({
            targets,
            cb
        });
    }
}<|MERGE_RESOLUTION|>--- conflicted
+++ resolved
@@ -8,13 +8,8 @@
 }
 
 export interface Params {
-<<<<<<< HEAD
-    args: HandlerArgs;
+    args?: HandlerArgs;
     plugins?: PluginCollection;
-=======
-    args?: HandlerArgs;
-    plugins?: Plugin | Plugin[] | Plugin[][] | PluginsContainer;
->>>>>>> 876e90fc
     WEBINY_VERSION: string;
 }
 export class Context implements ContextInterface {
@@ -53,7 +48,8 @@
         /**
          * We go only through the first level properties
          */
-        for (const target of initialTargets) {
+        for (const key in initialTargets) {
+            const target = initialTargets[key] as keyof this;
             /**
              * If property already exists, there is no need to wait for it, so we just continue the loop.
              */
@@ -70,13 +66,14 @@
                  * We cannot set it on exact property name it is defined because it would go into loop of setting itself.
                  * And that is why we add __ around the property name.
                  */
-                set: value => {
-                    this[`__${target}__`] = value;
+                set: (value: any) => {
+                    const newTargetKey = `__${target}__` as keyof this;
+                    this[newTargetKey] = value;
                     /**
                      * WWhen the property is set, we will go through all the waiters and, if any of them include currently set property, act on it.
                      */
                     for (const waiter of this.waiters) {
-                        if (waiter.targets.includes(target) === false) {
+                        if (waiter.targets.includes(target as string) === false) {
                             continue;
                         }
                         /**
@@ -99,15 +96,16 @@
                 /**
                  * As we have set property with __ around it, we must get it as well.
                  */
-                get: () => {
-                    return this[`__${target}__`];
+                get: (): any => {
+                    const newTargetKey = `__${target}__` as keyof this;
+                    return this[newTargetKey];
                 },
                 configurable: false
             });
             /**
              * We add the target to be awaited.
              */
-            targets.push(target);
+            targets.push(target as string);
         }
         /**
          * If there are no targets to be awaited, just fire the callable.
