--- conflicted
+++ resolved
@@ -1,10 +1,6 @@
 {
   "name": "@webiny/handler",
-<<<<<<< HEAD
-  "version": "5.8.0",
-=======
   "version": "5.10.0",
->>>>>>> a43d03c9
   "main": "index.js",
   "license": "MIT",
   "repository": {
@@ -19,23 +15,14 @@
   ],
   "dependencies": {
     "@babel/runtime": "^7.5.5",
-<<<<<<< HEAD
-    "@webiny/plugins": "^5.8.0"
-=======
     "@webiny/plugins": "^5.10.0"
->>>>>>> a43d03c9
   },
   "devDependencies": {
     "@babel/cli": "^7.5.5",
     "@babel/core": "^7.5.5",
     "@babel/preset-env": "^7.5.5",
-<<<<<<< HEAD
-    "@webiny/cli": "^5.8.0",
-    "@webiny/project-utils": "^5.8.0",
-=======
     "@webiny/cli": "^5.10.0",
     "@webiny/project-utils": "^5.10.0",
->>>>>>> a43d03c9
     "rimraf": "^3.0.2",
     "typescript": "^4.1.3"
   },
