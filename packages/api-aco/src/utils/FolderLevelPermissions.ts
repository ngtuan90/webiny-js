import { Authentication } from "@webiny/api-authentication/types";
import { SecurityPermission, Team } from "@webiny/api-security/types";
import { Folder } from "~/folder/folder.types";
import { NotAuthorizedError } from "@webiny/api-security";
import structuredClone from "@ungap/structured-clone";

export type FolderAccessLevel = "owner" | "viewer" | "editor" | "public";

export interface FolderPermission {
    target: string;
    level: FolderAccessLevel;
    inheritedFrom?: string;
}

export interface FolderPermissionsListItem {
    folderId: string;
    permissions: FolderPermission[];
}

export type FolderPermissionsList = FolderPermissionsListItem[];

export interface CanAccessFolderContentParams {
    folder: Pick<Folder, "id" | "type" | "parentId">;
    rwd?: "r" | "w" | "d";
    foldersList?: Folder[];
}

export interface CanAccessFolderParams extends CanAccessFolderContentParams {
    managePermissions?: boolean;
}

interface FilterFoldersParams {
    folders: Array<Folder>;
    rwd?: "r" | "w" | "d";
}

interface GetFolderPermissionsParams {
    folder: Pick<Folder, "id" | "type">;
    foldersList?: Folder[];
}

interface ListFolderPermissionsParams {
    folderType: string;
    foldersList?: Folder[];
}

export interface FolderLevelPermissionsParams {
    getIdentity: Authentication["getIdentity"];
    getIdentityTeam: () => Promise<Team | null>;
    listPermissions: () => Promise<SecurityPermission[]>;
    listAllFolders: (folderType: string) => Promise<Folder[]>;
    canUseTeams: () => boolean;
    canUseFolderLevelPermissions: () => boolean;
}

export class FolderLevelPermissions {
    private readonly getIdentity: Authentication["getIdentity"];
    private readonly getIdentityTeam: () => Promise<Team | null>;
    private readonly listPermissions: () => Promise<SecurityPermission[]>;
    private readonly listAllFoldersCallback: (folderType: string) => Promise<Folder[]>;
    private readonly canUseTeams: () => boolean;
    private readonly canUseFolderLevelPermissions: () => boolean;
    private allFolders: Record<string, Folder[]> = {};

    constructor(params: FolderLevelPermissionsParams) {
        this.getIdentity = params.getIdentity;
        this.getIdentityTeam = params.getIdentityTeam;
        this.listPermissions = params.listPermissions;
        this.listAllFoldersCallback = params.listAllFolders;
        this.canUseTeams = params.canUseTeams;
        this.canUseFolderLevelPermissions = params.canUseFolderLevelPermissions;
    }

    async listAllFolders(folderType: string): Promise<Folder[]> {
        if (folderType in this.allFolders) {
            return structuredClone(this.allFolders[folderType]);
        }

        this.allFolders[folderType] = await this.listAllFoldersCallback(folderType);
        return structuredClone(this.allFolders[folderType]);
    }

    async listAllFoldersWithPermissions(folderType: string) {
        const folders = await this.listAllFolders(folderType);

        // Filter folders based on permissions and assign permissions to each folder.
        const filteredFoldersWithPermissions = await this.filterFolders({
            folders,
            rwd: "r"
        });

        await this.assignFolderPermissions(filteredFoldersWithPermissions);

        return filteredFoldersWithPermissions;
    }

    invalidateCache(folderType?: string) {
        if (folderType) {
            if (folderType in this.allFolders) {
                delete this.allFolders[folderType];
            }
        } else {
            this.allFolders = {};
        }
    }

    async listFoldersPermissions(
        params: ListFolderPermissionsParams
    ): Promise<FolderPermissionsList> {
        if (!this.canUseFolderLevelPermissions()) {
            return [];
        }

        const { folderType, foldersList } = params;

        const allFolders = foldersList || (await this.listAllFolders(folderType));
        const identity = this.getIdentity();
        const permissions = await this.listPermissions();

        let identityTeam: Team | null;
        if (this.canUseTeams()) {
            identityTeam = await this.getIdentityTeam();
        }

        const processedFolderPermissions: FolderPermissionsListItem[] = [];

        const processFolderPermissions = (folder: Folder) => {
            if (processedFolderPermissions.some(fp => fp.folderId === folder.id)) {
                return;
            }

            // Copy permissions, so we don't modify the original object.
            const currentFolderPermissions: FolderPermissionsListItem = {
                folderId: folder.id,
                // On new folders, permissions can be `null`. Guard against that.
                permissions: folder.permissions?.map(permission => ({ ...permission })) || []
            };

            // Check for permissions inherited from parent folder.
            if (folder.parentId) {
                const parentFolder = allFolders!.find(f => f.id === folder.parentId)!;
                if (parentFolder) {
                    // First check if the parent folder has already been processed.
                    let processedParentFolderPermissions = processedFolderPermissions.find(
                        fp => fp.folderId === parentFolder.id
                    );

                    // If not, process the parent folder.
                    if (!processedParentFolderPermissions) {
                        processFolderPermissions(parentFolder);
                        processedParentFolderPermissions = processedFolderPermissions.find(
                            fp => fp.folderId === folder.parentId
                        );
                    }

                    // If the parent folder has permissions, let's add them to the current folder.
                    if (processedParentFolderPermissions) {
                        const isPublicParentFolder =
                            processedParentFolderPermissions.permissions.some(
                                p => p.level === "public"
                            );

                        // We inherit parent permissions if:
                        // 1. the parent folder is not public or...
                        // 2. ...the parent folder is public, but the current folder doesn't have any permissions set
                        const mustInherit =
                            !isPublicParentFolder ||
                            currentFolderPermissions.permissions.length === 0;

                        if (mustInherit) {
                            const inheritedPermissions =
                                processedParentFolderPermissions.permissions.map(p => {
                                    return {
                                        ...p,
                                        inheritedFrom:
                                            "parent:" + processedParentFolderPermissions!.folderId
                                    };
                                });

                            currentFolderPermissions.permissions.push(...inheritedPermissions);
                        }
                    }
                }
            }

            // Let's ensure current identity's permission is included in the permissions array.
            // We first check if the current identity is already included in the permissions array.
            // If not, we check if the user has full access or if the team user belongs to has access.
            const currentIdentityIncludedInPermissions = currentFolderPermissions.permissions.some(
                p => p.target === `admin:${identity.id}`
            );

            if (currentIdentityIncludedInPermissions) {
                // Ensure existing identity permission is always the first one in the array.
                const currentIdentityPermissionIndex =
                    currentFolderPermissions.permissions.findIndex(
                        p => p.target === `admin:${identity.id}`
                    );

                if (currentIdentityPermissionIndex > 0) {
                    const [currentIdentityPermission] = currentFolderPermissions.permissions.splice(
                        currentIdentityPermissionIndex,
                        1
                    );
                    currentFolderPermissions.permissions.unshift(currentIdentityPermission);
                }
            } else {
                // Current identity not included in permissions? Let's add it.
                let currentIdentityPermission: FolderPermission | null = null;

                // 1. Check if the user has full access.
                const hasFullAccess = permissions.some(p => p.name === "*");
                if (hasFullAccess) {
                    currentIdentityPermission = {
                        target: `admin:${identity.id}`,
                        level: "owner",
                        inheritedFrom: "role:full-access"
                    };
                } else if (identityTeam) {
                    // 2. Check the team user belongs to grants access to the folder.
                    const teamPermission = currentFolderPermissions.permissions.find(
                        p => p.target === `team:${identityTeam!.id}`
                    );

                    if (teamPermission) {
                        currentIdentityPermission = {
                            target: `admin:${identity.id}`,
                            level: teamPermission.level,
                            inheritedFrom: "team:" + identityTeam!.id
                        };
                    }
                }

                if (currentIdentityPermission) {
                    // If permission is found, let's add it to the beginning of the array.
                    // We're doing this just because it looks nicer in the UI.
                    currentFolderPermissions.permissions.unshift(currentIdentityPermission);
                }
            }

            // Note that this can only happen with root folders. All other (child) folders will
            // always have at least one permission (inherited from parent).
            const mustAddPublicPermission = currentFolderPermissions.permissions.length === 0;
            if (mustAddPublicPermission) {
                currentFolderPermissions.permissions = [
                    {
                        target: `admin:${identity.id}`,
                        level: "public",
                        inheritedFrom: "public"
                    }
                ];
            }

            processedFolderPermissions.push(currentFolderPermissions);
        };

        for (let i = 0; i < allFolders!.length; i++) {
            const folder = allFolders![i];
            processFolderPermissions(folder);
        }

        return processedFolderPermissions;
    }

    async getFolderPermissions(
        params: GetFolderPermissionsParams
    ): Promise<FolderPermissionsListItem | undefined> {
        const { folder, foldersList } = params;
        const folderPermissionsList = await this.listFoldersPermissions({
            folderType: folder.type,
            foldersList
        });

        return folderPermissionsList.find(fp => fp.folderId === folder.id);
    }

    async canAccessFolder(params: CanAccessFolderParams) {
        if (!this.canUseFolderLevelPermissions()) {
            return true;
        }

        if (params.managePermissions && params.rwd !== "w") {
            throw new Error(`Cannot check for "managePermissions" access without "w" access.`);
        }

        const { folder } = params;

        // We check for parent folder access first because the passed folder should be
        // inaccessible if the parent folder is inaccessible.
        if (folder.parentId) {
            let foldersList = params.foldersList;
            if (!foldersList) {
                foldersList = await this.listAllFolders(folder.type);
            }

            const parentFolder = foldersList.find(f => f.id === folder.parentId);
            if (parentFolder) {
                const canAccessParentFolder = await this.canAccessFolder({
                    ...params,
                    folder: parentFolder
                });

                if (!canAccessParentFolder) {
                    return false;
                }
            }
        }

        const folderPermissions = await this.getFolderPermissions({
            folder,
            foldersList: params.foldersList
        });

        // If dealing with a public folder, we only care if we're checking for "managePermissions" access.
        // If we are, we can return false, because public folders cannot have permissions managed.
        const isPublicFolder = folderPermissions?.permissions.some(p => p.level === "public");
        if (isPublicFolder) {
            return !params.managePermissions;
        }

        const identity = this.getIdentity();
        const currentIdentityPermission = folderPermissions?.permissions.find(p => {
            return p.target === `admin:${identity.id}`;
        });

        if (!currentIdentityPermission) {
            return false;
        }

        const { level } = currentIdentityPermission;

        if (params.managePermissions) {
            return level === "owner";
        }

<<<<<<< HEAD
        // If we are here, it means we are checking for "read" access.
        // For starters, let's check if the user has any access level.
        if (accessLevels.length > 0) {
            return true;
        }

        // No conditions were met, so we can return false.
        return false;
=======
        // Checking for "write" or "delete" access. Allow only if the
        // user is an owner or the folder is public (no FLP assigned).
        if (params.rwd !== "r") {
            return level === "owner" || level === "public";
        }

        return true;
>>>>>>> 74834873
    }

    async ensureCanAccessFolder(params: CanAccessFolderParams) {
        const canAccessFolder = await this.canAccessFolder(params);
        if (!canAccessFolder) {
            throw new NotAuthorizedError();
        }
    }

    canManageFolderPermissions(folder: Folder) {
        if (!this.canUseFolderLevelPermissions()) {
            return false;
        }

        return this.canAccessFolder({ folder, rwd: "w", managePermissions: true });
    }

    canManageFolderStructure(folder: Folder) {
        if (!this.canUseFolderLevelPermissions()) {
            return true;
        }

        return this.canAccessFolder({ folder, rwd: "w" });
    }

<<<<<<< HEAD
=======
    canManageFolderContent(folder: Folder) {
        if (!this.canUseFolderLevelPermissions()) {
            return true;
        }

        return this.canAccessFolderContent({ folder, rwd: "w" });
    }

>>>>>>> 74834873
    async canAccessFolderContent(params: CanAccessFolderContentParams) {
        if (!this.canUseFolderLevelPermissions()) {
            return true;
        }

        const { folder, foldersList } = params;

        const folderPermissions = await this.getFolderPermissions({
            folder,
            foldersList
        });

        // If dealing with a public folder, we only care if we're checking for "managePermissions" access.
        // If we are, we can return false, because public folders cannot have permissions managed.
        const isPublicFolder = folderPermissions?.permissions.some(p => p.level === "public");
        if (isPublicFolder) {
            return true;
        }

        const identity = this.getIdentity();
        const currentIdentityPermission = folderPermissions?.permissions.find(p => {
            return p.target === `admin:${identity.id}`;
        });

        if (!currentIdentityPermission) {
            return false;
        }

        // If the user is not an owner and we're checking for "write" or
        // "delete" access, then we can immediately return false.
        if (params.rwd !== "r") {
<<<<<<< HEAD
            return accessLevels.includes("owner") || accessLevels.includes("editor");
        }

        // If we are here, it means we are checking for "read" access.
        // For starters, let's check if the user has any access level.
        if (accessLevels.length > 0) {
            return true;
        }

        // No conditions were met, so we can return false.
        return false;
=======
            const { level } = currentIdentityPermission;
            return level !== "viewer";
        }

        return true;
>>>>>>> 74834873
    }

    async ensureCanAccessFolderContent(params: CanAccessFolderContentParams) {
        const canAccessFolderContent = await this.canAccessFolderContent(params);
        if (!canAccessFolderContent) {
            throw new NotAuthorizedError();
        }
    }

    async canCreateFolderInRoot() {
        return true;
    }

    async filterFolders(params: FilterFoldersParams) {
        const filteredFolders: Folder[] = [];

        const { folders, rwd } = params;
        for (let i = 0; i < folders.length; i++) {
            const folder = folders[i];
            const canAccessFolder = await this.canAccessFolder({ folder, rwd });
            if (canAccessFolder) {
                filteredFolders.push(folder);
            }
        }

        return filteredFolders;
    }

    async assignFolderPermissions(folder: Folder | Folder[]) {
        const folders = Array.isArray(folder) ? folder : [folder];

        for (let i = 0; i < folders.length; i++) {
            const folder = folders[i];
            const folderPermissions = await this.getFolderPermissions({ folder });
            if (folderPermissions) {
                folder.permissions = folderPermissions.permissions;
            } else {
                folder.permissions = [];
            }
        }
    }

    permissionsIncludeNonInheritedPermissions(folderPermissionsList?: FolderPermission[]) {
        return folderPermissionsList?.some(p => !p.inheritedFrom);
    }
}<|MERGE_RESOLUTION|>--- conflicted
+++ resolved
@@ -279,10 +279,6 @@
             return true;
         }
 
-        if (params.managePermissions && params.rwd !== "w") {
-            throw new Error(`Cannot check for "managePermissions" access without "w" access.`);
-        }
-
         const { folder } = params;
 
         // We check for parent folder access first because the passed folder should be
@@ -311,13 +307,6 @@
             foldersList: params.foldersList
         });
 
-        // If dealing with a public folder, we only care if we're checking for "managePermissions" access.
-        // If we are, we can return false, because public folders cannot have permissions managed.
-        const isPublicFolder = folderPermissions?.permissions.some(p => p.level === "public");
-        if (isPublicFolder) {
-            return !params.managePermissions;
-        }
-
         const identity = this.getIdentity();
         const currentIdentityPermission = folderPermissions?.permissions.find(p => {
             return p.target === `admin:${identity.id}`;
@@ -333,16 +322,6 @@
             return level === "owner";
         }
 
-<<<<<<< HEAD
-        // If we are here, it means we are checking for "read" access.
-        // For starters, let's check if the user has any access level.
-        if (accessLevels.length > 0) {
-            return true;
-        }
-
-        // No conditions were met, so we can return false.
-        return false;
-=======
         // Checking for "write" or "delete" access. Allow only if the
         // user is an owner or the folder is public (no FLP assigned).
         if (params.rwd !== "r") {
@@ -350,7 +329,6 @@
         }
 
         return true;
->>>>>>> 74834873
     }
 
     async ensureCanAccessFolder(params: CanAccessFolderParams) {
@@ -376,8 +354,6 @@
         return this.canAccessFolder({ folder, rwd: "w" });
     }
 
-<<<<<<< HEAD
-=======
     canManageFolderContent(folder: Folder) {
         if (!this.canUseFolderLevelPermissions()) {
             return true;
@@ -386,7 +362,6 @@
         return this.canAccessFolderContent({ folder, rwd: "w" });
     }
 
->>>>>>> 74834873
     async canAccessFolderContent(params: CanAccessFolderContentParams) {
         if (!this.canUseFolderLevelPermissions()) {
             return true;
@@ -399,13 +374,6 @@
             foldersList
         });
 
-        // If dealing with a public folder, we only care if we're checking for "managePermissions" access.
-        // If we are, we can return false, because public folders cannot have permissions managed.
-        const isPublicFolder = folderPermissions?.permissions.some(p => p.level === "public");
-        if (isPublicFolder) {
-            return true;
-        }
-
         const identity = this.getIdentity();
         const currentIdentityPermission = folderPermissions?.permissions.find(p => {
             return p.target === `admin:${identity.id}`;
@@ -418,25 +386,11 @@
         // If the user is not an owner and we're checking for "write" or
         // "delete" access, then we can immediately return false.
         if (params.rwd !== "r") {
-<<<<<<< HEAD
-            return accessLevels.includes("owner") || accessLevels.includes("editor");
-        }
-
-        // If we are here, it means we are checking for "read" access.
-        // For starters, let's check if the user has any access level.
-        if (accessLevels.length > 0) {
-            return true;
-        }
-
-        // No conditions were met, so we can return false.
-        return false;
-=======
             const { level } = currentIdentityPermission;
             return level !== "viewer";
         }
 
         return true;
->>>>>>> 74834873
     }
 
     async ensureCanAccessFolderContent(params: CanAccessFolderContentParams) {
