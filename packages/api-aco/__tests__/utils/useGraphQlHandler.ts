import { createHeadlessCmsContext, createHeadlessCmsGraphQL } from "@webiny/api-headless-cms";
import { mockLocalesPlugins } from "@webiny/api-i18n/graphql/testing";
import i18nContext from "@webiny/api-i18n/graphql/context";
import i18nDynamoDbStorageOperations from "@webiny/api-i18n-ddb";
import { SecurityIdentity, SecurityPermission } from "@webiny/api-security/types";
import { createHandler } from "@webiny/handler-aws/gateway";
import createGraphQLHandler from "@webiny/handler-graphql";
import { Plugin, PluginCollection } from "@webiny/plugins/types";

import { createTenancyAndSecurity } from "./tenancySecurity";

import {
    CREATE_FOLDER,
    DELETE_FOLDER,
    GET_FOLDER,
    LIST_FOLDERS,
    UPDATE_FOLDER
} from "~tests/graphql/folder.gql";
import {
    CREATE_RECORD,
    DELETE_RECORD,
    GET_RECORD,
    LIST_RECORDS,
    UPDATE_RECORD
} from "~tests/graphql/record.gql";

import { createAco } from "~/index";
import { createStorageOperations } from "~tests/utils/storageOperations";

export interface UseGQLHandlerParams {
    permissions?: SecurityPermission[];
    identity?: SecurityIdentity | null;
    plugins?: Plugin | Plugin[] | Plugin[][] | PluginCollection;
    storageOperationPlugins?: any[];
}

interface InvokeParams {
    httpMethod?: "POST";
    body: {
        query: string;
        variables?: Record<string, any>;
    };
    headers?: Record<string, string>;
}

<<<<<<< HEAD
const defaultIdentity: SecurityIdentity = {
    id: "12345678",
    type: "admin",
    displayName: "John Doe"
};
=======
const documentClient = new DocumentClient({
    convertEmptyValues: true,
    endpoint: process.env.MOCK_DYNAMODB_ENDPOINT || "http://localhost:8001",
    sslEnabled: false,
    region: "local",
    accessKeyId: "test",
    secretAccessKey: "test"
});
>>>>>>> 3d21e6e1

export const useGraphQlHandler = (params: UseGQLHandlerParams = {}) => {
    const { permissions, identity, plugins = [], storageOperationPlugins } = params;

    const ops = createStorageOperations({
        plugins: storageOperationPlugins || []
    });

    const handler = createHandler({
        plugins: [
            ...ops.plugins,
            createGraphQLHandler(),
            ...createTenancyAndSecurity({
                permissions,
                identity
            }),
            i18nContext(),
            i18nDynamoDbStorageOperations(),
            mockLocalesPlugins(),
            createHeadlessCmsContext({
                storageOperations: ops.storageOperations
            }),
            createHeadlessCmsGraphQL(),
            createAco(),
            plugins
        ],
        http: {
            debug: false
        }
    });

    // Let's also create the "invoke" function. This will make handler invocations in actual tests easier and nicer.
    const invoke = async ({ httpMethod = "POST", body, headers = {}, ...rest }: InvokeParams) => {
        const response = await handler(
            {
                path: "/graphql",
                httpMethod,
                headers: {
                    ["x-tenant"]: "root",
                    ["Content-Type"]: "application/json",
                    ...headers
                },
                body: JSON.stringify(body),
                ...rest
            } as any,
            {} as any
        );

        // The first element is the response body, and the second is the raw response.
        return [JSON.parse(response.body), response];
    };

    const aco = {
        async createFolder(variables = {}) {
            return invoke({ body: { query: CREATE_FOLDER, variables } });
        },
        async updateFolder(variables = {}) {
            return invoke({ body: { query: UPDATE_FOLDER, variables } });
        },
        async deleteFolder(variables = {}) {
            return invoke({ body: { query: DELETE_FOLDER, variables } });
        },
        async listFolders(variables = {}) {
            return invoke({ body: { query: LIST_FOLDERS, variables } });
        },
        async getFolder(variables = {}) {
            return invoke({ body: { query: GET_FOLDER, variables } });
        }
    };

    const search = {
        async createRecord(variables = {}) {
            return invoke({ body: { query: CREATE_RECORD, variables } });
        },
        async updateRecord(variables = {}) {
            return invoke({ body: { query: UPDATE_RECORD, variables } });
        },
        async deleteRecord(variables = {}) {
            return invoke({ body: { query: DELETE_RECORD, variables } });
        },
        async listRecords(variables = {}) {
            return invoke({ body: { query: LIST_RECORDS, variables } });
        },
        async getRecord(variables = {}) {
            return invoke({ body: { query: GET_RECORD, variables } });
        }
    };

    return {
        params,
        handler,
        invoke,
        aco,
        search
    };
};<|MERGE_RESOLUTION|>--- conflicted
+++ resolved
@@ -1,4 +1,6 @@
+import { DocumentClient } from "aws-sdk/clients/dynamodb";
 import { createHeadlessCmsContext, createHeadlessCmsGraphQL } from "@webiny/api-headless-cms";
+import { createStorageOperations as createHeadlessCmsStorageOperations } from "@webiny/api-headless-cms-ddb";
 import { mockLocalesPlugins } from "@webiny/api-i18n/graphql/testing";
 import i18nContext from "@webiny/api-i18n/graphql/context";
 import i18nDynamoDbStorageOperations from "@webiny/api-i18n-ddb";
@@ -43,13 +45,6 @@
     headers?: Record<string, string>;
 }
 
-<<<<<<< HEAD
-const defaultIdentity: SecurityIdentity = {
-    id: "12345678",
-    type: "admin",
-    displayName: "John Doe"
-};
-=======
 const documentClient = new DocumentClient({
     convertEmptyValues: true,
     endpoint: process.env.MOCK_DYNAMODB_ENDPOINT || "http://localhost:8001",
@@ -58,7 +53,6 @@
     accessKeyId: "test",
     secretAccessKey: "test"
 });
->>>>>>> 3d21e6e1
 
 export const useGraphQlHandler = (params: UseGQLHandlerParams = {}) => {
     const { permissions, identity, plugins = [], storageOperationPlugins } = params;
@@ -79,7 +73,9 @@
             i18nDynamoDbStorageOperations(),
             mockLocalesPlugins(),
             createHeadlessCmsContext({
-                storageOperations: ops.storageOperations
+                storageOperations: createHeadlessCmsStorageOperations({
+                    documentClient
+                })
             }),
             createHeadlessCmsGraphQL(),
             createAco(),
