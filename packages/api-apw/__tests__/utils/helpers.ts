import { SecurityIdentity } from "@webiny/api-security/types";
import workflowMocks from "../graphql/mocks/workflows";
import { Category } from "@webiny/api-page-builder/types";
import { ApwWorkflow } from "~/types";

export { until } from "@webiny/project-utils/testing/helpers/until";
export { sleep } from "@webiny/project-utils/testing/helpers/sleep";

export interface PermissionsArg {
    name: string;
    locales?: string[];
    rwd?: string;
    pw?: string;
    own?: boolean;
}

export const identity = {
    id: "12345678",
    displayName: "John Doe",
    type: "admin"
};

const getSecurityIdentity = () => {
    return identity;
};

export const createPermissions = (permissions?: PermissionsArg[]): PermissionsArg[] => {
    if (permissions) {
        return permissions;
    }
    return [
        {
            name: "cms.settings"
        },
        {
            name: "cms.contentModel",
            rwd: "rwd"
        },
        {
            name: "cms.contentModelGroup",
            rwd: "rwd"
        },
        {
            name: "cms.contentEntry",
            rwd: "rwd",
            pw: "rcpu"
        },
        {
            name: "cms.endpoint.read"
        },
        {
            name: "cms.endpoint.manage"
        },
        {
            name: "cms.endpoint.preview"
        },
        {
            name: "content.i18n",
            locales: ["en-US"]
        }
    ];
};

export const createIdentity = (identity?: SecurityIdentity) => {
    if (!identity) {
        return getSecurityIdentity();
    }
    return identity;
};

interface SetupCategoryParams {
    getCategory: ({ slug }: { slug: string }) => Promise<any>;
    createCategory: ({ data }: { data: Partial<Category> }) => Promise<any>;
}

export const setupCategory = async ({ getCategory, createCategory }: SetupCategoryParams) => {
    const [getCategoryResponse] = await getCategory({ slug: "static" });
    const category = getCategoryResponse.data.pageBuilder.getCategory.data;
    if (category) {
        return category;
    }
    const [createCategoryResponse] = await createCategory({
        data: {
            name: "Static",
            url: "/static/",
            slug: "static",
            layout: "static"
        }
    });
    return createCategoryResponse.data.pageBuilder.createCategory.data;
};

<<<<<<< HEAD
const setupReviewer = async gqlHandler => {
    await gqlHandler.securityIdentity.login();
=======
export const createSetupForContentReview = async (gqlHandler: any) => {
    const setupReviewer = async () => {
        await gqlHandler.securityIdentity.login();

        await gqlHandler.until(
            () => gqlHandler.reviewer.listReviewersQuery({}).then(([data]: any) => data),
            (response: any) => response.data.apw.listReviewers.data.length === 1,
            {
                name: "Wait for listReviewer query"
            }
        );
>>>>>>> c5a3558a

    await gqlHandler.until(
        () => gqlHandler.reviewer.listReviewersQuery({}).then(([data]) => data),
        response => response.data.apw.listReviewers.data.length === 1,
        {
            name: "Wait for listReviewer query"
        }
    );

    const [listReviewersResponse] = await gqlHandler.reviewer.listReviewersQuery({});
    const [reviewer] = listReviewersResponse.data.apw.listReviewers.data;
    return reviewer;
};

const setupPage = async gqlHandler => {
    const category = await setupCategory({
        getCategory: gqlHandler.getCategory,
        createCategory: gqlHandler.createCategory
    });

<<<<<<< HEAD
    const [createPageResponse] = await gqlHandler.createPage({ category: category.slug });
    return createPageResponse.data.pageBuilder.createPage.data;
};

const setupWorkflow = async gqlHandler => {
    const reviewer = await setupReviewer(gqlHandler);
    const [createWorkflowResponse] = await gqlHandler.createWorkflowMutation({
        data: workflowMocks.createWorkflowWithThreeSteps({}, [reviewer])
    });
    return createWorkflowResponse.data.apw.createWorkflow.data;
};
=======
    const setupWorkflow = async (): Promise<ApwWorkflow> => {
        const reviewer = await setupReviewer();
        const [createWorkflowResponse] = await gqlHandler.createWorkflowMutation({
            data: workflowMocks.createWorkflowWithThreeSteps({}, [reviewer])
        });
        return createWorkflowResponse.data.apw.createWorkflow.data;
    };

    const setup = async () => {
        const workflow = await setupWorkflow();

        await gqlHandler.until(
            () => gqlHandler.listWorkflowsQuery({}).then(([data]: any) => data),
            (response: any) => {
                const list = response.data.apw.listWorkflows.data;
                return list.length === 1;
            },
            {
                name: "Wait for workflow entry to be available in list query before creating page."
            }
        );
>>>>>>> c5a3558a

export const createSetupForContentReview = async gqlHandler => {
    const workflow = await setupWorkflow(gqlHandler);

    await gqlHandler.until(
        () => gqlHandler.listWorkflowsQuery({}).then(([data]) => data),
        response => {
            const list = response.data.apw.listWorkflows.data;
            return list.length === 1;
        },
        {
            name: "Wait for workflow entry to be available in list query before creating page."
        }
    );

    const page = await setupPage(gqlHandler);

    return {
        page,
        workflow,
        createPage: setupPage
    };
};

export const createContentReviewSetup = async gqlHandler => {
    const { page } = await createSetupForContentReview(gqlHandler);
    /*
     Create a content review entry.
    */
    const [createContentReviewResponse] = await gqlHandler.createContentReviewMutation({
        data: {
            content: {
                id: page.id,
                type: "page"
            }
        }
    });
    const contentReview = createContentReviewResponse.data.apw.createContentReview.data;
    return {
        contentReview
    };
};<|MERGE_RESOLUTION|>--- conflicted
+++ resolved
@@ -90,26 +90,12 @@
     return createCategoryResponse.data.pageBuilder.createCategory.data;
 };
 
-<<<<<<< HEAD
 const setupReviewer = async gqlHandler => {
     await gqlHandler.securityIdentity.login();
-=======
-export const createSetupForContentReview = async (gqlHandler: any) => {
-    const setupReviewer = async () => {
-        await gqlHandler.securityIdentity.login();
-
-        await gqlHandler.until(
-            () => gqlHandler.reviewer.listReviewersQuery({}).then(([data]: any) => data),
-            (response: any) => response.data.apw.listReviewers.data.length === 1,
-            {
-                name: "Wait for listReviewer query"
-            }
-        );
->>>>>>> c5a3558a
 
     await gqlHandler.until(
         () => gqlHandler.reviewer.listReviewersQuery({}).then(([data]) => data),
-        response => response.data.apw.listReviewers.data.length === 1,
+        (response: any) => response.data.apw.listReviewers.data.length === 1,
         {
             name: "Wait for listReviewer query"
         }
@@ -126,48 +112,24 @@
         createCategory: gqlHandler.createCategory
     });
 
-<<<<<<< HEAD
     const [createPageResponse] = await gqlHandler.createPage({ category: category.slug });
     return createPageResponse.data.pageBuilder.createPage.data;
 };
 
-const setupWorkflow = async gqlHandler => {
+const setupWorkflow = async (gqlHandler: any): Promise<ApwWorkflow> => {
     const reviewer = await setupReviewer(gqlHandler);
     const [createWorkflowResponse] = await gqlHandler.createWorkflowMutation({
         data: workflowMocks.createWorkflowWithThreeSteps({}, [reviewer])
     });
     return createWorkflowResponse.data.apw.createWorkflow.data;
 };
-=======
-    const setupWorkflow = async (): Promise<ApwWorkflow> => {
-        const reviewer = await setupReviewer();
-        const [createWorkflowResponse] = await gqlHandler.createWorkflowMutation({
-            data: workflowMocks.createWorkflowWithThreeSteps({}, [reviewer])
-        });
-        return createWorkflowResponse.data.apw.createWorkflow.data;
-    };
-
-    const setup = async () => {
-        const workflow = await setupWorkflow();
-
-        await gqlHandler.until(
-            () => gqlHandler.listWorkflowsQuery({}).then(([data]: any) => data),
-            (response: any) => {
-                const list = response.data.apw.listWorkflows.data;
-                return list.length === 1;
-            },
-            {
-                name: "Wait for workflow entry to be available in list query before creating page."
-            }
-        );
->>>>>>> c5a3558a
 
 export const createSetupForContentReview = async gqlHandler => {
     const workflow = await setupWorkflow(gqlHandler);
 
     await gqlHandler.until(
-        () => gqlHandler.listWorkflowsQuery({}).then(([data]) => data),
-        response => {
+        () => gqlHandler.listWorkflowsQuery({}).then(([data]: any) => data),
+        (response: any) => {
             const list = response.data.apw.listWorkflows.data;
             return list.length === 1;
         },
