import { getIntrospectionQuery } from "graphql";
import { DocumentClient } from "aws-sdk/clients/dynamodb";
import i18nContext from "@webiny/api-i18n/graphql/context";
import i18nContentPlugins from "@webiny/api-i18n-content/plugins";
import { createHandler } from "@webiny/handler-aws";
import { mockLocalesPlugins } from "@webiny/api-i18n/graphql/testing";
import { ApiKey, SecurityIdentity } from "@webiny/api-security/types";
import apiKeyAuthentication from "@webiny/api-security/plugins/apiKeyAuthentication";
import apiKeyAuthorization from "@webiny/api-security/plugins/apiKeyAuthorization";
import { createPermissions, until, sleep, PermissionsArg } from "./helpers";
import {
    CREATE_WORKFLOW_MUTATION,
    DELETE_WORKFLOW_MUTATION,
    GET_WORKFLOW_QUERY,
    LIST_WORKFLOWS_QUERY,
    UPDATE_WORKFLOW_MUTATION
} from "./graphql/workflow";
import { Plugin, PluginCollection } from "@webiny/plugins/types";
import { createApwContext, createApwGraphQL } from "~/index";
/**
 * Unfortunately at we need to import the api-i18n-ddb package manually
 */
import i18nDynamoDbStorageOperations from "@webiny/api-i18n-ddb";
import { createTenancyAndSecurity } from "./tenancySecurity";
import { getStorageOperations } from "./storageOperations";
import { HeadlessCmsStorageOperations } from "@webiny/api-headless-cms/types";
import {
    createPageBuilderContext,
    createPageBuilderGraphQL
} from "@webiny/api-page-builder/graphql";
import { createStorageOperations as createPageBuilderStorageOperations } from "@webiny/api-page-builder-so-ddb";
import { CREATE_CATEGORY, GET_CATEGORY } from "./graphql/categories";
import { CREATE_PAGE, GET_PAGE, PUBLISH_PAGE, DELETE_PAGE, UPDATE_PAGE } from "./graphql/pages";
import {
    CREATE_CONTENT_REVIEW_MUTATION,
    DELETE_CONTENT_REVIEW_MUTATION,
    GET_CONTENT_REVIEW_QUERY,
    LIST_CONTENT_REVIEWS_QUERY,
    PROVIDE_SIGN_OFF_MUTATION,
    RETRACT_SIGN_OFF_MUTATION,
    IS_REVIEW_REQUIRED_QUERY,
    PUBLISH_CONTENT_MUTATION,
    UNPUBLISH_CONTENT_MUTATION
} from "./graphql/contentReview";
import { LOGIN } from "./graphql/login";
import { GET_REVIEWER_QUERY, LIST_REVIEWERS_QUERY } from "./graphql/reviewer";
import {
    CREATE_COMMENT_MUTATION,
    DELETE_COMMENT_MUTATION,
    GET_COMMENT_QUERY,
    LIST_COMMENTS_QUERY,
    UPDATE_COMMENT_MUTATION
} from "./graphql/comment";
import {
    CREATE_CHANGE_REQUEST_MUTATION,
    DELETE_CHANGE_REQUEST_MUTATION,
    GET_CHANGE_REQUEST_QUERY,
    LIST_CHANGES_REQUESTED_QUERY,
    UPDATE_CHANGE_REQUEST_MUTATION
} from "./graphql/changeRequest";
import { TestContext } from "../types";

export interface CreateHeadlessCmsAppParams {
    storageOperations: HeadlessCmsStorageOperations;
}

export interface GQLHandlerCallableParams {
    setupTenancyAndSecurityGraphQL?: boolean;
    permissions?: PermissionsArg[];
    identity?: SecurityIdentity;
    plugins?: Plugin | Plugin[] | Plugin[][] | PluginCollection;
    storageOperationPlugins?: Plugin | Plugin[] | Plugin[][] | PluginCollection;
    path: string;
    createHeadlessCmsApp: (params: CreateHeadlessCmsAppParams) => any[];
}

export interface InvokeParams {
    httpMethod?: "POST" | "GET" | "OPTIONS";
    body: {
        query: string;
        variables?: Record<string, any>;
    };
    headers?: Record<string, string>;
}

const documentClient = new DocumentClient({
    convertEmptyValues: true,
    endpoint: process.env.MOCK_DYNAMODB_ENDPOINT || "http://localhost:8001",
    sslEnabled: false,
    region: "local",
    accessKeyId: "test",
    secretAccessKey: "test"
});

export const useGqlHandler = (params: GQLHandlerCallableParams) => {
    const ops = getStorageOperations({
        plugins: params.storageOperationPlugins || []
    });

    const tenant = {
        id: "root",
        name: "Root",
        parent: null
    };
    const {
        permissions,
        identity,
        plugins = [],
        setupTenancyAndSecurityGraphQL,
        createHeadlessCmsApp
    } = params;

    const headlessCmsApp = createHeadlessCmsApp({
        storageOperations: ops.storageOperations
    });

    const handler = createHandler({
        plugins: [
            ...ops.plugins,
            ...createTenancyAndSecurity({
                setupGraphQL: setupTenancyAndSecurityGraphQL,
                permissions: [...createPermissions(permissions), { name: "pb.*" }],
                identity
            }),
            {
                type: "context",
                name: "context-security-tenant",
                apply(context: TestContext) {
                    context.security.getApiKeyByToken = async (
                        token: string
                    ): Promise<ApiKey | null> => {
                        if (!token || token !== "aToken") {
                            return null;
                        }
                        const apiKey = "a1234567890";
                        return {
                            id: apiKey,
                            name: apiKey,
                            tenant: tenant.id,
                            permissions: identity?.permissions || [],
                            token,
                            createdBy: {
                                id: "test",
                                displayName: "test",
                                type: "admin"
                            },
                            description: "test",
                            createdOn: new Date().toISOString(),
                            webinyVersion: context.WEBINY_VERSION
                        };
                    };
                }
            },
            apiKeyAuthentication({ identityType: "api-key" }),
            apiKeyAuthorization({ identityType: "api-key" }),
            i18nContext(),
            i18nDynamoDbStorageOperations(),
            i18nContentPlugins(),
            mockLocalesPlugins(),
            createPageBuilderGraphQL(),
            createPageBuilderContext({
                storageOperations: createPageBuilderStorageOperations({ documentClient })
            }),
            ...headlessCmsApp,
            createApwContext(),
            createApwGraphQL(),
            plugins
        ],
        http: { debug: true }
    });

    const invoke = async ({ httpMethod = "POST", body, headers = {}, ...rest }: InvokeParams) => {
        const response = await handler({
            httpMethod,
            headers,
            body: JSON.stringify(body),
            ...rest
        });
        if (httpMethod === "OPTIONS" && !response.body) {
            return [null, response];
        }
        // The first element is the response body, and the second is the raw response.
        return [JSON.parse(response.body), response];
    };

    const securityIdentity = {
        async login() {
            return invoke({ body: { query: LOGIN } });
        }
    };

    const reviewer = {
        async getReviewerQuery(variables: Record<string, any>) {
            return invoke({ body: { query: GET_REVIEWER_QUERY, variables } });
        },
        async listReviewersQuery(variables: Record<string, any>) {
            return invoke({ body: { query: LIST_REVIEWERS_QUERY, variables } });
        }
    };

    return {
        until,
        sleep,
        handler,
        invoke,
        securityIdentity,
        reviewer,
        async introspect() {
            return invoke({ body: { query: getIntrospectionQuery() } });
        },
        // Workflow
        async getWorkflowQuery(variables: Record<string, any>) {
            return invoke({ body: { query: GET_WORKFLOW_QUERY, variables } });
        },
        async listWorkflowsQuery(variables: Record<string, any>) {
            return invoke({ body: { query: LIST_WORKFLOWS_QUERY, variables } });
        },
        async createWorkflowMutation(variables: Record<string, any>) {
            return invoke({ body: { query: CREATE_WORKFLOW_MUTATION, variables } });
        },
        async updateWorkflowMutation(variables: Record<string, any>) {
            return invoke({ body: { query: UPDATE_WORKFLOW_MUTATION, variables } });
        },
        async deleteWorkflowMutation(variables: Record<string, any>) {
            return invoke({ body: { query: DELETE_WORKFLOW_MUTATION, variables } });
        },
        // Comment
        async getCommentQuery(variables: Record<string, any>) {
            return invoke({ body: { query: GET_COMMENT_QUERY, variables } });
        },
        async listCommentsQuery(variables: Record<string, any>) {
            return invoke({ body: { query: LIST_COMMENTS_QUERY, variables } });
        },
        async createCommentMutation(variables: Record<string, any>) {
            return invoke({ body: { query: CREATE_COMMENT_MUTATION, variables } });
        },
        async updateCommentMutation(variables: Record<string, any>) {
            return invoke({ body: { query: UPDATE_COMMENT_MUTATION, variables } });
        },
        async deleteCommentMutation(variables: Record<string, any>) {
            return invoke({ body: { query: DELETE_COMMENT_MUTATION, variables } });
        },
        // Change Requested
        async getChangeRequestQuery(variables: Record<string, any>) {
            return invoke({ body: { query: GET_CHANGE_REQUEST_QUERY, variables } });
        },
        async listChangeRequestsQuery(variables: Record<string, any>) {
            return invoke({ body: { query: LIST_CHANGES_REQUESTED_QUERY, variables } });
        },
        async createChangeRequestMutation(variables: Record<string, any>) {
            return invoke({ body: { query: CREATE_CHANGE_REQUEST_MUTATION, variables } });
        },
        async updateChangeRequestMutation(variables: Record<string, any>) {
            return invoke({ body: { query: UPDATE_CHANGE_REQUEST_MUTATION, variables } });
        },
        async deleteChangeRequestMutation(variables: Record<string, any>) {
            return invoke({ body: { query: DELETE_CHANGE_REQUEST_MUTATION, variables } });
        },
        // Categories
        async getCategory(variables: Record<string, any>) {
            return invoke({ body: { query: GET_CATEGORY, variables } });
        },
        async createCategory(variables: Record<string, any>) {
            return invoke({ body: { query: CREATE_CATEGORY, variables } });
        },
        // Pages
        async createPage(variables: Record<string, any>) {
            return invoke({ body: { query: CREATE_PAGE, variables } });
        },
<<<<<<< HEAD
        async updatePage(variables) {
            return invoke({ body: { query: UPDATE_PAGE, variables } });
        },
        async publishPage(variables) {
            return invoke({ body: { query: PUBLISH_PAGE, variables } });
        },
        async getPageQuery(variables) {
=======
        async getPageQuery(variables: Record<string, any>) {
>>>>>>> c5a3558a
            return invoke({ body: { query: GET_PAGE, variables } });
        },
        async deletePageMutation(variables) {
            return invoke({ body: { query: DELETE_PAGE, variables } });
        },
        // Content Review
        async isReviewRequiredQuery(variables: Record<string, any>) {
            return invoke({ body: { query: IS_REVIEW_REQUIRED_QUERY, variables } });
        },
        async getContentReviewQuery(variables: Record<string, any>) {
            return invoke({ body: { query: GET_CONTENT_REVIEW_QUERY, variables } });
        },
        async listContentReviewsQuery(variables: Record<string, any>) {
            return invoke({ body: { query: LIST_CONTENT_REVIEWS_QUERY, variables } });
        },
        async createContentReviewMutation(variables: Record<string, any>) {
            return invoke({ body: { query: CREATE_CONTENT_REVIEW_MUTATION, variables } });
        },
        async deleteContentReviewMutation(variables: Record<string, any>) {
            return invoke({ body: { query: DELETE_CONTENT_REVIEW_MUTATION, variables } });
        },
        async provideSignOffMutation(variables: Record<string, any>) {
            return invoke({ body: { query: PROVIDE_SIGN_OFF_MUTATION, variables } });
        },
        async retractSignOffMutation(variables: Record<string, any>) {
            return invoke({ body: { query: RETRACT_SIGN_OFF_MUTATION, variables } });
        },
        async publishContentMutation(variables: Record<string, any>) {
            return invoke({ body: { query: PUBLISH_CONTENT_MUTATION, variables } });
        },
        async unpublishContentMutation(variables: Record<string, any>) {
            return invoke({ body: { query: UNPUBLISH_CONTENT_MUTATION, variables } });
        }
    };
};<|MERGE_RESOLUTION|>--- conflicted
+++ resolved
@@ -267,20 +267,16 @@
         async createPage(variables: Record<string, any>) {
             return invoke({ body: { query: CREATE_PAGE, variables } });
         },
-<<<<<<< HEAD
-        async updatePage(variables) {
+        async updatePage(variables: Record<string, any>) {
             return invoke({ body: { query: UPDATE_PAGE, variables } });
         },
-        async publishPage(variables) {
+        async publishPage(variables: Record<string, any>) {
             return invoke({ body: { query: PUBLISH_PAGE, variables } });
         },
-        async getPageQuery(variables) {
-=======
         async getPageQuery(variables: Record<string, any>) {
->>>>>>> c5a3558a
             return invoke({ body: { query: GET_PAGE, variables } });
         },
-        async deletePageMutation(variables) {
+        async deletePageMutation(variables: Record<string, any>) {
             return invoke({ body: { query: DELETE_PAGE, variables } });
         },
         // Content Review
