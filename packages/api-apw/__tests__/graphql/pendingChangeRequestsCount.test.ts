import { useContentGqlHandler } from "../utils/useContentGqlHandler";
import { mocks as changeRequestMock } from "./mocks/changeRequest";
import { createSetupForContentReview } from "../utils/helpers";
import { ApwContentReview, PageWithWorkflow } from "~/types";

describe(`Pending change requests count test`, () => {
    const options = {
        path: "manage/en-US"
    };

    const gqlHandler = useContentGqlHandler({
        ...options
    });
    const {
        createChangeRequestMutation,
        createContentReviewMutation,
        getContentReviewQuery,
        listContentReviewsQuery,
        updateChangeRequestMutation,
        listChangeRequestsQuery,
        deleteChangeRequestMutation,
        until
    } = gqlHandler;

    const createContentReview = async (page: PageWithWorkflow) => {
        const [createContentReviewResponse] = await createContentReviewMutation({
            data: {
                content: {
                    id: page.id,
                    type: "page"
                }
            }
        });
        return createContentReviewResponse.data.apw.createContentReview.data;
    };

    test(`should able to update "pendingChangeRequests" count in a content review`, async () => {
        const { page } = await createSetupForContentReview(gqlHandler);
        const contentReview = await createContentReview(page);
        const [step1, step2] = contentReview.steps;

        await until(
            () => listContentReviewsQuery({}).then(([data]) => data),
            (response: any) => {
                const list = response.data.apw.listContentReviews.data;
                return list.length === 1;
            },
            {
                name: `Wait for "ContentReview" entry to be available in list query`
            }
        );

        /*
         * Create a new change request entry for step 1.
         */
        const [createChangeRequestResponse] = await createChangeRequestMutation({
            data: changeRequestMock.createChangeRequestInput({
                step: `${contentReview.id}#${step1.id}`
            })
        });
        const changeRequested = createChangeRequestResponse.data.apw.createChangeRequest.data;

        await until(
            () => listChangeRequestsQuery({}).then(([data]) => data),
            (response: any) => {
                const list = response.data.apw.listChangeRequests.data;
                return list.length === 1;
            },
            {
                name: `Wait for "ChangeRequest" entry to be available in list query`
            }
        );

        await until(
            () => listContentReviewsQuery({}).then(([data]) => data),
<<<<<<< HEAD
            response => {
                const [entry] = response.data.apw.listContentReviews.data;
                return entry.steps.find(step => step.id === step1.id).pendingChangeRequests === 1;
=======
            (response: any) => {
                const [entry] = response.data.apw.listContentReviews.data as ApwContentReview[];
                return (
                    entry.steps.find(step => step.slug === step1.slug)?.pendingChangeRequests === 1
                );
>>>>>>> c5a3558a
            },
            {
                name: "Wait for updated entry to be available in list query"
            }
        );

        /**
         * Should have 1 pending change requests for step 1 and 0 pending change requests for step 2.
         */
        let [getContentReviewResponse] = await getContentReviewQuery({ id: contentReview.id });
        expect(getContentReviewResponse).toEqual({
            data: {
                apw: {
                    getContentReview: {
                        data: {
                            id: expect.any(String),
                            createdOn: expect.stringMatching(/^20/),
                            savedOn: expect.stringMatching(/^20/),
                            createdBy: {
                                id: expect.any(String),
                                displayName: expect.any(String),
                                type: "admin"
                            },
                            status: "underReview",
                            title: expect.any(String),
                            content: {
                                id: expect.any(String),
                                type: "page",
                                version: expect.any(Number),
                                settings: null
                            },
                            steps: [
                                {
                                    id: expect.any(String),
                                    status: expect.any(String),
                                    pendingChangeRequests: 1,
                                    signOffProvidedOn: null,
                                    signOffProvidedBy: null
                                },
                                {
                                    id: expect.any(String),
                                    status: expect.any(String),
                                    pendingChangeRequests: 0,
                                    signOffProvidedOn: null,
                                    signOffProvidedBy: null
                                },
                                {
                                    id: expect.any(String),
                                    status: expect.any(String),
                                    pendingChangeRequests: 0,
                                    signOffProvidedOn: null,
                                    signOffProvidedBy: null
                                }
                            ]
                        },
                        error: null
                    }
                }
            }
        });

        /**
         * Add couple of change request to a step 2 in the content review.
         */
        const changeRequests = [];
        for (let i = 0; i < 2; i++) {
            const [createChangeRequestResponse] = await createChangeRequestMutation({
                data: changeRequestMock.createChangeRequestInput({
                    step: `${contentReview.id}#${step2.id}`,
                    title: "Please make change in heading-" + i
                })
            });

            changeRequests.push(createChangeRequestResponse.data.apw.createChangeRequest.data);

            await until(
                () => listContentReviewsQuery({}).then(([data]) => data),
                (response: any) => {
                    const [entry] = response.data.apw.listContentReviews.data as ApwContentReview[];
                    return (
<<<<<<< HEAD
                        entry.steps.find(step => step.id === step1.id).pendingChangeRequests ===
                            1 &&
                        entry.steps.find(step => step.id === step2.id).pendingChangeRequests ===
=======
                        entry.steps.find(step => step.slug === step1.slug)
                            ?.pendingChangeRequests === 1 &&
                        entry.steps.find(step => step.slug === step2.slug)
                            ?.pendingChangeRequests ===
>>>>>>> c5a3558a
                            i + 1
                    );
                },
                {
                    name: "Wait for updated entry to be available in list query"
                }
            );
        }

        /**
         * Should have 1 pending change requests for step 1 and 2 pending change requests for step 2.
         */
        [getContentReviewResponse] = await getContentReviewQuery({ id: contentReview.id });
        expect(getContentReviewResponse).toEqual({
            data: {
                apw: {
                    getContentReview: {
                        data: {
                            id: expect.any(String),
                            createdOn: expect.stringMatching(/^20/),
                            savedOn: expect.stringMatching(/^20/),
                            createdBy: {
                                id: expect.any(String),
                                displayName: expect.any(String),
                                type: "admin"
                            },
                            status: "underReview",
                            title: expect.any(String),
                            content: {
                                id: expect.any(String),
                                type: "page",
                                version: expect.any(Number),
                                settings: null
                            },
                            steps: [
                                {
                                    id: expect.any(String),
                                    status: expect.any(String),
                                    pendingChangeRequests: 1,
                                    signOffProvidedOn: null,
                                    signOffProvidedBy: null
                                },
                                {
                                    id: expect.any(String),
                                    status: expect.any(String),
                                    pendingChangeRequests: 2,
                                    signOffProvidedOn: null,
                                    signOffProvidedBy: null
                                },
                                {
                                    id: expect.any(String),
                                    status: expect.any(String),
                                    pendingChangeRequests: 0,
                                    signOffProvidedOn: null,
                                    signOffProvidedBy: null
                                }
                            ]
                        },
                        error: null
                    }
                }
            }
        });

        /**
         * Mark change request 1 as resolved.
         */
        await updateChangeRequestMutation({
            id: changeRequested.id,
            data: {
                resolved: true
            }
        });

        /**
         * Should have 0 pending change requests for step 1 and 2 pending change requests for step 2.
         */
        [getContentReviewResponse] = await getContentReviewQuery({ id: contentReview.id });
        expect(getContentReviewResponse).toEqual({
            data: {
                apw: {
                    getContentReview: {
                        data: {
                            id: expect.any(String),
                            createdOn: expect.stringMatching(/^20/),
                            savedOn: expect.stringMatching(/^20/),
                            createdBy: {
                                id: expect.any(String),
                                displayName: expect.any(String),
                                type: "admin"
                            },
                            status: "underReview",
                            title: expect.any(String),
                            content: {
                                id: expect.any(String),
                                type: "page",
                                version: expect.any(Number),
                                settings: null
                            },
                            steps: [
                                {
                                    id: expect.any(String),
                                    status: expect.any(String),
                                    pendingChangeRequests: 0,
                                    signOffProvidedOn: null,
                                    signOffProvidedBy: null
                                },
                                {
                                    id: expect.any(String),
                                    status: expect.any(String),
                                    pendingChangeRequests: 2,
                                    signOffProvidedOn: null,
                                    signOffProvidedBy: null
                                },
                                {
                                    id: expect.any(String),
                                    status: expect.any(String),
                                    pendingChangeRequests: 0,
                                    signOffProvidedOn: null,
                                    signOffProvidedBy: null
                                }
                            ]
                        },
                        error: null
                    }
                }
            }
        });

        /**
         * Mark already resolved change request as resolved.
         */
        await updateChangeRequestMutation({
            id: changeRequested.id,
            data: {
                resolved: true
            }
        });

        /**
         * Should have 0 pending change requests for step 1 and 2 pending change requests for step 2.
         */
        [getContentReviewResponse] = await getContentReviewQuery({ id: contentReview.id });
        expect(getContentReviewResponse).toEqual({
            data: {
                apw: {
                    getContentReview: {
                        data: {
                            id: expect.any(String),
                            createdOn: expect.stringMatching(/^20/),
                            savedOn: expect.stringMatching(/^20/),
                            createdBy: {
                                id: expect.any(String),
                                displayName: expect.any(String),
                                type: "admin"
                            },
                            status: "underReview",
                            title: expect.any(String),
                            content: {
                                id: expect.any(String),
                                type: "page",
                                version: expect.any(Number),
                                settings: null
                            },
                            steps: [
                                {
                                    id: expect.any(String),
                                    status: expect.any(String),
                                    pendingChangeRequests: 0,
                                    signOffProvidedOn: null,
                                    signOffProvidedBy: null
                                },
                                {
                                    id: expect.any(String),
                                    status: expect.any(String),
                                    pendingChangeRequests: 2,
                                    signOffProvidedOn: null,
                                    signOffProvidedBy: null
                                },
                                {
                                    id: expect.any(String),
                                    status: expect.any(String),
                                    pendingChangeRequests: 0,
                                    signOffProvidedOn: null,
                                    signOffProvidedBy: null
                                }
                            ]
                        },
                        error: null
                    }
                }
            }
        });

        /**
         * Unmark already resolved change request.
         */
        await updateChangeRequestMutation({
            id: changeRequested.id,
            data: {
                resolved: false
            }
        });

        /**
         * Should have 1 pending change requests for step 1 and 2 pending change requests for step 2.
         */
        [getContentReviewResponse] = await getContentReviewQuery({ id: contentReview.id });
        expect(getContentReviewResponse).toEqual({
            data: {
                apw: {
                    getContentReview: {
                        data: {
                            id: expect.any(String),
                            createdOn: expect.stringMatching(/^20/),
                            savedOn: expect.stringMatching(/^20/),
                            createdBy: {
                                id: expect.any(String),
                                displayName: expect.any(String),
                                type: "admin"
                            },
                            status: "underReview",
                            title: expect.any(String),
                            content: {
                                id: expect.any(String),
                                type: "page",
                                version: expect.any(Number),
                                settings: null
                            },
                            steps: [
                                {
                                    id: expect.any(String),
                                    status: expect.any(String),
                                    pendingChangeRequests: 1,
                                    signOffProvidedOn: null,
                                    signOffProvidedBy: null
                                },
                                {
                                    id: expect.any(String),
                                    status: expect.any(String),
                                    pendingChangeRequests: 2,
                                    signOffProvidedOn: null,
                                    signOffProvidedBy: null
                                },
                                {
                                    id: expect.any(String),
                                    status: expect.any(String),
                                    pendingChangeRequests: 0,
                                    signOffProvidedOn: null,
                                    signOffProvidedBy: null
                                }
                            ]
                        },
                        error: null
                    }
                }
            }
        });
        const [changeRequest1, changeRequest2] = changeRequests;
        /**
         * Mark both change requests for step 2 as resolved.
         */
        await updateChangeRequestMutation({
            id: changeRequest1.id,
            data: {
                resolved: true
            }
        });

        await updateChangeRequestMutation({
            id: changeRequest2.id,
            data: {
                resolved: true
            }
        });

        /**
         * Should have 1 pending change requests for step 1 and 2 pending change requests for step 2.
         */
        [getContentReviewResponse] = await getContentReviewQuery({ id: contentReview.id });
        expect(getContentReviewResponse).toEqual({
            data: {
                apw: {
                    getContentReview: {
                        data: {
                            id: expect.any(String),
                            createdOn: expect.stringMatching(/^20/),
                            savedOn: expect.stringMatching(/^20/),
                            createdBy: {
                                id: expect.any(String),
                                displayName: expect.any(String),
                                type: "admin"
                            },
                            status: "underReview",
                            title: expect.any(String),
                            content: {
                                id: expect.any(String),
                                type: "page",
                                version: expect.any(Number),
                                settings: null
                            },
                            steps: [
                                {
                                    id: expect.any(String),
                                    status: expect.any(String),
                                    pendingChangeRequests: 1,
                                    signOffProvidedOn: null,
                                    signOffProvidedBy: null
                                },
                                {
                                    id: expect.any(String),
                                    status: expect.any(String),
                                    pendingChangeRequests: 0,
                                    signOffProvidedOn: null,
                                    signOffProvidedBy: null
                                },
                                {
                                    id: expect.any(String),
                                    status: expect.any(String),
                                    pendingChangeRequests: 0,
                                    signOffProvidedOn: null,
                                    signOffProvidedBy: null
                                }
                            ]
                        },
                        error: null
                    }
                }
            }
        });

        /**
         * Let's delete all these change requests.
         */
        let [deleteChangeRequestResponse] = await deleteChangeRequestMutation({
            id: changeRequest1.id
        });
        expect(deleteChangeRequestResponse).toEqual({
            data: {
                apw: {
                    deleteChangeRequest: {
                        data: true,
                        error: null
                    }
                }
            }
        });

        [deleteChangeRequestResponse] = await deleteChangeRequestMutation({
            id: changeRequest2.id
        });
        expect(deleteChangeRequestResponse).toEqual({
            data: {
                apw: {
                    deleteChangeRequest: {
                        data: true,
                        error: null
                    }
                }
            }
        });

        [deleteChangeRequestResponse] = await deleteChangeRequestMutation({
            id: changeRequested.id
        });
        expect(deleteChangeRequestResponse).toEqual({
            data: {
                apw: {
                    deleteChangeRequest: {
                        data: true,
                        error: null
                    }
                }
            }
        });

        /**
         * Deleting marked "change requests" should not effect "pendingChangeRequests" count.
         *
         * Should have 0 pending change requests for step 1 and 0 pending change requests for step 2.
         */
        [getContentReviewResponse] = await getContentReviewQuery({ id: contentReview.id });
        expect(getContentReviewResponse).toEqual({
            data: {
                apw: {
                    getContentReview: {
                        data: {
                            id: expect.any(String),
                            createdOn: expect.stringMatching(/^20/),
                            savedOn: expect.stringMatching(/^20/),
                            createdBy: {
                                id: expect.any(String),
                                displayName: expect.any(String),
                                type: "admin"
                            },
                            status: "underReview",
                            title: expect.any(String),
                            content: {
                                id: expect.any(String),
                                type: "page",
                                version: expect.any(Number),
                                settings: null
                            },
                            steps: [
                                {
                                    id: expect.any(String),
                                    status: expect.any(String),
                                    pendingChangeRequests: 0,
                                    signOffProvidedOn: null,
                                    signOffProvidedBy: null
                                },
                                {
                                    id: expect.any(String),
                                    status: expect.any(String),
                                    pendingChangeRequests: 0,
                                    signOffProvidedOn: null,
                                    signOffProvidedBy: null
                                },
                                {
                                    id: expect.any(String),
                                    status: expect.any(String),
                                    pendingChangeRequests: 0,
                                    signOffProvidedOn: null,
                                    signOffProvidedBy: null
                                }
                            ]
                        },
                        error: null
                    }
                }
            }
        });
    });
});<|MERGE_RESOLUTION|>--- conflicted
+++ resolved
@@ -73,17 +73,9 @@
 
         await until(
             () => listContentReviewsQuery({}).then(([data]) => data),
-<<<<<<< HEAD
-            response => {
+            (response: any) => {
                 const [entry] = response.data.apw.listContentReviews.data;
-                return entry.steps.find(step => step.id === step1.id).pendingChangeRequests === 1;
-=======
-            (response: any) => {
-                const [entry] = response.data.apw.listContentReviews.data as ApwContentReview[];
-                return (
-                    entry.steps.find(step => step.slug === step1.slug)?.pendingChangeRequests === 1
-                );
->>>>>>> c5a3558a
+                return entry.steps.find(step => step.id === step1.id)?.pendingChangeRequests === 1;
             },
             {
                 name: "Wait for updated entry to be available in list query"
@@ -164,16 +156,9 @@
                 (response: any) => {
                     const [entry] = response.data.apw.listContentReviews.data as ApwContentReview[];
                     return (
-<<<<<<< HEAD
-                        entry.steps.find(step => step.id === step1.id).pendingChangeRequests ===
+                        entry.steps.find(step => step.id === step1.id)?.pendingChangeRequests ===
                             1 &&
-                        entry.steps.find(step => step.id === step2.id).pendingChangeRequests ===
-=======
-                        entry.steps.find(step => step.slug === step1.slug)
-                            ?.pendingChangeRequests === 1 &&
-                        entry.steps.find(step => step.slug === step2.slug)
-                            ?.pendingChangeRequests ===
->>>>>>> c5a3558a
+                        entry.steps.find(step => step.id === step2.id)?.pendingChangeRequests ===
                             i + 1
                     );
                 },
