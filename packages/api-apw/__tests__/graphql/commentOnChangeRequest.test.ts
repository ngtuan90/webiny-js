import { useContentGqlHandler } from "../utils/useContentGqlHandler";
import { mocks as changeRequestMock } from "./mocks/changeRequest";
import { createContentReviewSetup } from "../utils/helpers";

const richTextMock = [
    {
        tag: "h1",
        content: "Testing H1 tags"
    },
    {
        tag: "p",
        content: "Some small piece of text to test P tags"
    },
    {
        tag: "div",
        content: [
            {
                tag: "p",
                text: "Text inside the div > p"
            },
            {
                tag: "a",
                href: "https://www.webiny.com",
                text: "Webiny"
            }
        ]
    }
];

const expectedComment = expect.objectContaining({
    id: expect.any(String),
    createdOn: expect.stringMatching(/^20/),
    savedOn: expect.stringMatching(/^20/),
    createdBy: {
        id: expect.any(String),
        displayName: expect.any(String),
        type: "admin"
    },
    body: richTextMock,
    changeRequest: expect.any(String)
});

describe("Comment on a change request test", () => {
    const options = {
        path: "manage/en-US"
    };

    const gqlHandler = useContentGqlHandler({
        ...options
    });

    const {
        createChangeRequestMutation,
        createCommentMutation,
        listCommentsQuery,
        deleteChangeRequestMutation,
        until
    } = gqlHandler;

    const getChangeRequestStep = async () => {
        const { contentReview } = await createContentReviewSetup(gqlHandler);
        return `${contentReview.id}#${contentReview.steps[0].id}`;
    };

    test("should able to comment on a change request", async () => {
        const { contentReview } = await createContentReviewSetup(gqlHandler);
        const changeRequestStep = `${contentReview.id}#${contentReview.steps[0].id}`;
        /*
         * Create a new change request entry.
         */
        const [createChangeRequestResponse] = await createChangeRequestMutation({
            data: changeRequestMock.createChangeRequestInput({ step: changeRequestStep })
        });
        const changeRequested = createChangeRequestResponse.data.apw.createChangeRequest.data;

        /**
         * Add a comment to this change request.
         */
        const [createCommentResponse] = await createCommentMutation({
            data: {
                body: richTextMock,
                changeRequest: changeRequested.id
            }
        });
        const firstComment = createCommentResponse.data.apw.createComment.data;
        expect(createCommentResponse).toEqual({
            data: {
                apw: {
                    createComment: {
                        data: {
                            id: expect.any(String),
                            createdOn: expect.stringMatching(/^20/),
                            savedOn: expect.stringMatching(/^20/),
                            createdBy: {
                                id: expect.any(String),
                                displayName: expect.any(String),
                                type: "admin"
                            },
                            body: richTextMock,
                            changeRequest: changeRequested.id,
                            media: null
                        },
                        error: null
                    }
                }
            }
        });

        await until(
            () => listCommentsQuery({}).then(([data]) => data),
            (response: any) => response.data.apw.listComments.data.length === 1,
            {
                name: "Wait for entry to be available via list query"
            }
        );

        /**
         * List all comments for a given change request.
         */
        const [listCommentsResponse] = await listCommentsQuery({
            where: {
                changeRequest: {
                    id: changeRequested.id
                }
            }
        });
        expect(listCommentsResponse).toEqual({
            data: {
                apw: {
                    listComments: {
                        data: [
                            {
                                id: firstComment.id,
                                createdOn: expect.stringMatching(/^20/),
                                savedOn: expect.stringMatching(/^20/),
                                createdBy: {
                                    id: expect.any(String),
                                    displayName: expect.any(String),
                                    type: "admin"
                                },
                                body: richTextMock,
                                changeRequest: changeRequested.id,
                                media: null
                            }
                        ],
                        error: null,
                        meta: {
                            hasMoreItems: false,
                            totalCount: 1,
                            cursor: null
                        }
                    }
                }
            }
        });

        /**
         * Add another comment to the change request.
         */
        const [anotherCreateCommentResponse] = await createCommentMutation({
            data: {
                body: richTextMock,
                changeRequest: changeRequested.id
            }
        });
        const secondComment = anotherCreateCommentResponse.data.apw.createComment.data;

        await until(
            () => listCommentsQuery({}).then(([data]) => data),
            (response: any) => response.data.apw.listComments.data.length === 2,
            {
                name: "Wait for entry to be available via list query"
            }
        );

        /**
         * Again, list all comments for a given change request.
         */
        const [listCommentsResponse2] = await listCommentsQuery({
            where: {
                changeRequest: {
                    id: changeRequested.id
                }
            },
            sort: ["createdOn_DESC"]
        });
        expect(listCommentsResponse2).toEqual({
            data: {
                apw: {
                    listComments: {
                        data: [
                            {
                                id: secondComment.id,
                                createdOn: expect.stringMatching(/^20/),
                                savedOn: expect.stringMatching(/^20/),
                                createdBy: {
                                    id: expect.any(String),
                                    displayName: expect.any(String),
                                    type: "admin"
                                },
                                body: richTextMock,
                                changeRequest: changeRequested.id,
                                media: null
                            },
                            {
                                id: firstComment.id,
                                createdOn: expect.stringMatching(/^20/),
                                savedOn: expect.stringMatching(/^20/),
                                createdBy: {
                                    id: expect.any(String),
                                    displayName: expect.any(String),
                                    type: "admin"
                                },
                                body: richTextMock,
                                changeRequest: changeRequested.id,
                                media: null
                            }
                        ],
                        error: null,
                        meta: {
                            hasMoreItems: false,
                            totalCount: 2,
                            cursor: null
                        }
                    }
                }
            }
        });
    });

    test("should able to delete all comments when a change request gets deleted", async () => {
        const changeRequestStep = await getChangeRequestStep();
        /*
         * Create two new change request entries.
         */
        const changesRequested: { id: string }[] = [];
        for (let i = 0; i < 2; i++) {
            const [createChangeRequestResponse] = await createChangeRequestMutation({
                data: changeRequestMock.createChangeRequestInput({ step: changeRequestStep })
            });
            changesRequested.push(createChangeRequestResponse.data.apw.createChangeRequest.data);
        }
        const totalChangeRequest = 2;
        const commentsPerChangeRequest = 20;
        const totalComments = totalChangeRequest * commentsPerChangeRequest;
        /**
         * Add two comments on each change request.
         */
        const comments = [];
        for (let i = 0; i < changesRequested.length; i++) {
            for (let j = 0; j < commentsPerChangeRequest; j++) {
                const [createCommentResponse] = await createCommentMutation({
                    data: {
                        body: richTextMock,
                        changeRequest: changesRequested[i].id
                    }
                });
                comments.push(createCommentResponse.data.apw.createComment.data);
            }
        }

        await until(
            () => listCommentsQuery({}).then(([data]) => data),
<<<<<<< HEAD
            response => {
                return response.data.apw.listComments.meta.totalCount === totalComments;
            },
=======
            (response: any) => response.data.apw.listComments.data.length === 4,
>>>>>>> c5a3558a
            {
                name: "Wait for entry to be available via list query"
            }
        );

        /**
         * List all comments.
         */
        let [listCommentsResponse] = await listCommentsQuery({ sort: ["createdOn_DESC"] });
        expect(listCommentsResponse).toEqual({
            data: {
                apw: {
                    listComments: {
                        data: expect.arrayContaining([expectedComment]),
                        error: null,
                        meta: {
                            hasMoreItems: true,
                            totalCount: totalComments,
                            cursor: expect.any(String)
                        }
                    }
                }
            }
        });
        /**
         * Let's delete the first change request.
         */
        const [deleteChangeRequest] = await deleteChangeRequestMutation({
            id: changesRequested[0].id
        });
        expect(deleteChangeRequest).toEqual({
            data: {
                apw: {
                    deleteChangeRequest: {
                        data: true,
                        error: null
                    }
                }
            }
        });

        await until(
            () =>
                listCommentsQuery({
                    where: {
                        changeRequest: {
                            id: changesRequested[0].id
                        }
                    }
                }).then(([data]) => data),
<<<<<<< HEAD
            response => {
                return response.data.apw.listComments.meta.totalCount === 0;
            },
=======
            (response: any) => response.data.apw.listComments.data.length === 0,
>>>>>>> c5a3558a
            {
                name: "Wait for entry to be removed from list query"
            }
        );

        /**
         * List all the comments associated with the deleted change request.
         */
        [listCommentsResponse] = await listCommentsQuery({
            where: {
                changeRequest: {
                    id: changesRequested[0].id
                }
            }
        });
        expect(listCommentsResponse).toEqual({
            data: {
                apw: {
                    listComments: {
                        data: [],
                        error: null,
                        meta: {
                            hasMoreItems: false,
                            totalCount: 0,
                            cursor: null
                        }
                    }
                }
            }
        });

        /**
         * List all the comments without any filters.
         */
        [listCommentsResponse] = await listCommentsQuery({
            sort: ["createdOn_DESC"],
            limit: commentsPerChangeRequest
        });
        expect(listCommentsResponse).toEqual({
            data: {
                apw: {
                    listComments: {
                        data: expect.arrayContaining([expectedComment]),
                        error: null,
                        meta: {
                            hasMoreItems: false,
                            totalCount: commentsPerChangeRequest,
                            cursor: null
                        }
                    }
                }
            }
        });
    });

    test(`should return error when trying commenting on non-existing change request`, async () => {
        /**
         * Try adding a comment to a non-existing change request.
         */
        let [createCommentResponse] = await createCommentMutation({
            data: {
                body: richTextMock,
                changeRequest: ""
            }
        });
        expect(createCommentResponse).toEqual({
            data: {
                apw: {
                    createComment: {
                        data: null,
                        error: {
                            code: "MALFORMED_CHANGE_REQUEST_ID",
                            message: expect.any(String),
                            data: expect.any(Object)
                        }
                    }
                }
            }
        });

        [createCommentResponse] = await createCommentMutation({
            data: {
                body: richTextMock,
                changeRequest: "6205072093e05300095591a2#0001"
            }
        });
        expect(createCommentResponse).toEqual({
            data: {
                apw: {
                    createComment: {
                        data: null,
                        error: {
                            code: "NOT_FOUND",
                            message: expect.any(String),
                            data: expect.any(Object)
                        }
                    }
                }
            }
        });
    });
});<|MERGE_RESOLUTION|>--- conflicted
+++ resolved
@@ -261,13 +261,9 @@
 
         await until(
             () => listCommentsQuery({}).then(([data]) => data),
-<<<<<<< HEAD
-            response => {
+            (response: any) => {
                 return response.data.apw.listComments.meta.totalCount === totalComments;
             },
-=======
-            (response: any) => response.data.apw.listComments.data.length === 4,
->>>>>>> c5a3558a
             {
                 name: "Wait for entry to be available via list query"
             }
@@ -318,13 +314,9 @@
                         }
                     }
                 }).then(([data]) => data),
-<<<<<<< HEAD
-            response => {
+            (response: any) => {
                 return response.data.apw.listComments.meta.totalCount === 0;
             },
-=======
-            (response: any) => response.data.apw.listComments.data.length === 0,
->>>>>>> c5a3558a
             {
                 name: "Wait for entry to be removed from list query"
             }
