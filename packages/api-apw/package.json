--- conflicted
+++ resolved
@@ -20,7 +20,6 @@
   "dependencies": {
     "@aws-sdk/client-cloudwatch-events": "^3.54.1",
     "@babel/runtime": "^7.5.5",
-<<<<<<< HEAD
     "@commodo/fields": "beta",
     "@webiny/api-headless-cms": "^5.24.0",
     "@webiny/api-i18n": "^5.24.0",
@@ -43,41 +42,16 @@
     "lodash": "^4.5.0",
     "mdbid": "^1.0.0",
     "nanoid": "^3.1.23"
-=======
-    "@webiny/api-headless-cms": "^5.25.0",
-    "@webiny/api-i18n": "^5.25.0",
-    "@webiny/api-i18n-content": "^5.25.0",
-    "@webiny/api-i18n-ddb": "^5.25.0",
-    "@webiny/api-page-builder": "^5.25.0",
-    "@webiny/api-page-builder-so-ddb": "^5.25.0",
-    "@webiny/api-security": "^5.25.0",
-    "@webiny/api-tenancy": "^5.25.0",
-    "@webiny/error": "^5.25.0",
-    "@webiny/handler": "^5.25.0",
-    "@webiny/handler-aws": "^5.25.0",
-    "@webiny/handler-graphql": "^5.25.0",
-    "@webiny/plugins": "^5.25.0",
-    "@webiny/pubsub": "^5.25.0",
-    "lodash": "^4.5.0"
->>>>>>> c2711572
   },
   "devDependencies": {
     "@babel/cli": "^7.5.5",
     "@babel/core": "^7.5.5",
     "@babel/preset-env": "^7.5.5",
     "@babel/preset-flow": "^7.0.0",
-<<<<<<< HEAD
-    "@webiny/api-headless-cms-ddb": "^5.24.0",
-    "@webiny/api-security-so-ddb": "^5.24.0",
-    "@webiny/api-tenancy-so-ddb": "^5.24.0",
-    "@webiny/cli": "^5.24.0",
-    "@webiny/project-utils": "^5.24.0",
-=======
     "@webiny/api-security-so-ddb": "^5.25.0",
     "@webiny/api-tenancy-so-ddb": "^5.25.0",
     "@webiny/cli": "^5.25.0",
     "@webiny/project-utils": "^5.25.0",
->>>>>>> c2711572
     "apollo-graphql": "^0.4.1",
     "get-yarn-workspaces": "^1.0.2",
     "graphql": "^15.7.2",
