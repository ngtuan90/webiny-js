--- conflicted
+++ resolved
@@ -22,7 +22,6 @@
         }
     });
 
-<<<<<<< HEAD
 const stepField = () =>
     createModelField({
         label: "Step",
@@ -43,26 +42,16 @@
         parent: "comment"
     });
 
-export const createCommentModelDefinition = ({ modelId }) => ({
-    name: "APW - Comment",
-    modelId: "apwCommentModelDefinition",
-    titleFieldId: "displayName",
-    layout: [["comment_body"], ["comment_displayName"]],
-    fields: [commentBody(), changeRequestRef(modelId), stepField(), mediaField()]
-});
-=======
 interface CreateCommentModelDefinitionParams {
     modelId: string;
 }
-export const createCommentModelDefinition = ({
-    modelId
-}: CreateCommentModelDefinitionParams): WorkflowModelDefinition => {
+
+export const createCommentModelDefinition = ({ modelId }: CreateCommentModelDefinitionParams) => {
     return {
         name: "APW - Comment",
         modelId: "apwCommentModelDefinition",
         titleFieldId: "displayName",
         layout: [["comment_body"], ["comment_displayName"]],
-        fields: [commentBody(), changeRequestRef(modelId)]
-    };
-};
->>>>>>> c5a3558a
+        fields: [commentBody(), changeRequestRef(modelId), stepField(), mediaField()]
+    }
+};