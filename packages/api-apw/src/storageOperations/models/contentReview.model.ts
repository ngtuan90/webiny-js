import { createModelField } from "./utils";
<<<<<<< HEAD
import { stepTitleField, stepTypeField, stepIdField, stepReviewersField } from "./workflow.model";
=======
import { stepTitleField, stepTypeField, stepSlugField, stepReviewersField } from "./workflow.model";
import { CmsModelField } from "@webiny/api-headless-cms/types";
import { WorkflowModelDefinition } from "~/types";
>>>>>>> c5a3558a

const contentField = (fields: CmsModelField[]) =>
    createModelField({
        label: "Content",
        parent: "contentReview",
        type: "object",
        multipleValues: false,
        settings: { fields },
        validation: [
            {
                name: "required",
                message: "Value is required."
            }
        ]
    });

const contentStatus = () =>
    createModelField({
        label: "Status",
        parent: "contentReview",
        type: "text",
        predefinedValues: {
            enabled: true,
            values: [
                {
                    label: "Under review",
                    value: "underReview"
                },
                {
                    label: "Ready to be published",
                    value: "readyToBePublished"
                },
                {
                    label: "Published",
                    value: "published"
                }
            ]
        },
        validation: [
            {
                name: "required",
                message: "Value is required."
            }
        ]
    });

const titleField = () =>
    createModelField({
        label: "Title",
        type: "text",
        parent: "contentReview",
        validation: [{ name: "required", message: "Value is required." }]
    });

const contentIdField = () =>
    createModelField({
        label: "Id",
        type: "text",
        parent: "contentReview Content",
        validation: [{ name: "required", message: "Value is required." }]
    });

const contentWorkflowIdField = () =>
    createModelField({
        label: "Workflow Id",
        type: "text",
        parent: "contentReview Content",
        validation: [{ name: "required", message: "Value is required." }]
    });

const contentTypeField = () =>
    createModelField({
        label: "Type",
        type: "text",
        parent: "contentReview Type",
        predefinedValues: {
            enabled: true,
            values: [
                {
                    label: "Page",
                    value: "page"
                },
                { value: "cms-entry", label: "CMS Entry" }
            ]
        },
        validation: [{ name: "required", message: "Value is required." }]
    });

const contentSettingsField = fields =>
    createModelField({
        label: "Settings",
        parent: "contentReview Content",
        type: "object",
        multipleValues: false,
        settings: { fields }
    });

const contentSettingsModelIdField = () =>
    createModelField({
        label: "Model Id",
        parent: "contentReview Settings",
        type: "text"
    });

const stepStatusField = (): CmsModelField => ({
    multipleValues: false,
    listValidation: [],
    renderer: {
        name: "radio-buttons"
    },
    predefinedValues: {
        enabled: true,
        values: [
            {
                value: "done",
                label: "Steps done"
            },
            {
                value: "active",
                label: "Step active"
            },
            {
                value: "inactive",
                label: "Step inactive"
            }
        ]
    },
    label: "Status",
    id: "contentReview_steps_status",
    type: "text",
    validation: [
        {
            name: "required",
            message: "Value is required."
        }
    ],
    fieldId: "status"
});

const stepPendingChangeRequests = () =>
    createModelField({
        label: "Pending change requests",
        type: "number",
        parent: "contentReview Step",
        validation: [
            {
                name: "required",
                message: "Value is required."
            }
        ]
    });

const stepTotalComments = () =>
    createModelField({
        label: "Total comments",
        type: "number",
        parent: "contentReview Step",
        validation: [
            {
                name: "required",
                message: "Value is required."
            }
        ]
    });

const latestCommentId = () =>
    createModelField({
        label: "Latest comment Id",
        type: "text",
        parent: "contentReview"
    });

const stepSignOffProvidedOn = () =>
    createModelField({
        label: "Sign off provided on",
        type: "datetime",
        parent: "contentReview Step"
    });

const stepSignOffProvidedBy = (fields: CmsModelField[]) =>
    createModelField({
        label: "Sign off provided By",
        type: "object",
        parent: "contentReview Step",
        multipleValues: false,
        settings: { fields }
    });

const stepSignOffProvidedById = () =>
    createModelField({
        label: "Id",
        type: "text",
        parent: "contentReview Step"
    });

const stepSignOffProvidedByDisplayName = () =>
    createModelField({
        label: "DisplayName",
        type: "text",
        parent: "contentReview Step"
    });

const stepsField = (fields: CmsModelField[]): CmsModelField => ({
    id: "contentReview_steps",
    label: "Steps",
    type: "object",
    settings: {
        fields,
        layout: fields.map(field => [field.fieldId])
    },
    listValidation: [],
    validation: [],
    fieldId: "steps",
    multipleValues: true,
    predefinedValues: {
        values: [],
        enabled: false
    }
});

<<<<<<< HEAD
export const createContentReviewModelDefinition = ({ reviewerModelId }) => ({
    name: "APW - Content Review",
    modelId: "apwContentReviewModelDefinition",
    titleFieldId: "content",
    layout: [
        ["contentReview_content"],
        ["contentReview_reviewRequestedBy"],
        ["contentReview_steps"],
        ["contentReview_changeRequested"]
    ],
    fields: [
        titleField(),
        contentField([
            contentIdField(),
            contentTypeField(),
            contentWorkflowIdField(),
            contentSettingsField([contentSettingsModelIdField()])
        ]),
        contentStatus(),
        stepsField([
            stepTitleField(),
            stepTypeField(),
            stepIdField(),
            stepReviewersField(reviewerModelId),
            stepStatusField(),
            stepPendingChangeRequests(),
            stepTotalComments(),
            stepSignOffProvidedOn(),
            stepSignOffProvidedBy([stepSignOffProvidedById(), stepSignOffProvidedByDisplayName()])
        ]),
        latestCommentId()
    ]
});
=======
interface CreateContentReviewModelDefinitionParams {
    reviewerModelId: string;
}
export const createContentReviewModelDefinition = ({
    reviewerModelId
}: CreateContentReviewModelDefinitionParams): WorkflowModelDefinition => {
    return {
        name: "APW - Content Review",
        modelId: "apwContentReviewModelDefinition",
        titleFieldId: "content",
        layout: [
            ["contentReview_content"],
            ["contentReview_reviewRequestedBy"],
            ["contentReview_steps"],
            ["contentReview_changeRequested"]
        ],
        fields: [
            contentField([contentIdField(), contentTypeField(), contentSettingsField()]),
            contentStatus(),
            stepsField([
                stepTitleField(),
                stepTypeField(),
                stepSlugField(),
                stepReviewersField(reviewerModelId),
                stepStatusField(),
                stepPendingChangeRequests(),
                stepSignOffProvidedOn(),
                stepSignOffProvidedBy([
                    stepSignOffProvidedById(),
                    stepSignOffProvidedByDisplayName()
                ])
            ])
        ]
    };
};
>>>>>>> c5a3558a
<|MERGE_RESOLUTION|>--- conflicted
+++ resolved
@@ -1,11 +1,7 @@
 import { createModelField } from "./utils";
-<<<<<<< HEAD
 import { stepTitleField, stepTypeField, stepIdField, stepReviewersField } from "./workflow.model";
-=======
-import { stepTitleField, stepTypeField, stepSlugField, stepReviewersField } from "./workflow.model";
 import { CmsModelField } from "@webiny/api-headless-cms/types";
 import { WorkflowModelDefinition } from "~/types";
->>>>>>> c5a3558a
 
 const contentField = (fields: CmsModelField[]) =>
     createModelField({
@@ -94,7 +90,7 @@
         validation: [{ name: "required", message: "Value is required." }]
     });
 
-const contentSettingsField = fields =>
+const contentSettingsField = (fields: CmsModelField[]) =>
     createModelField({
         label: "Settings",
         parent: "contentReview Content",
@@ -226,8 +222,11 @@
     }
 });
 
-<<<<<<< HEAD
-export const createContentReviewModelDefinition = ({ reviewerModelId }) => ({
+interface CreateContentReviewModelDefinitionParams {
+    reviewerModelId: string;
+}
+
+export const createContentReviewModelDefinition = ({ reviewerModelId }: CreateContentReviewModelDefinitionParams) => ({
     name: "APW - Content Review",
     modelId: "apwContentReviewModelDefinition",
     titleFieldId: "content",
@@ -259,41 +258,4 @@
         ]),
         latestCommentId()
     ]
-});
-=======
-interface CreateContentReviewModelDefinitionParams {
-    reviewerModelId: string;
-}
-export const createContentReviewModelDefinition = ({
-    reviewerModelId
-}: CreateContentReviewModelDefinitionParams): WorkflowModelDefinition => {
-    return {
-        name: "APW - Content Review",
-        modelId: "apwContentReviewModelDefinition",
-        titleFieldId: "content",
-        layout: [
-            ["contentReview_content"],
-            ["contentReview_reviewRequestedBy"],
-            ["contentReview_steps"],
-            ["contentReview_changeRequested"]
-        ],
-        fields: [
-            contentField([contentIdField(), contentTypeField(), contentSettingsField()]),
-            contentStatus(),
-            stepsField([
-                stepTitleField(),
-                stepTypeField(),
-                stepSlugField(),
-                stepReviewersField(reviewerModelId),
-                stepStatusField(),
-                stepPendingChangeRequests(),
-                stepSignOffProvidedOn(),
-                stepSignOffProvidedBy([
-                    stepSignOffProvidedById(),
-                    stepSignOffProvidedByDisplayName()
-                ])
-            ])
-        ]
-    };
-};
->>>>>>> c5a3558a
+});