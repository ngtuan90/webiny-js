import { ApwComment, LifeCycleHookCallbackParams, ListMeta } from "~/types";

export const deleteCommentsAfterChangeRequest = ({
    apw
}: Pick<LifeCycleHookCallbackParams, "apw">) => {
    apw.changeRequest.onAfterChangeRequestDelete.subscribe(async ({ changeRequest }) => {
        /**
         * Also delete all associated comments with "changeRequest".
         */
<<<<<<< HEAD
        let meta = {
            totalCount: 1
=======
        let meta: Omit<ListMeta, "totalCount"> = {
            hasMoreItems: true,
            cursor: null
>>>>>>> c5a3558a
        };
        /**
         * Paginate through comments.
         */
<<<<<<< HEAD
        while (meta.totalCount > 0) {
=======
        while (meta.hasMoreItems) {
            let comments: ApwComment[] = [];
>>>>>>> c5a3558a
            /**
             * Get all comments.
             */
            try {
                [comments, meta] = await apw.comment.list({
                    where: {
                        changeRequest: {
                            id: changeRequest.id
                        }
<<<<<<< HEAD
                    }
=======
                    },
                    after: meta.cursor || null
>>>>>>> c5a3558a
                });
            } catch (e) {
                meta.totalCount = 0;
                if (e.message !== "index_not_found_exception") {
                    throw e;
                }
                console.log(e);
            }

            /**
             * Delete comments one by one.
             */
            for (const comment of comments) {
                await apw.comment.delete(comment.id);
            }
        }
    });
};<|MERGE_RESOLUTION|>--- conflicted
+++ resolved
@@ -7,24 +7,14 @@
         /**
          * Also delete all associated comments with "changeRequest".
          */
-<<<<<<< HEAD
-        let meta = {
+        let meta: Pick<ListMeta, "totalCount"> = {
             totalCount: 1
-=======
-        let meta: Omit<ListMeta, "totalCount"> = {
-            hasMoreItems: true,
-            cursor: null
->>>>>>> c5a3558a
         };
         /**
          * Paginate through comments.
          */
-<<<<<<< HEAD
         while (meta.totalCount > 0) {
-=======
-        while (meta.hasMoreItems) {
             let comments: ApwComment[] = [];
->>>>>>> c5a3558a
             /**
              * Get all comments.
              */
@@ -34,12 +24,7 @@
                         changeRequest: {
                             id: changeRequest.id
                         }
-<<<<<<< HEAD
                     }
-=======
-                    },
-                    after: meta.cursor || null
->>>>>>> c5a3558a
                 });
             } catch (e) {
                 meta.totalCount = 0;
