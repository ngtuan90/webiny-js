--- conflicted
+++ resolved
@@ -1,12 +1,6 @@
 import lodashSet from "lodash/set";
-<<<<<<< HEAD
 import get from "lodash/get";
 import { LifeCycleHookCallbackParams } from "~/types";
-import { getContentReviewStepInitialStatus } from "~/plugins/utils";
-import { NotFoundError } from "@webiny/handler-graphql";
-
-export const initializeContentReviewSteps = ({ apw }: LifeCycleHookCallbackParams) => {
-=======
 import {
     AdvancedPublishingWorkflow,
     ApwContentReviewStepStatus,
@@ -34,7 +28,6 @@
 };
 
 export const initializeContentReviewSteps = ({ apw }: Pick<LifeCycleHookCallbackParams, "apw">) => {
->>>>>>> c5a3558a
     apw.contentReview.onBeforeContentReviewCreate.subscribe(async ({ input }) => {
         const { type, id, settings } = input.content;
         /*
