--- conflicted
+++ resolved
@@ -1,4 +1,5 @@
-<<<<<<< HEAD
+import { Page, OnBeforePageCreateFromTopicParams } from "@webiny/api-page-builder/types";
+import { CmsContext, CmsModel } from "@webiny/api-headless-cms/types";
 import {
     Page,
     OnBeforePageCreateTopicParams,
@@ -8,10 +9,6 @@
     OnBeforePageRequestReviewTopicParams
 } from "@webiny/api-page-builder/types";
 import { CmsContext } from "@webiny/api-headless-cms/types";
-=======
-import { Page, OnBeforePageCreateFromTopicParams } from "@webiny/api-page-builder/types";
-import { CmsContext, CmsModel } from "@webiny/api-headless-cms/types";
->>>>>>> c5a3558a
 import { Context } from "@webiny/handler/types";
 import { PageBuilderContextObject } from "@webiny/api-page-builder/graphql/types";
 import { SecurityIdentity, SecurityPermission } from "@webiny/api-security/types";
@@ -142,21 +139,11 @@
     type: string;
 }
 
-<<<<<<< HEAD
-export interface ApwComment extends BaseFields {
-    body: JSON;
+export interface ApwComment extends ApwBaseFields {
+    body: Record<string, any>;
     changeRequest: string;
     step: string;
     media: ApwFile;
-=======
-export interface ApwComment extends ApwBaseFields {
-    body: Record<string, any>;
-    changeRequest: {
-        id: string;
-        entryId: string;
-        modelId: string;
-    };
->>>>>>> c5a3558a
 }
 
 export interface ApwChangeRequest extends ApwBaseFields {
@@ -174,29 +161,15 @@
     reviewers: ApwReviewer[];
     status: ApwContentReviewStepStatus;
     pendingChangeRequests: number;
-<<<<<<< HEAD
     totalComments: number;
-    signOffProvidedOn: string;
-    signOffProvidedBy: CreatedBy;
-}
-
-export interface ApwContentReview extends BaseFields {
+    signOffProvidedOn: string | null;
+    signOffProvidedBy: CreatedBy | null;
+}
+
+export interface ApwContentReview extends ApwBaseFields {
     title: string;
     status: ApwContentReviewStatus;
     content: ApwContentReviewContent;
-=======
-    signOffProvidedOn: string | null;
-    signOffProvidedBy: CreatedBy | null;
-}
-
-export interface ApwContentReview extends ApwBaseFields {
-    status: ApwContentReviewStatus;
-    content: {
-        id: string;
-        type: string;
-        settings: Record<string, any>;
-    };
->>>>>>> c5a3558a
     steps: Array<ApwContentReviewStep>;
     latestCommentId: string | null;
 }
@@ -280,12 +253,8 @@
 
 interface CreateApwChangeRequestParams {
     title: string;
-<<<<<<< HEAD
     step: string;
-    body: JSON;
-=======
-    body: Record<string, any>;
->>>>>>> c5a3558a
+    body: Record<string, any>;;
     resolved: boolean;
     media: Record<string, any>;
 }
@@ -441,7 +410,6 @@
     onAfterContentReviewDelete: Topic<OnAfterContentReviewDeleteTopicParams>;
 }
 
-<<<<<<< HEAD
 export type ContentGetter = (
     id: string,
     settings: { modelId?: string }
@@ -450,9 +418,6 @@
 export type ContentPublisher = (id: string, settings: { modelId?: string }) => Promise<Boolean>;
 
 export type ContentUnPublisher = (id: string, settings: { modelId?: string }) => Promise<Boolean>;
-=======
-export type WorkflowGetter = (id: string, settings: { modelId?: string }) => Promise<string | null>;
->>>>>>> c5a3558a
 
 export interface AdvancedPublishingWorkflow {
     addContentGetter: (type: ApwContentTypes, func: ContentGetter) => void;
