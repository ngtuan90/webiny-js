{
  "name": "@webiny/react-rich-text-renderer",
  "version": "5.33.2",
  "main": "index.js",
  "repository": {
    "type": "git",
    "url": "https://github.com/webiny/webiny-js.git"
  },
  "author": "Webiny Ltd",
  "license": "MIT",
  "dependencies": {
    "@babel/runtime": "^7.19.0",
    "@editorjs/editorjs": "^2.20.1",
    "@types/react": "17.0.39",
    "classnames": "^2.3.1",
    "react": "17.0.2"
  },
  "devDependencies": {
    "@babel/cli": "^7.19.3",
    "@babel/core": "^7.19.3",
    "@babel/plugin-transform-modules-commonjs": "^7.16.8",
    "@babel/preset-env": "^7.19.4",
    "@babel/preset-react": "^7.16.0",
<<<<<<< HEAD
    "@babel/preset-typescript": "^7.18.6",
    "@webiny/cli": "^5.33.1",
    "@webiny/project-utils": "^5.33.1",
=======
    "@babel/preset-typescript": "^7.16.0",
    "@webiny/cli": "^5.33.2",
    "@webiny/project-utils": "^5.33.2",
>>>>>>> 42395f8a
    "rimraf": "^3.0.2",
    "typescript": "4.7.4"
  },
  "publishConfig": {
    "access": "public",
    "directory": "dist"
  },
  "scripts": {
    "build": "yarn webiny run build",
    "watch": "yarn webiny run watch"
  }
}<|MERGE_RESOLUTION|>--- conflicted
+++ resolved
@@ -21,15 +21,9 @@
     "@babel/plugin-transform-modules-commonjs": "^7.16.8",
     "@babel/preset-env": "^7.19.4",
     "@babel/preset-react": "^7.16.0",
-<<<<<<< HEAD
     "@babel/preset-typescript": "^7.18.6",
-    "@webiny/cli": "^5.33.1",
-    "@webiny/project-utils": "^5.33.1",
-=======
-    "@babel/preset-typescript": "^7.16.0",
     "@webiny/cli": "^5.33.2",
     "@webiny/project-utils": "^5.33.2",
->>>>>>> 42395f8a
     "rimraf": "^3.0.2",
     "typescript": "4.7.4"
   },
