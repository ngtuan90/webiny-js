{
  "name": "@webiny/validation",
  "version": "5.33.5",
  "main": "index.js",
  "repository": {
    "type": "git",
    "url": "https://github.com/webiny/webiny-js.git"
  },
  "description": "A simple data validation library, packed with frequently used validators.",
  "contributors": [
    "Pavel Denisjuk <pavel@webiny.com>",
    "Sven Al Hamad <sven@webiny.com>",
    "Adrian Smijulj <adrian@webiny.com>"
  ],
  "license": "MIT",
  "dependencies": {
    "@babel/runtime": "^7.19.0",
    "isnumeric": "^0.3.3",
    "lodash": "^4.17.4"
  },
  "devDependencies": {
<<<<<<< HEAD
    "@babel/cli": "^7.16.0",
    "@babel/core": "^7.16.0",
    "@babel/preset-env": "^7.16.4",
    "@babel/preset-typescript": "^7.16.0",
    "@types/lodash": "^4.14.178",
    "@webiny/cli": "^5.33.5",
    "@webiny/project-utils": "^5.33.5",
=======
    "@babel/cli": "^7.19.3",
    "@babel/core": "^7.19.3",
    "@babel/preset-env": "^7.19.4",
    "@babel/preset-typescript": "^7.18.6",
    "@types/lodash": "^4.14.190",
    "@webiny/cli": "^5.33.2",
    "@webiny/project-utils": "^5.33.2",
>>>>>>> a665a67e
    "babel-plugin-lodash": "^3.3.4",
    "jest": "^28.1.0",
    "merge": "^1.2.1",
    "rimraf": "^3.0.2",
    "ttypescript": "^1.5.13",
    "typescript": "4.7.4"
  },
  "publishConfig": {
    "access": "public",
    "directory": "dist"
  },
  "scripts": {
    "build": "yarn webiny run build",
    "watch": "yarn webiny run watch"
  },
  "gitHead": "8476da73b653c89cc1474d968baf55c1b0ae0e5f"
}<|MERGE_RESOLUTION|>--- conflicted
+++ resolved
@@ -19,23 +19,13 @@
     "lodash": "^4.17.4"
   },
   "devDependencies": {
-<<<<<<< HEAD
-    "@babel/cli": "^7.16.0",
-    "@babel/core": "^7.16.0",
-    "@babel/preset-env": "^7.16.4",
-    "@babel/preset-typescript": "^7.16.0",
-    "@types/lodash": "^4.14.178",
-    "@webiny/cli": "^5.33.5",
-    "@webiny/project-utils": "^5.33.5",
-=======
     "@babel/cli": "^7.19.3",
     "@babel/core": "^7.19.3",
     "@babel/preset-env": "^7.19.4",
     "@babel/preset-typescript": "^7.18.6",
     "@types/lodash": "^4.14.190",
-    "@webiny/cli": "^5.33.2",
-    "@webiny/project-utils": "^5.33.2",
->>>>>>> a665a67e
+    "@webiny/cli": "^5.33.5",
+    "@webiny/project-utils": "^5.33.5",
     "babel-plugin-lodash": "^3.3.4",
     "jest": "^28.1.0",
     "merge": "^1.2.1",
