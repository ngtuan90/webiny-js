--- conflicted
+++ resolved
@@ -1,10 +1,6 @@
 {
   "name": "@webiny/validation",
-<<<<<<< HEAD
-  "version": "5.10.0-next.1",
-=======
   "version": "5.10.0",
->>>>>>> b269b1db
   "main": "index.js",
   "repository": {
     "type": "git",
@@ -27,13 +23,8 @@
     "@babel/core": "^7.5.5",
     "@babel/preset-env": "^7.5.5",
     "@babel/preset-typescript": "^7.8.3",
-<<<<<<< HEAD
-    "@webiny/cli": "^5.10.0-next.1",
-    "@webiny/project-utils": "^5.10.0-next.1",
-=======
     "@webiny/cli": "^5.10.0",
     "@webiny/project-utils": "^5.10.0",
->>>>>>> b269b1db
     "babel-plugin-lodash": "^3.3.4",
     "jest": "^26.6.3",
     "merge": "^1.2.1",
