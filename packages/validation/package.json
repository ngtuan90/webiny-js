{
  "name": "@webiny/validation",
  "version": "5.23.0",
  "main": "index.js",
  "repository": {
    "type": "git",
    "url": "https://github.com/webiny/webiny-js.git"
  },
  "description": "A simple data validation library, packed with frequently used validators.",
  "contributors": [
    "Pavel Denisjuk <pavel@webiny.com>",
    "Sven Al Hamad <sven@webiny.com>",
    "Adrian Smijulj <adrian@webiny.com>"
  ],
  "license": "MIT",
  "dependencies": {
    "@babel/runtime": "^7.16.3",
    "isnumeric": "^0.3.3",
    "lodash": "^4.17.4"
  },
  "devDependencies": {
    "@babel/cli": "^7.16.0",
    "@babel/core": "^7.16.0",
    "@babel/preset-env": "^7.16.4",
    "@babel/preset-typescript": "^7.16.0",
<<<<<<< HEAD
    "@types/lodash": "^4.14.178",
    "@webiny/cli": "^5.22.1",
    "@webiny/project-utils": "^5.22.1",
=======
    "@webiny/cli": "^5.23.0",
    "@webiny/project-utils": "^5.23.0",
>>>>>>> eaa0003e
    "babel-plugin-lodash": "^3.3.4",
    "jest": "^26.6.3",
    "merge": "^1.2.1",
    "rimraf": "^3.0.2",
    "ttypescript": "^1.5.13",
    "typescript": "^4.1.3"
  },
  "publishConfig": {
    "access": "public",
    "directory": "dist"
  },
  "scripts": {
    "build": "yarn webiny run build",
    "watch": "yarn webiny run watch"
  },
  "gitHead": "8476da73b653c89cc1474d968baf55c1b0ae0e5f"
}<|MERGE_RESOLUTION|>--- conflicted
+++ resolved
@@ -23,14 +23,9 @@
     "@babel/core": "^7.16.0",
     "@babel/preset-env": "^7.16.4",
     "@babel/preset-typescript": "^7.16.0",
-<<<<<<< HEAD
     "@types/lodash": "^4.14.178",
-    "@webiny/cli": "^5.22.1",
-    "@webiny/project-utils": "^5.22.1",
-=======
     "@webiny/cli": "^5.23.0",
     "@webiny/project-utils": "^5.23.0",
->>>>>>> eaa0003e
     "babel-plugin-lodash": "^3.3.4",
     "jest": "^26.6.3",
     "merge": "^1.2.1",
