{
  "name": "@webiny/db-dynamodb",
  "version": "5.22.1",
  "main": "index.js",
  "repository": {
    "type": "git",
    "url": "https://github.com/webiny/webiny-js.git"
  },
  "description": "A DynamoDB driver for the @webiny/db database client.",
  "author": "Webiny Ltd",
  "license": "MIT",
  "dependencies": {
    "@webiny/db": "^5.22.1",
    "@webiny/error": "^5.22.1",
    "@webiny/handler": "^5.22.1",
    "@webiny/handler-db": "^5.22.1",
    "@webiny/plugins": "^5.22.1",
    "date-fns": "^2.22.1",
    "dot-prop": "^6.0.1",
    "fuse.js": "^6.4.6",
    "is-number": "^7.0.0",
    "lodash": "^4.17.21"
  },
  "devDependencies": {
    "@babel/cli": "^7.16.0",
    "@babel/core": "^7.16.0",
<<<<<<< HEAD
    "@types/is-number": "^7.0.2",
    "@webiny/cli": "^5.22.0",
    "@webiny/project-utils": "^5.22.0",
=======
    "@webiny/cli": "^5.22.1",
    "@webiny/project-utils": "^5.22.1",
>>>>>>> ed0b4736
    "dynamodb-toolbox": "^0.3.4",
    "jest": "^26.6.3",
    "jest-dynalite": "^3.2.0",
    "rimraf": "^3.0.2",
    "ttypescript": "^1.5.12",
    "typescript": "^4.1.3"
  },
  "publishConfig": {
    "access": "public",
    "directory": "dist"
  },
  "scripts": {
    "build": "yarn webiny run build",
    "watch": "yarn webiny run watch"
  },
  "gitHead": "8476da73b653c89cc1474d968baf55c1b0ae0e5f"
}<|MERGE_RESOLUTION|>--- conflicted
+++ resolved
@@ -24,14 +24,9 @@
   "devDependencies": {
     "@babel/cli": "^7.16.0",
     "@babel/core": "^7.16.0",
-<<<<<<< HEAD
     "@types/is-number": "^7.0.2",
-    "@webiny/cli": "^5.22.0",
-    "@webiny/project-utils": "^5.22.0",
-=======
     "@webiny/cli": "^5.22.1",
     "@webiny/project-utils": "^5.22.1",
->>>>>>> ed0b4736
     "dynamodb-toolbox": "^0.3.4",
     "jest": "^26.6.3",
     "jest-dynalite": "^3.2.0",
