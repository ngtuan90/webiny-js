{
  "name": "@webiny/db-dynamodb",
  "version": "5.33.2",
  "main": "index.js",
  "repository": {
    "type": "git",
    "url": "https://github.com/webiny/webiny-js.git"
  },
  "description": "A DynamoDB driver for the @webiny/db database client.",
  "author": "Webiny Ltd",
  "license": "MIT",
  "dependencies": {
    "@webiny/api": "^5.33.2",
    "@webiny/db": "^5.33.2",
    "@webiny/error": "^5.33.2",
    "@webiny/handler-db": "^5.33.2",
    "@webiny/plugins": "^5.33.2",
    "date-fns": "^2.22.1",
    "dot-prop": "^6.0.1",
    "fuse.js": "^6.4.6",
    "is-number": "^7.0.0",
    "lodash": "^4.17.21"
  },
  "devDependencies": {
    "@babel/cli": "^7.19.3",
    "@babel/core": "^7.19.3",
    "@types/is-number": "^7.0.2",
<<<<<<< HEAD
    "@webiny/cli": "^5.33.1",
    "@webiny/project-utils": "^5.33.1",
    "dynamodb-toolbox": "^0.3.5",
=======
    "@webiny/cli": "^5.33.2",
    "@webiny/project-utils": "^5.33.2",
    "dynamodb-toolbox": "^0.3.4",
>>>>>>> 42395f8a
    "jest": "^28.1.0",
    "jest-dynalite": "^3.2.0",
    "rimraf": "^3.0.2",
    "ttypescript": "^1.5.12",
    "typescript": "4.7.4"
  },
  "publishConfig": {
    "access": "public",
    "directory": "dist"
  },
  "scripts": {
    "build": "yarn webiny run build",
    "watch": "yarn webiny run watch"
  },
  "gitHead": "8476da73b653c89cc1474d968baf55c1b0ae0e5f"
}<|MERGE_RESOLUTION|>--- conflicted
+++ resolved
@@ -25,15 +25,9 @@
     "@babel/cli": "^7.19.3",
     "@babel/core": "^7.19.3",
     "@types/is-number": "^7.0.2",
-<<<<<<< HEAD
-    "@webiny/cli": "^5.33.1",
-    "@webiny/project-utils": "^5.33.1",
-    "dynamodb-toolbox": "^0.3.5",
-=======
     "@webiny/cli": "^5.33.2",
     "@webiny/project-utils": "^5.33.2",
-    "dynamodb-toolbox": "^0.3.4",
->>>>>>> 42395f8a
+    "dynamodb-toolbox": "^0.3.5",
     "jest": "^28.1.0",
     "jest-dynalite": "^3.2.0",
     "rimraf": "^3.0.2",
