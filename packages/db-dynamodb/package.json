{
  "name": "@webiny/db-dynamodb",
  "version": "5.33.5",
  "main": "index.js",
  "repository": {
    "type": "git",
    "url": "https://github.com/webiny/webiny-js.git"
  },
  "description": "A DynamoDB driver for the @webiny/db database client.",
  "author": "Webiny Ltd",
  "license": "MIT",
  "dependencies": {
    "@webiny/api": "^5.33.5",
    "@webiny/db": "^5.33.5",
    "@webiny/error": "^5.33.5",
    "@webiny/handler-db": "^5.33.5",
    "@webiny/plugins": "^5.33.5",
    "date-fns": "^2.22.1",
    "dot-prop": "^6.0.1",
    "fuse.js": "^6.4.6",
    "is-number": "^7.0.0",
    "lodash": "^4.17.21"
  },
  "devDependencies": {
    "@babel/cli": "^7.19.3",
    "@babel/core": "^7.19.3",
    "@types/is-number": "^7.0.2",
<<<<<<< HEAD
    "@webiny/cli": "^5.33.5",
    "@webiny/project-utils": "^5.33.5",
    "dynamodb-toolbox": "^0.3.4",
=======
    "@webiny/cli": "^5.33.2",
    "@webiny/project-utils": "^5.33.2",
    "dynamodb-toolbox": "^0.3.5",
>>>>>>> a665a67e
    "jest": "^28.1.0",
    "jest-dynalite": "^3.2.0",
    "rimraf": "^3.0.2",
    "ttypescript": "^1.5.12",
    "typescript": "4.7.4"
  },
  "publishConfig": {
    "access": "public",
    "directory": "dist"
  },
  "scripts": {
    "build": "yarn webiny run build",
    "watch": "yarn webiny run watch"
  },
  "gitHead": "8476da73b653c89cc1474d968baf55c1b0ae0e5f"
}<|MERGE_RESOLUTION|>--- conflicted
+++ resolved
@@ -25,15 +25,9 @@
     "@babel/cli": "^7.19.3",
     "@babel/core": "^7.19.3",
     "@types/is-number": "^7.0.2",
-<<<<<<< HEAD
     "@webiny/cli": "^5.33.5",
     "@webiny/project-utils": "^5.33.5",
-    "dynamodb-toolbox": "^0.3.4",
-=======
-    "@webiny/cli": "^5.33.2",
-    "@webiny/project-utils": "^5.33.2",
     "dynamodb-toolbox": "^0.3.5",
->>>>>>> a665a67e
     "jest": "^28.1.0",
     "jest-dynalite": "^3.2.0",
     "rimraf": "^3.0.2",
