--- conflicted
+++ resolved
@@ -159,12 +159,7 @@
         icon,
         onClick,
         small = false,
-<<<<<<< HEAD
-        label = null,
         ripple,
-=======
-        ripple = true,
->>>>>>> a665a67e
         className = null,
         ...rest
     } = props;
