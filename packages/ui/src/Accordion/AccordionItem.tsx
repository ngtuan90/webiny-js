import React, { useState, useCallback, useEffect } from "react";
import { ListItem, ListItemGraphic, ListItemMeta } from "../List";
import Transition from "react-transition-group/Transition";
import { Icon } from "~/Icon";
import styled from "@emotion/styled";
import { css } from "emotion";
import { Typography } from "~/Typography";

import { ReactComponent as UpArrow } from "./icons/round-keyboard_arrow_up-24px.svg";
import { ReactComponent as DownArrow } from "./icons/round-keyboard_arrow_down-24px.svg";
import classNames from "classnames";

const Content = styled("div")({
    width: "100%",
    borderRight: "1px solid var(--mdc-theme-background)",
    borderBottom: "1px solid var(--mdc-theme-background)",
    borderLeft: "1px solid var(--mdc-theme-background)",
    boxSizing: "border-box"
});

const listItem = css({
    padding: "15px 20px",
    cursor: "pointer",
    borderBottom: "1px solid var(--mdc-theme-background)",
    "&:last-child": {
        borderBottom: "none"
    },
    ".mdc-list-item__graphic": {
        marginRight: 20
    }
});

const ListItemTitle = styled("div")({
    fontWeight: 600,
    marginBottom: 5
});

const ListItemDescription = styled("div")({});

const TitleContent = styled("div")({
    display: "flex",
    flexDirection: "column"
});

const openedState = css({
    backgroundColor: "var(--mdc-theme-on-background)"
});

const duration = 150;
const defaultStyle = {
    transition: `all ${duration}ms ease-in-out`,
    opacity: 0,
    height: 0,
    pointerEvents: "none",
    overflow: "hidden"
};

type TransitionStylesState = "entering" | "entered" | "exiting";

/**
 * We are casting pointerEvents as any because csstype does not have PointerEvents exported. Or at least, that is the error.
 */
const transitionStyles = {
    entering: {
        opacity: 0,
        height: 0,
        padding: "20px 20px 20px 65px",
        pointerEvents: "auto" as any,
        overflow: "initial"
    },
    entered: {
        opacity: 1,
        height: "auto",
        padding: "20px 20px 20px 65px",
        pointerEvents: "auto" as any,
        overflow: "initial"
    },
    exiting: {
        height: "auto",
        padding: "20px 20px 20px 65px",
        pointerEvents: "auto" as any,
        overflow: "initial"
    }
};

export interface AccordionItemProps {
    /**
     * Left side icon
     */
    icon?: React.ReactElement | null;

    /**
     * Accordion title
     */
    title?: React.ReactNode;

    /**
     * Optional description
     */
    description?: string;

    /**
     * Append a class name
     */
    className?: string;

    /**
     * Render item opened by default
     */
    open?: boolean;
    /**
     * For testing purpose
     */
    "data-testid"?: string;
<<<<<<< HEAD
    /**
     * Append a class name to Icon
     */
    iconClassName?: string;
};
=======
}
>>>>>>> c5a3558a

const AccordionItem: React.FC<AccordionItemProps> = props => {
    const [open, setState] = useState<boolean>(props.open ? props.open : false);

    const toggleState = useCallback(() => {
        setState(!open);
    }, [open]);

    useEffect(() => {
        setState(props.open ? true : false);
    }, [props.open]);

    return (
        <div className={classNames("webiny-ui-accordion-item", props.className)}>
            <ListItem
                className={classNames(
                    listItem,
                    { [openedState]: open },
                    "webiny-ui-accordion-item__list-item"
                )}
                onClick={toggleState}
                data-testid={props["data-testid"]}
            >
                {props.icon && (
                    <ListItemGraphic>
                        <Icon icon={props.icon} className={props.iconClassName} />
                    </ListItemGraphic>
                )}

                <TitleContent className="webiny-ui-accordion-item__title">
                    <ListItemTitle>{props.title}</ListItemTitle>
                    {props.description && (
                        <ListItemDescription>
                            <Typography use={"subtitle2"}>{props.description}</Typography>
                        </ListItemDescription>
                    )}
                </TitleContent>
                <ListItemMeta>
                    <Icon icon={!open ? <DownArrow /> : <UpArrow />} />
                </ListItemMeta>
            </ListItem>
            <Transition in={open} timeout={duration}>
                {(state: TransitionStylesState) => (
                    <Content
                        style={{ ...defaultStyle, ...transitionStyles[state] }}
                        className="webiny-ui-accordion-item__content"
                    >
                        {props.children}
                    </Content>
                )}
            </Transition>
        </div>
    );
};

export { AccordionItem };<|MERGE_RESOLUTION|>--- conflicted
+++ resolved
@@ -112,15 +112,11 @@
      * For testing purpose
      */
     "data-testid"?: string;
-<<<<<<< HEAD
     /**
      * Append a class name to Icon
      */
     iconClassName?: string;
 };
-=======
-}
->>>>>>> c5a3558a
 
 const AccordionItem: React.FC<AccordionItemProps> = props => {
     const [open, setState] = useState<boolean>(props.open ? props.open : false);
