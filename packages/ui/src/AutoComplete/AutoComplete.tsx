--- conflicted
+++ resolved
@@ -258,11 +258,7 @@
                                     }
                                 })}
                             />
-<<<<<<< HEAD
-                            {this.renderOptions({ ...rest, options, useAlias })}
-=======
-                            {this.renderOptions({ ...rest, options, placement })}
->>>>>>> 4399acc5
+                            {this.renderOptions({ ...rest, options, placement, useAlias })}
                         </div>
                     )}
                 </Downshift>
