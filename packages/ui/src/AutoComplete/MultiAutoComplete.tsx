import React from "react";
import Downshift, { ControllerStateAndHelpers, PropGetters } from "downshift";
import MaterialSpinner from "react-spinner-material";
import { Input } from "~/Input";
import { Chips, Chip } from "../Chips";
import { getOptionValue, getOptionText, findInAliases } from "./utils";
import { List, ListItem, ListItemMeta } from "~/List";
import { IconButton } from "~/Button";
import classNames from "classnames";
import { Elevation } from "~/Elevation";
import { Typography } from "~/Typography";
import { autoCompleteStyle, suggestionList } from "./styles";
import { AutoCompleteBaseProps } from "./types";
import { FormElementMessage } from "~/FormElementMessage";

import { ReactComponent as BaselineCloseIcon } from "./icons/baseline-close-24px.svg";
import { ReactComponent as PrevIcon } from "./icons/navigate_before-24px.svg";
import { ReactComponent as NextIcon } from "./icons/navigate_next-24px.svg";
import { ReactComponent as PrevAllIcon } from "./icons/skip_previous-24px.svg";
import { ReactComponent as NextAllIcon } from "./icons/skip_next-24px.svg";
import { ReactComponent as DeleteIcon } from "./icons/baseline-close-24px.svg";
import { ReactComponent as ReorderIcon } from "./icons/reorder_black_24dp.svg";

import { css } from "emotion";
<<<<<<< HEAD
import { ListItemGraphic } from "../List";

=======
import { ListItemGraphic } from "~/List";
import { AutoCompleteProps } from "~/AutoComplete/AutoComplete";
>>>>>>> c5a3558a
const style = {
    pagination: {
        bar: css({
            display: "flex",
            justifyContent: "space-between",
            alignItems: "center",
            borderBottom: "2px solid #fa5723",
            padding: "6px 0"
        }),
        pages: css({
            display: "flex",
            justifyContent: "space-between",
            alignItems: "center"
        }),
        searchInput: css({
            height: "42px !important"
        }),
        list: css({
            padding: "0 0 5px 0 !important",
            ".mdc-list-item": {
                borderBottom: "1px solid var(--mdc-theme-on-background)"
            }
        }),
        secondaryText: css({
            color: "var(--mdc-theme-text-secondary-on-background)"
        })
    }
};
const listStyles = css({
    "&.multi-autocomplete__options-list": {
        listStyle: "none",
        paddingLeft: 0,
        "& li": {
            margin: 0
        }
    }
});

interface SelectionItem {
    name: string;
}
type MultiAutoCompletePropsValue = SelectionItem[];

export interface MultiAutoCompleteProps extends Omit<AutoCompleteBaseProps, "value"> {
    /**
     * Prevents adding the same item to the list twice.
     */
    unique: boolean;

    /**
     * Set if custom values (not from list of suggestions) are allowed.
     */
    allowFreeInput?: boolean;

    /**
     *  If true, will show a loading spinner on the right side of the input.
     */
    loading?: boolean;

    /**
     * Use data list instead of default Chips component. Useful when expecting a lot of data.
     */
    useMultipleSelectionList?: boolean;

    /**
     * Render list item when `useMultipleSelectionList` is used.
     */
    renderListItemLabel?: Function;

    /* A component that renders supporting UI in case of no result found. */
    noResultFound?: React.ReactNode;
    /**
     * Value is an array of strings. But can be undefined.
     */
    value?: MultiAutoCompletePropsValue;
}

type State = {
    inputValue: string;
    multipleSelectionPage: number;
    multipleSelectionSearch: string;
    reorderFormVisible: string;
    reorderFormValue: string;
};

function Spinner() {
    return <MaterialSpinner size={24} spinnerColor={"#fa5723"} spinnerWidth={2} visible />;
}

const DEFAULT_PER_PAGE = 10;

function paginateMultipleSelection(
<<<<<<< HEAD
    multipleSelection: Record<string, any> | Record<string, any>[],
    limit: number,
    page: number,
    search: string,
    textProp: string
=======
    multipleSelection: MultiAutoCompletePropsValue,
    limit: number,
    page: number,
    search: string
>>>>>>> c5a3558a
) {
    // Assign a real index, so that later when we press delete, we know what is the actual index we're deleting.
    let data = Array.isArray(multipleSelection)
        ? multipleSelection.map((item, index) => ({ ...item, index }))
        : [];

    if (typeof search === "string" && search) {
        data = data.filter(item => {
            return (
                typeof item[textProp] === "string" &&
                item[textProp].toLowerCase().includes(search.toLowerCase())
            );
        });
    }

    const lastPage = Math.ceil(data.length / limit);
    const totalCount = data.length;

    page = page || lastPage;
    data = data.slice((page - 1) * limit, page * limit);

    let from = 0;
    let to = 0;
    if (data.length) {
        from = (page - 1) * limit + 1;
        to = from + (data.length - 1);
    }

    const meta = {
        hasData: data.length > 0,
        totalCount,
        from,
        to,
        page: page,
        lastPage,
        limit,
        hasPrevious: page > 1,
        hasNext: page < lastPage
    };

    return { data, meta };
}

interface RenderOptionsParams
    extends Omit<ControllerStateAndHelpers<any>, "getInputProps" | "openMenu"> {
    options: AutoCompleteProps["options"];
    unique: boolean;
}

interface OptionsListProps {
    getMenuProps: PropGetters<Record<string, any>>["getMenuProps"];
}

interface AssignedValueAfterClearing {
    set: boolean;
    selection: string | null;
}

const OptionsList: React.FC<OptionsListProps> = ({ getMenuProps, children }) => {
    return (
        <Elevation z={1}>
            <ul
                className={classNames("multi-autocomplete__options-list", listStyles)}
                {...getMenuProps()}
            >
                {children}
            </ul>
        </Elevation>
    );
};

export class MultiAutoComplete extends React.Component<MultiAutoCompleteProps, State> {
    static defaultProps: Partial<MultiAutoCompleteProps> = {
        valueProp: "id",
        textProp: "name",
        unique: true,
        options: [],
        useSimpleValues: false,
        useMultipleSelectionList: false,
        /**
         * We cast this as MultiAutoComplete because renderItem() is executed via .call() where this is MultiAutoComplete instance.
         */
        renderItem(item: any) {
            return (
                <Typography use={"body2"}>
                    {getOptionText(item, (this as unknown as MultiAutoComplete).props)}
                </Typography>
            );
        },
        /**
         * We cast this as MultiAutoComplete because renderListItemLabel() is executed via .call() where this is MultiAutoComplete instance.
         */
        renderListItemLabel(item: any) {
            return getOptionText(item, (this as unknown as MultiAutoComplete).props);
        }
    };

    public override state: State = {
        inputValue: "",
        multipleSelectionPage: 0,
        multipleSelectionSearch: "",
        reorderFormVisible: "",
        reorderFormValue: ""
    };

    /**
     * Helps us trigger some of the downshift's methods (eg. clearSelection) and helps us to avoid adding state.
     */
    private downshift = React.createRef<any>();

    private assignedValueAfterClearing: AssignedValueAfterClearing = {
        set: false,
        selection: null
    };

    setMultipleSelectionPage = (multipleSelectionPage: number): void => {
        this.setState({ multipleSelectionPage });
    };

    setMultipleSelectionSearch = (multipleSelectionSearch: string): void => {
        this.setState({ multipleSelectionSearch });
    };

    getOptions() {
        const { unique, value, allowFreeInput, useSimpleValues, options } = this.props;

        const filtered = options.filter(item => {
            // We need to filter received options.
            // 1) If "unique" prop was passed, we don't want to show already picked options again.
            if (unique) {
                const values = value;
                if (Array.isArray(values)) {
                    if (
                        values.find(
                            value =>
                                getOptionValue(value, this.props) ===
                                getOptionValue(item, this.props)
                        )
                    ) {
                        return false;
                    }
                }
            }

            // 2) At the end, we want to show only options that are matched by typed text.
            if (!this.state.inputValue) {
                return true;
            }

            if (item.aliases) {
                return findInAliases(item, this.state.inputValue);
            }

            return getOptionText(item, this.props)
                .toLowerCase()
                .includes(this.state.inputValue.toLowerCase());
        });

        // If free input is allowed, prepend typed value to the list.
        if (allowFreeInput && this.state.inputValue) {
            if (useSimpleValues) {
                const existingValue = filtered.includes(this.state.inputValue);
                if (!existingValue) {
                    filtered.unshift(this.state.inputValue);
                }
            } else {
                const existingValue = filtered.find(
                    item => this.state.inputValue === getOptionText(item, this.props)
                );
                if (!existingValue) {
                    filtered.unshift({ [this.props.textProp]: this.state.inputValue });
                }
            }
        }

        return filtered;
    }

    /**
     * Renders options - based on user's input. It will try to match input text with available options.
     */
    private renderOptions(params: RenderOptionsParams) {
        const { options, isOpen, highlightedIndex, getMenuProps, getItemProps } = params;
        if (!isOpen) {
            return null;
        }

        /**
         * Suggest user to start typing when there are no options available to choose from.
         */
        if (!this.state.inputValue && !options.length) {
            return (
                <OptionsList getMenuProps={getMenuProps}>
                    <li>
                        <Typography use={"body2"}>Start typing to find entry</Typography>
                    </li>
                </OptionsList>
            );
        }

        if (!options.length) {
            return (
                <Elevation z={1}>
                    <ul
                        className={classNames("multi-autocomplete__options-list", listStyles)}
                        {...getMenuProps()}
                    >
                        <li>
                            <Typography use={"body2"}>No results.</Typography>
                            {this.props.noResultFound}
                        </li>
                    </ul>
                </Elevation>
            );
        }

        const { renderItem } = this.props;
        return (
            <Elevation z={1}>
                <ul
                    className={classNames("multi-autocomplete__options-list", listStyles)}
                    {...getMenuProps()}
                >
                    {options.map((item, index) => {
                        const itemValue = getOptionValue(item, this.props);

                        // Base classes.
                        const itemClassNames = {
                            [suggestionList]: true,
                            highlighted: highlightedIndex === index,
                            selected: false
                        };

                        // Render the item.
                        return (
                            <li
                                key={itemValue + index}
                                {...getItemProps({
                                    index,
                                    item,
                                    className: classNames(itemClassNames)
                                })}
                            >
                                {renderItem.call(this, item, index)}
                            </li>
                        );
                    })}
                </ul>
            </Elevation>
        );
    }

    /**
     * Once added, items can also be removed by clicking on the ✕ icon. This is the method that is responsible for
     * rendering selected items (we are using already existing "Chips" component).
     */
    public renderMultipleSelection() {
        const {
            value,
            onChange,
            disabled,
            useMultipleSelectionList,
            description,
            renderListItemLabel,
            textProp
        } = this.props;

        if (useMultipleSelectionList) {
            const { data, meta } = paginateMultipleSelection(
                value as SelectionItem[],
                DEFAULT_PER_PAGE,
                this.state.multipleSelectionPage,
                this.state.multipleSelectionSearch,
                textProp
            );

            return (
                <>
                    <div className={style.pagination.bar}>
                        <div>
                            <Input
                                className={style.pagination.searchInput}
                                placeholder={"Search selected..."}
                                value={this.state.multipleSelectionSearch}
                                onChange={value => {
                                    this.setMultipleSelectionSearch(value);
                                    this.setMultipleSelectionPage(value ? 1 : 0);
                                }}
                            />
                        </div>

                        <div className={style.pagination.pages}>
                            <div className={meta.hasData ? "" : style.pagination.secondaryText}>
                                {meta.from} - {meta.to} of {meta.totalCount}
                            </div>
                            <div>
                                <IconButton
                                    icon={<PrevAllIcon />}
                                    disabled={!meta.hasData || meta.page === 1}
                                    onClick={() => this.setMultipleSelectionPage(1)}
                                />
                                <IconButton
                                    icon={<PrevIcon />}
                                    disabled={!meta.hasData || !meta.hasPrevious}
                                    onClick={() => this.setMultipleSelectionPage(meta.page - 1)}
                                />
                                <IconButton
                                    icon={<NextIcon />}
                                    disabled={!meta.hasData || !meta.hasNext}
                                    onClick={() => this.setMultipleSelectionPage(meta.page + 1)}
                                />
                                <IconButton
                                    icon={<NextAllIcon />}
                                    disabled={!meta.hasData || meta.page === meta.lastPage}
                                    onClick={() => this.setMultipleSelectionPage(meta.lastPage)}
                                />
                            </div>
                        </div>
                    </div>

                    <List className={style.pagination.list}>
                        {meta.hasData ? (
                            data.map((item, index) => {
                                const key = `${getOptionValue(item, this.props)}-${index}`;
                                if (this.state.reorderFormVisible === key) {
                                    return (
                                        <ListItem key={key}>
                                            <ListItemGraphic>
                                                <IconButton disabled icon={<ReorderIcon />} />
                                            </ListItemGraphic>
                                            <Input
                                                value={this.state.reorderFormValue}
                                                onKeyDown={(e: any) => {
                                                    const key = e.key;
                                                    if (key !== "Escape" && key !== "Enter") {
                                                        return;
                                                    }

                                                    if (key === "Enter") {
                                                        // Reorder the item.
                                                        const newValue = [
                                                            ...(value as SelectionItem[])
                                                        ];
                                                        newValue.splice(
                                                            e.target.value - 1,
                                                            0,
                                                            newValue.splice(item.index, 1)[0]
                                                        );

                                                        if (onChange) {
                                                            onChange(newValue);
                                                        }
                                                    }

                                                    this.setState({
                                                        reorderFormVisible: "",
                                                        reorderFormValue: ""
                                                    });
                                                }}
                                                onChange={value =>
                                                    this.setState({ reorderFormValue: value })
                                                }
                                                type={"number"}
                                                autoFocus
                                                className={style.pagination.searchInput}
                                                placeholder={
                                                    "Type a new order number and press Enter, or press Esc to cancel."
                                                }
                                            />
                                            <ListItemMeta>
                                                <IconButton icon={<DeleteIcon />} disabled />
                                            </ListItemMeta>
                                        </ListItem>
                                    );
                                }

                                return (
                                    <ListItem key={key}>
                                        <ListItemGraphic>
                                            <IconButton
                                                icon={<ReorderIcon />}
                                                onClick={() => {
                                                    this.setState({ reorderFormVisible: key });
                                                }}
                                            />
                                        </ListItemGraphic>
                                        <div
                                            style={{
                                                color: "var(--mdc-theme-text-secondary-on-background)",
                                                marginRight: 8,
                                                minWidth: 32
                                            }}
                                        >
                                            {item.index + 1}.
                                        </div>{" "}
                                        {(renderListItemLabel as Function).call(this, item)}
                                        <ListItemMeta>
                                            <IconButton
                                                icon={<DeleteIcon />}
                                                onClick={() => {
                                                    if (onChange) {
                                                        onChange([
                                                            ...(value as SelectionItem[]).slice(
                                                                0,
                                                                item.index
                                                            ),
                                                            ...(value as SelectionItem[]).slice(
                                                                item.index + 1
                                                            )
                                                        ]);
                                                    }
                                                }}
                                            />
                                        </ListItemMeta>
                                    </ListItem>
                                );
                            })
                        ) : (
                            <ListItem>
                                <span className={style.pagination.secondaryText}>
                                    Nothing to show.
                                </span>
                            </ListItem>
                        )}
                    </List>
                    <div>
                        <FormElementMessage>{description}</FormElementMessage>
                    </div>
                </>
            );
        }

        const hasItems = Array.isArray(value) && value.length;
        if (!hasItems) {
            return null;
        }

        return (
            <Chips disabled={disabled}>
                {(value as SelectionItem[]).map((item, index) => (
                    <Chip
                        label={getOptionText(item, this.props)}
                        key={`${getOptionValue(item, this.props)}-${index}`}
                        trailingIcon={<BaselineCloseIcon />}
                        onRemove={() => {
                            if (!onChange) {
                                return;
                            }
                            onChange([
                                ...(value as SelectionItem[]).slice(0, index),
                                ...(value as SelectionItem[]).slice(index + 1)
                            ]);
                        }}
                    />
                ))}
            </Chips>
        );
    }

    public override render() {
        const {
            props,
            props: {
                // options: rawOptions,
                // allowFreeInput,
                // useSimpleValues,
                unique,
                value,
                onChange,
                // valueProp,
                // textProp,
                onInput,
                validation = { isValid: null, message: null },
                useMultipleSelectionList,
                description,
                ...otherInputProps
            }
        } = this;

        const options = this.getOptions();

        return (
            <div className={classNames(autoCompleteStyle, props.className)}>
                <Downshift
                    defaultSelectedItem={null}
                    // @ts-ignore there is no className on Downshift
                    className={autoCompleteStyle}
                    itemToString={item => item && getOptionText(item, props)}
                    ref={this.downshift}
                    onChange={selection => {
                        if (!this.assignedValueAfterClearing.set) {
                            this.assignedValueAfterClearing = {
                                set: true,
                                selection
                            };
                            this.downshift.current.clearSelection();
                            this.setMultipleSelectionPage(0);
                            return;
                        }

                        if (this.assignedValueAfterClearing.set) {
                            this.setState({ inputValue: "" });
                            this.assignedValueAfterClearing.set = false;
                            if (Array.isArray(value)) {
                                onChange &&
                                    onChange([...value, this.assignedValueAfterClearing.selection]);
                            } else {
                                onChange && onChange([this.assignedValueAfterClearing.selection]);
                            }
                        }
                    }}
                >
                    {/* "getInputProps" and "openMenu" are not needed in renderOptions method. */}
                    {({ getInputProps, openMenu, ...rest }) => (
                        <div>
                            <Input
                                {...getInputProps({
                                    ...otherInputProps,
                                    // @ts-ignore
                                    validation,

                                    // Only pass description if not using "useMultipleSelectionList".
                                    description: useMultipleSelectionList ? null : description,
                                    rawOnChange: true,
                                    trailingIcon: this.props.loading && <Spinner />,
                                    onChange: e => e,
                                    onBlur: e => e,
                                    onKeyUp: (e: any) => {
                                        const inputValue = e.target.value || "";

                                        // Set current input value into state and trigger onInput if different.
                                        if (inputValue !== this.state.inputValue) {
                                            this.setState({ inputValue }, () => {
                                                onInput && onInput(inputValue);
                                            });
                                        }
                                    },
                                    onFocus: e => {
                                        openMenu();
                                        otherInputProps.onFocus && otherInputProps.onFocus(e);
                                    }
                                })}
                            />
                            {this.renderOptions({ ...rest, unique, options })}
                            {this.renderMultipleSelection()}
                        </div>
                    )}
                </Downshift>
            </div>
        );
    }
}<|MERGE_RESOLUTION|>--- conflicted
+++ resolved
@@ -22,13 +22,8 @@
 import { ReactComponent as ReorderIcon } from "./icons/reorder_black_24dp.svg";
 
 import { css } from "emotion";
-<<<<<<< HEAD
-import { ListItemGraphic } from "../List";
-
-=======
 import { ListItemGraphic } from "~/List";
 import { AutoCompleteProps } from "~/AutoComplete/AutoComplete";
->>>>>>> c5a3558a
 const style = {
     pagination: {
         bar: css({
@@ -121,18 +116,11 @@
 const DEFAULT_PER_PAGE = 10;
 
 function paginateMultipleSelection(
-<<<<<<< HEAD
-    multipleSelection: Record<string, any> | Record<string, any>[],
+    multipleSelection: MultiAutoCompletePropsValue,
     limit: number,
     page: number,
     search: string,
     textProp: string
-=======
-    multipleSelection: MultiAutoCompletePropsValue,
-    limit: number,
-    page: number,
-    search: string
->>>>>>> c5a3558a
 ) {
     // Assign a real index, so that later when we press delete, we know what is the actual index we're deleting.
     let data = Array.isArray(multipleSelection)
