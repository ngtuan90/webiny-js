import React, { Fragment, useEffect, useRef } from "react";
import shortid from "shortid";
import EditorJS from "@editorjs/editorjs";
import {
    LogLevels,
    OutputBlockData,
    OutputData,
    SanitizerConfig,
    ToolSettings
} from "@editorjs/editorjs/types";
import { FormElementMessage } from "~/FormElementMessage";
import { css } from "emotion";
import classNames from "classnames";
import { FormComponentProps } from "@webiny/form";

const classes = {
    wrapper: css({
        backgroundColor: "var(--mdc-theme-background)",
        padding: "20px 16px 6px"
    }),
    label: css({
        marginBottom: "10px !important"
    }),
    disable: css({
        opacity: 0.7,
        pointerEvents: "none"
    })
};

interface EditorJSType {
    destroy?: () => void;
    save: () => Promise<any>;
}

export interface OnReadyParams {
    editor: any;
    initialData: OutputData;
}

export interface RichTextEditorProps {
    autofocus?: boolean;
    context?: { [key: string]: any };
    logLevel?: string;
    minHeight?: number;
    onChange?: (data: OutputBlockData[]) => void;
    onReady?: (params: OnReadyParams) => void;
    placeholder?: string;
    readOnly?: boolean;
    sanitizer?: SanitizerConfig;
    tools?: {
        [toolName: string]: ToolSettings;
    };
    value?: OutputBlockData[];
    label?: string;
    description?: string;
    disabled?: boolean;
<<<<<<< HEAD
    validation?: FormComponentProps["validation"];
};
=======
}
>>>>>>> c5a3558a

export const RichTextEditor: React.FC<RichTextEditorProps> = props => {
    const elementId = useRef("rte-" + shortid.generate());
    const editorRef = useRef<EditorJSType>();

    useEffect(() => {
        const { value, context, onReady, ...nativeProps } = props;
        const initialData = value ? { blocks: value } : { blocks: [] };

        editorRef.current = new EditorJS({
            ...nativeProps,
            holder: elementId.current,
            logLevel: "ERROR" as LogLevels.ERROR,
            data: initialData,
            onChange: async () => {
                if (!editorRef.current) {
                    return;
                }
                const { blocks: data } = await editorRef.current.save();
                if (!props.onChange) {
                    return;
                }
                props.onChange(data);
            },
            onReady() {
                if (typeof onReady !== "function") {
                    return;
                }
                onReady({ editor: editorRef.current, initialData });
            },
            tools: Object.keys(props.tools || {}).reduce((tools, name) => {
                const tool = props.tools ? props.tools[name] : null;
                if (!tool) {
                    return tools;
                }
                tools[name] = tool;
                if (!tool.config) {
                    tool.config = { context };
                } else if (typeof tool.config === "function") {
                    tool.config = tool.config();
                } else {
                    tool.config = { ...tool.config, context };
                }
                return tools;
            }, {} as Record<string, ToolSettings>)
        });

        return () => {
            if (!editorRef.current || typeof editorRef.current.destroy !== "function") {
                return;
            }

            editorRef.current.destroy();
        };
    }, []);

    const { label, description, disabled, validation } = props;

    return (
        <Fragment>
            <div className={classNames(classes.wrapper, { [classes.disable]: disabled })}>
                {label && (
                    <div
                        className={classNames(
                            "mdc-text-field-helper-text mdc-text-field-helper-text--persistent",
                            classes.label
                        )}
                    >
                        {label}
                    </div>
                )}
                <div id={elementId.current} />
            </div>
            {validation && validation.isValid === false && (
                <FormElementMessage error>{validation.message}</FormElementMessage>
            )}
            {validation && validation.isValid !== false && description && (
                <FormElementMessage>{description}</FormElementMessage>
            )}
        </Fragment>
    );
};<|MERGE_RESOLUTION|>--- conflicted
+++ resolved
@@ -54,12 +54,8 @@
     label?: string;
     description?: string;
     disabled?: boolean;
-<<<<<<< HEAD
     validation?: FormComponentProps["validation"];
 };
-=======
-}
->>>>>>> c5a3558a
 
 export const RichTextEditor: React.FC<RichTextEditorProps> = props => {
     const elementId = useRef("rte-" + shortid.generate());
