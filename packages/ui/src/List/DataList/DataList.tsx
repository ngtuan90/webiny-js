import React from "react";
import styled from "@emotion/styled";
import classNames from "classnames";
import Loader from "./Loader";
import NoData from "./NoData";
import { Typography } from "~/Typography";
import { css } from "emotion";
import noop from "lodash/noop";
import isEmpty from "lodash/isEmpty";

import { Checkbox } from "../../Checkbox";
import { Menu, MenuItem } from "../../Menu";
import { Grid, Cell } from "../../Grid";

import {
    RefreshIcon,
    SortIcon,
    FilterIcon,
    PreviousPageIcon,
    NextPageIcon,
    OptionsIcon
} from "./icons";
import { List, ListItem, ListProps } from "..";
import { DataListModalOverlayProvider } from "./DataListModalOverlay";
import { PaginationProp, SortersProp } from "./types";

const ListContainer = styled("div")({
    position: "relative",
    height: "100%",
    ".mdc-list": {
        paddingBottom: 0,
        paddingTop: 0
    },
    ".mdc-list-item": {
        borderBottom: "1px solid var(--mdc-theme-on-background)",
        padding: "10px 20px 10px 20px",
        height: "auto",
        minHeight: 40,
        ".mdc-list-item__text, .mdc-list-item__secondary-text, .webiny-list-text-overline": {
            display: "block"
        },
        ".mdc-list-item__graphic": {
            marginRight: 20
        },
        ".mdc-list-item__text": {
            width: "100%",
            margin: "-20px 0",
            padding: "20px 0"
        },
        ".mdc-list-item__meta": {
            alignItems: "center",
            display: "flex",
            justifyContent: "space-between",
            flexDirection: "column",
            position: "relative",
            padding: "5px 0",
            boxSizing: "border-box",
            height: "100%",
            whiteSpace: "nowrap",
            marginTop: -10,
            marginBottom: -10,
            ".webiny-list-actions": {
                display: "none"
            },
            ".webiny-list-top-caption, .webiny-list-bottom-caption": {
                //position: 'absolute',
                width: "100%",
                textAlign: "right"
            },
            ".webiny-list-top-caption": {
                marginBottom: 20
            }
        },
        "&:hover": {
            ".mdc-list-item__meta": {
                ".webiny-list-top-caption, .webiny-list-bottom-caption": {
                    display: "none"
                },
                ".webiny-list-actions": {
                    display: "flex",
                    height: "100%",
                    alignItems: "center"
                }
            }
        }
    }
});

const listHeader = css({
    borderBottom: "1px solid var(--mdc-theme-on-background)",
    color: "var(--mdc-theme-text-primary-on-background)",
    width: "100%"
});

const listSubHeader = css({
    width: "100%",
    "&.mdc-layout-grid": {
        borderBottom: "1px solid var(--mdc-theme-on-background)",
        padding: "10px 24px 10px 12px",
        color: "var(--mdc-theme-text-primary-on-background)"
    }
});

const ListHeaderItem = styled("div")({
    display: "inline-block",
    verticalAlign: "middle",
    "&.disabled": {
        opacity: 0.5,
        pointerEvents: "none"
    }
});

const listTitle = css({
    display: "flex",
    alignItems: "center"
});

const listActions = css({
    textAlign: "right"
});

const scrollList = css({
    overflow: "auto",
    height: "calc(100vh - 235px)"
});

const dataListContent = css({
    position: "relative",
    height: "100%",
    overflow: "auto"
});

// This was copied from "./types" so that it can be outputted in docs.
interface DataListProps {
    // Pass a function to take full control of list render.
    children?: ((props: any) => React.ReactNode) | null;

    // A title of paginated list.
    title?: React.ReactNode;

    // FormData that needs to be shown in the list.
    data?: Record<string, any>[] | null;

    // A callback that must refresh current view by repeating the previous query.
    refresh?: () => Promise<void> | null;

    // If true, Loader component will be shown, disallowing any interaction.
    loading?: boolean;

    // Provide a custom loader. Shown while the content is loading.
    loader?: React.ReactNode;

    // Provide a custom no data component. Shown while there is no data to be shown.
    noData?: React.ReactNode;

    // Provide all pagination data, options and callbacks here.
    pagination?: PaginationProp;

    // Triggered once a sorter has been selected.
    setSorters?: Function | null;

    // Provide all sorters options and callbacks here.
    sorters?: SortersProp | null;

    // Provide actions that will be shown in the top right corner (eg. export or import actions).
    actions?: React.ReactNode;

    // Provide filters that will be shown in the top left corner (eg. filter by category or status).
    filters?: React.ReactNode;

    // Provide actions that can be executed on one or more multi-selected list items (eg. export or delete).
    multiSelectActions?: React.ReactNode;

    // Provide callback that will be executed once user selects all list items.
    multiSelectAll?: (value: boolean, data: Record<string, any>[] | null) => void;

    // Callback which returns true if all items were selected, otherwise returns false.
    isAllMultiSelected?: (data: Record<string, any>[] | null) => boolean;

    // Callback which returns true if none of the items were selected, otherwise returns false.
    isNoneMultiSelected?: (data: Record<string, any>[] | null) => boolean;

    showOptions?: {
        refresh?: boolean;
        pagination?: boolean;
        filters?: boolean;
        sorters?: boolean;
        [key: string]: any;
    };

    // Provide search UI that will be shown in the top left corner.
    search?: React.ReactElement;
    // Provide simple modal UI that will be shown over the list content.
    modalOverlay?: React.ReactElement;
    // Provide an action element that handle toggling the "Modal overlay".
    modalOverlayAction?: React.ReactElement;
<<<<<<< HEAD
    // Provide additional UI for list sub-header.
    subHeader?: React.ReactElement;
};
=======
>>>>>>> c5a3558a

    meta?: Record<string, any> | null;

    setPage?: ((page: string) => void) | null;

    setPerPage?: ((page: string) => void) | null;

    perPageOptions?: number[];
}

const MultiSelectAll: React.FC<DataListProps> = props => {
    const { multiSelectActions } = props;
    if (!multiSelectActions) {
        return null;
    }
    /**
     * We can safely cast because we have defaults.
     */
    const { isAllMultiSelected, isNoneMultiSelected, multiSelectAll, data } =
        props as Required<DataListProps>;

    return (
        <React.Fragment>
            {typeof multiSelectAll === "function" && (
                <ListHeaderItem>
                    <Checkbox
                        indeterminate={!isAllMultiSelected(data) && !isNoneMultiSelected(data)}
                        value={isAllMultiSelected(data)}
                        onClick={() => {
                            multiSelectAll(!isAllMultiSelected(data), data);
                        }}
                    />
                </ListHeaderItem>
            )}
        </React.Fragment>
    );
};

const MultiSelectActions: React.FC<DataListProps> = props => {
    const { multiSelectActions } = props;
    if (!multiSelectActions) {
        return null;
    }

    return <ListHeaderItem>{multiSelectActions}</ListHeaderItem>;
};

const RefreshButton: React.FC<DataListProps> = props => {
    const refresh = props.refresh;
    if (!refresh) {
        return null;
    }

    return (
        <ListHeaderItem>
            <RefreshIcon onClick={() => refresh()} />
        </ListHeaderItem>
    );
};

const Sorters: React.FC<DataListProps> = props => {
    const sorters = props.sorters;
    if (!sorters) {
        return null;
    }

    return (
        <ListHeaderItem>
            <Menu handle={<SortIcon />}>
                {sorters.map(sorter => (
                    <MenuItem
                        key={sorter.label}
                        onClick={() => {
                            if (sorters && props.setSorters) {
                                props.setSorters(sorter.value);
                            }
                        }}
                    >
                        {sorter.label}
                    </MenuItem>
                ))}
            </Menu>
        </ListHeaderItem>
    );
};

const Filters: React.FC<DataListProps> = props => {
    const filters = props.filters;
    if (!filters) {
        return null;
    }

    return (
        <ListHeaderItem>
            <Menu handle={<FilterIcon />}>{filters}</Menu>
        </ListHeaderItem>
    );
};

const Pagination: React.FC<DataListProps> = props => {
    const { pagination } = props;
    if (!pagination) {
        return null;
    }

    return (
        <React.Fragment>
            {pagination.setNextPage && (
                <React.Fragment>
                    <ListHeaderItem
                        className={classNames({
                            disabled: !pagination.hasPreviousPage
                        })}
                    >
                        <PreviousPageIcon
                            onClick={() => {
                                if (pagination.setPreviousPage && pagination.hasPreviousPage) {
                                    pagination.setPreviousPage();
                                }
                            }}
                        />
                    </ListHeaderItem>

                    <ListHeaderItem
                        className={classNames({
                            disabled: !pagination.hasNextPage
                        })}
                    >
                        <NextPageIcon
                            onClick={() => {
                                if (pagination.setNextPage && pagination.hasNextPage) {
                                    pagination.setNextPage();
                                }
                            }}
                        />
                    </ListHeaderItem>
                </React.Fragment>
            )}

            {Array.isArray(pagination.perPageOptions) && pagination.setPerPage && (
                <ListHeaderItem>
                    <Menu handle={<OptionsIcon />}>
                        {pagination.setPerPage &&
                            pagination.perPageOptions.map(perPage => (
                                <MenuItem
                                    key={perPage}
                                    onClick={() =>
                                        pagination.setPerPage && pagination.setPerPage(perPage)
                                    }
                                >
                                    {perPage}
                                </MenuItem>
                            ))}
                    </Menu>
                </ListHeaderItem>
            )}
        </React.Fragment>
    );
};

const Search: React.FC<DataListProps> = props => {
    if (!props.search) {
        return null;
    }
    return <Cell span={7}>{React.cloneElement(props.search, props)}</Cell>;
};

export const DataList: React.FC<DataListProps> = props => {
    let render = null;

    if (props.loading) {
        render = props.loader;
    } else if (isEmpty(props.data)) {
        render = props.noData;
    } else {
        const ch = props.children;
        render = typeof ch === "function" ? ch(props) : null;
    }

<<<<<<< HEAD
    const listHeaderActionsCellSpan = props.actions ? 7 : 0;
    const listHeaderTitleCellSpan = 12 - listHeaderActionsCellSpan;
=======
    const showOptions = props.showOptions || {};
>>>>>>> c5a3558a

    return (
        <DataListModalOverlayProvider>
            <ListContainer className={"webiny-data-list"} data-testid={"ui.list.data-list"}>
                {(props.title || props.actions) && (
                    <Grid className={listHeader}>
                        <Cell span={listHeaderTitleCellSpan} className={listTitle}>
                            <Typography use="headline5">{props.title}</Typography>
                        </Cell>
                        {props.actions && (
                            <Cell span={listHeaderActionsCellSpan} className={listActions}>
                                {props.actions}
                            </Cell>
                        )}
                    </Grid>
                )}

                {Object.keys(showOptions).length > 0 && (
                    <Grid className={listSubHeader}>
                        <Search {...props} />
                        <Cell span={props.search ? 5 : 12} style={{ justifySelf: "end" }}>
                            <MultiSelectAll {...props} />
                            {showOptions.refresh && <RefreshButton {...props} />}
                            {showOptions.pagination && <Pagination {...props} />}
                            {showOptions.sorters && <Sorters {...props} />}
                            {showOptions.filters && <Filters {...props} />}
                            {props.modalOverlayAction ? (
                                <ListHeaderItem>{props.modalOverlayAction}</ListHeaderItem>
                            ) : null}
                            <MultiSelectActions {...props} />
                        </Cell>
                    </Grid>
                )}

                <div className={classNames(dataListContent, "webiny-data-list__content")}>
                    {props.subHeader}
                    {render}
                    {props.modalOverlay}
                </div>
            </ListContainer>
        </DataListModalOverlayProvider>
    );
};

DataList.defaultProps = {
    children: null,
    title: null,
    data: null,
    meta: null,
    loading: false,
    refresh: async () => {
        return void 0;
    },
    setPage: null,
    setPerPage: null,
    perPageOptions: [10, 25, 50],
    filters: null,
    sorters: null,
    setSorters: null,
    actions: null,
    multiSelectAll: noop,
    isAllMultiSelected: () => false,
    isNoneMultiSelected: () => false,
    loader: <Loader />,
    noData: <NoData />,
    showOptions: {
        refresh: true,
        pagination: true,
        sorters: true,
        filters: true
    }
};

export interface ScrollListProps extends ListProps {
    children: React.ReactElement<typeof ListItem>[];
}

export const ScrollList: React.FC<ScrollListProps> = props => {
    return (
        <List {...props} className={classNames(props.className, scrollList)}>
            {props.children}
        </List>
    );
};<|MERGE_RESOLUTION|>--- conflicted
+++ resolved
@@ -194,18 +194,15 @@
     modalOverlay?: React.ReactElement;
     // Provide an action element that handle toggling the "Modal overlay".
     modalOverlayAction?: React.ReactElement;
-<<<<<<< HEAD
     // Provide additional UI for list sub-header.
     subHeader?: React.ReactElement;
-};
-=======
->>>>>>> c5a3558a
 
     meta?: Record<string, any> | null;
 
     setPage?: ((page: string) => void) | null;
 
     setPerPage?: ((page: string) => void) | null;
+};
 
     perPageOptions?: number[];
 }
@@ -379,12 +376,10 @@
         render = typeof ch === "function" ? ch(props) : null;
     }
 
-<<<<<<< HEAD
+    const showOptions = props.showOptions || {};
+
     const listHeaderActionsCellSpan = props.actions ? 7 : 0;
     const listHeaderTitleCellSpan = 12 - listHeaderActionsCellSpan;
-=======
-    const showOptions = props.showOptions || {};
->>>>>>> c5a3558a
 
     return (
         <DataListModalOverlayProvider>
