{
  "name": "@webiny/ui",
<<<<<<< HEAD
  "version": "5.8.0",
=======
  "version": "5.10.0",
>>>>>>> a43d03c9
  "main": "index.js",
  "repository": {
    "type": "git",
    "url": "https://github.com/webiny/webiny-js.git"
  },
  "description": "A collection of material-design based components, for all of your UI development needs.",
  "contributors": [
    "Pavel Denisjuk <pavel@webiny.com>",
    "Sven Al Hamad <sven@webiny.com>",
    "Adrian Smijulj <adrian@webiny.com>"
  ],
  "license": "MIT",
  "dependencies": {
    "@babel/runtime": "^7.5.5",
    "@editorjs/editorjs": "^2.19.3",
    "@emotion/core": "^10.0.17",
    "@emotion/styled": "^10.0.17",
    "@material/base": "^3.1.0",
    "@material/textfield": "^3.2.0",
    "@rmwc/base": "^5.6.0",
    "@rmwc/button": "^5.6.0",
    "@rmwc/checkbox": "^5.6.0",
    "@rmwc/chip": "^5.6.0",
    "@rmwc/dialog": "^5.6.0",
    "@rmwc/drawer": "^5.6.0",
    "@rmwc/elevation": "^5.6.0",
    "@rmwc/fab": "^5.6.0",
    "@rmwc/floating-label": "^5.6.0",
    "@rmwc/grid": "^5.6.0",
    "@rmwc/icon": "^5.6.0",
    "@rmwc/icon-button": "^5.6.0",
    "@rmwc/line-ripple": "^5.6.0",
    "@rmwc/list": "^5.6.0",
    "@rmwc/menu": "^5.6.0",
    "@rmwc/notched-outline": "^5.6.0",
    "@rmwc/radio": "^5.6.0",
    "@rmwc/ripple": "^5.6.0",
    "@rmwc/select": "^5.6.0",
    "@rmwc/slider": "^5.6.0",
    "@rmwc/snackbar": "^5.6.0",
    "@rmwc/switch": "^5.6.0",
    "@rmwc/tabs": "^5.6.0",
    "@rmwc/textfield": "file:./rmwc/textfield",
    "@rmwc/top-app-bar": "^5.6.0",
    "@rmwc/types": "^5.6.0",
    "@rmwc/typography": "^5.6.0",
    "@svgr/webpack": "^4.3.2",
    "brace": "^0.11.1",
    "classnames": "^2.2.6",
    "cropperjs": "^1.4.3",
    "dot-prop-immutable": "^1.4.0",
    "downshift": "^2.1.5",
    "emotion": "10.0.17",
    "keycode": "^2.2.0",
    "load-script": "^1.0.0",
    "lodash": "^4.17.11",
    "material-components-web": "^3.1.1",
    "nprogress": "^0.2.0",
    "nuka-carousel": "4.7.1",
    "rc-tooltip": "^3.7.2",
    "react-ace": "^6.1.4",
    "react-butterfiles": "^1.3.0",
    "react-color": "^2.14.1",
    "react-columned": "^1.0.0",
    "react-custom-scrollbars": "^4.2.1",
    "react-loading-skeleton": "^0.5.0",
    "react-spinner-material": "1.1.4",
    "react-transition-group": "^4.3.0",
    "shortid": "^2.2.16"
  },
  "devDependencies": {
    "@babel/cli": "^7.5.5",
    "@babel/core": "^7.5.5",
    "@babel/plugin-proposal-class-properties": "^7.5.5",
    "@babel/preset-env": "^7.5.5",
    "@babel/preset-typescript": "^7.8.3",
    "@storybook/addon-info": "^5.2.8",
    "@storybook/addon-knobs": "^5.0.5",
    "@storybook/addon-links": "^5.0.5",
    "@storybook/react": "^5.2.8",
<<<<<<< HEAD
    "@webiny/cli": "^5.8.0",
    "@webiny/form": "^5.8.0",
    "@webiny/project-utils": "^5.8.0",
    "@webiny/storybook-utils": "^5.8.0",
    "@webiny/validation": "^5.8.0",
=======
    "@webiny/cli": "^5.10.0",
    "@webiny/form": "^5.10.0",
    "@webiny/project-utils": "^5.10.0",
    "@webiny/storybook-utils": "^5.10.0",
    "@webiny/validation": "^5.10.0",
>>>>>>> a43d03c9
    "babel-loader": "^8.0.0-beta.6",
    "babel-plugin-emotion": "^9.2.8",
    "babel-plugin-named-asset-import": "^1.0.0-next.3e165448",
    "execa": "^5.0.0",
    "jest-dom": "^3.0.0",
    "ncp": "^2.0.0",
    "node-sass": "^4.9.3",
    "raw-loader": "^0.5.1",
    "react-docgen": "^5.0.0",
    "react-docgen-typescript-loader": "^3.6.0",
    "react-testing-library": "^8.0.1",
    "regenerator-runtime": "^0.13.2",
    "rimraf": "^3.0.2",
    "sass-loader": "^7.1.0",
    "typescript": "^4.1.3",
    "webpack": "^4.46.0"
  },
  "peerDependencies": {
    "react": "16.14.0",
    "react-dom": "16.14.0"
  },
  "publishConfig": {
    "access": "public",
    "directory": "dist"
  },
  "scripts": {
    "build": "yarn webiny run build",
    "watch": "yarn webiny run watch",
    "storybook": "start-storybook -p 6006",
    "build-storybook": "build-storybook -c .storybook -o ${OUT:-.out}"
  },
  "jest": {
    "transform": {
      "^.+\\.js$": "babel-jest"
    },
    "setupTestFrameworkScriptFile": "jest-extended"
  },
  "svgo": {
    "plugins": {
      "removeViewBox": false
    }
  },
  "adio": {
    "ignore": {
      "dependencies": [
        "@svgr/webpack",
        "material-components-web",
        "@emotion/core",
        "@rmwc/base"
      ]
    }
  },
  "gitHead": "8476da73b653c89cc1474d968baf55c1b0ae0e5f"
}<|MERGE_RESOLUTION|>--- conflicted
+++ resolved
@@ -1,10 +1,6 @@
 {
   "name": "@webiny/ui",
-<<<<<<< HEAD
-  "version": "5.8.0",
-=======
   "version": "5.10.0",
->>>>>>> a43d03c9
   "main": "index.js",
   "repository": {
     "type": "git",
@@ -85,19 +81,11 @@
     "@storybook/addon-knobs": "^5.0.5",
     "@storybook/addon-links": "^5.0.5",
     "@storybook/react": "^5.2.8",
-<<<<<<< HEAD
-    "@webiny/cli": "^5.8.0",
-    "@webiny/form": "^5.8.0",
-    "@webiny/project-utils": "^5.8.0",
-    "@webiny/storybook-utils": "^5.8.0",
-    "@webiny/validation": "^5.8.0",
-=======
     "@webiny/cli": "^5.10.0",
     "@webiny/form": "^5.10.0",
     "@webiny/project-utils": "^5.10.0",
     "@webiny/storybook-utils": "^5.10.0",
     "@webiny/validation": "^5.10.0",
->>>>>>> a43d03c9
     "babel-loader": "^8.0.0-beta.6",
     "babel-plugin-emotion": "^9.2.8",
     "babel-plugin-named-asset-import": "^1.0.0-next.3e165448",
