--- conflicted
+++ resolved
@@ -1,9 +1,5 @@
-<<<<<<< HEAD
-import { ErrorResponse, NotFoundResponse, Response } from "@webiny/graphql";
+import { ErrorResponse, NotFoundResponse, Response } from "@webiny/handler-graphql/responses";
 import { FormsCRUD } from "../../../types";
-=======
-import { ErrorResponse, NotFoundResponse, Response } from "@webiny/handler-graphql/responses";
->>>>>>> f559a575
 
 export default async (root: any, args: { [key: string]: any }, context: { [key: string]: any }) => {
     const forms: FormsCRUD = context?.formBuilder?.crud?.forms;
