<<<<<<< HEAD
import { ErrorResponse, ListResponse } from "@webiny/graphql";
import { GraphQLFieldResolver } from "@webiny/graphql/types";
import { FormsCRUD } from "../../../types";
=======
// @ts-nocheck
import { ListResponse } from "@webiny/handler-graphql/responses";
import { GraphQLFieldResolver } from "@webiny/handler-graphql/types";
>>>>>>> f559a575

export const listPublishedForms: GraphQLFieldResolver = async (root, args, context, info) => {
    const { i18nContent, formBuilder } = context;
    const forms: FormsCRUD = formBuilder?.crud?.forms;

    const {
        search,
        id = null,
        parent = null,
        slug = null,
        version = null,
        tags = null,
        // sort
        limit = 10
        // after
        // before
    } = args;

    const must: any = [
        { term: { published: true } },
        { term: { "locale.keyword": i18nContent?.locale?.code } }
    ];

    if (search) {
        must.push({
            bool: {
                should: [
                    { wildcard: { "name.keyword": `*${search}*` } },
                    { wildcard: { name: `*${search}*` } },
                    { wildcard: { "slug.keyword": `*${search}*` } },
                    { wildcard: { slug: `*${search}*` } }
                ]
            }
        });
    }
    if (id) {
        // Question: Can "parent" will ever be an array?
        if (Array.isArray(id)) {
            must.push({ terms: { "id.keyword": id } });
        } else {
            must.push({ term: { "id.keyword": id } });
        }
    }

    if (parent) {
        // Question: Can "parent" will ever be an array?
        if (Array.isArray(parent)) {
            must.push({ terms: { "parent.keyword": parent } });
        } else {
            must.push({ term: { "parent.keyword": parent } });
        }
    }

    if (slug) {
        must.push({ term: { "slug.keyword": slug } });
    }

    if (version) {
        must.push({ term: { version } });
    }

    if (tags) {
        must.push({ terms: { tags: tags } });
    }

    // Get "published" forms from Elasticsearch.
    const response = await context.elasticSearch.search({
        index: "form-builder",
        type: "_doc",
        body: {
            query: {
                // eslint-disable-next-line @typescript-eslint/camelcase
                constant_score: {
                    filter: {
                        bool: {
                            must
                        }
                    }
                }
            },
            size: limit
        }
    });

    let list = response?.body?.hits?.hits?.map(item => item._source);
    // Get complete form data for returned list.
    if (list?.length) {
        const formIds = list.map(item => item.id);
        list = await forms.listFormsInBatch(formIds);
    }
    return list;
};

const resolver: GraphQLFieldResolver = async (...args) => {
    try {
        const forms = await listPublishedForms(...args);
        return new ListResponse(forms);
    } catch (e) {
        return new ErrorResponse({
            message: e.message,
            code: e.code,
            data: e.data
        });
    }
};

export default resolver;<|MERGE_RESOLUTION|>--- conflicted
+++ resolved
@@ -1,12 +1,6 @@
-<<<<<<< HEAD
-import { ErrorResponse, ListResponse } from "@webiny/graphql";
-import { GraphQLFieldResolver } from "@webiny/graphql/types";
+import { ErrorResponse, ListResponse } from "@webiny/handler-graphql/responses";
+import { GraphQLFieldResolver } from "@webiny/handler-graphql/types";
 import { FormsCRUD } from "../../../types";
-=======
-// @ts-nocheck
-import { ListResponse } from "@webiny/handler-graphql/responses";
-import { GraphQLFieldResolver } from "@webiny/handler-graphql/types";
->>>>>>> f559a575
 
 export const listPublishedForms: GraphQLFieldResolver = async (root, args, context, info) => {
     const { i18nContent, formBuilder } = context;
