<<<<<<< HEAD
import { ErrorResponse, NotFoundResponse, Response } from "@webiny/graphql";
import { GraphQLFieldResolver } from "@webiny/graphql/types";
import { FormsCRUD } from "../../../types";
=======
import { ErrorResponse, NotFoundResponse, Response } from "@webiny/handler-graphql/responses";
>>>>>>> f559a575

const resolver: GraphQLFieldResolver = async (root, args, context) => {
    try {
        const forms: FormsCRUD = context?.formBuilder?.crud?.forms;
        const form = await forms.getForm(args.id);

        if (!form) {
            return new NotFoundResponse(`Form with id "${args.id}" was not found!`);
        }

        // Increment views
        form.stats.views = form.stats.views + 1;

        await forms.saveFormStats(args.id, form.stats);

        return new Response(null);
    } catch (e) {
        return new ErrorResponse({
            code: e.code,
            message: e.message,
            data: e.data
        });
    }
};

export default resolver;<|MERGE_RESOLUTION|>--- conflicted
+++ resolved
@@ -1,10 +1,6 @@
-<<<<<<< HEAD
-import { ErrorResponse, NotFoundResponse, Response } from "@webiny/graphql";
-import { GraphQLFieldResolver } from "@webiny/graphql/types";
+import { ErrorResponse, NotFoundResponse, Response } from "@webiny/handler-graphql/responses";
+import { GraphQLFieldResolver } from "@webiny/handler-graphql/types";
 import { FormsCRUD } from "../../../types";
-=======
-import { ErrorResponse, NotFoundResponse, Response } from "@webiny/handler-graphql/responses";
->>>>>>> f559a575
 
 const resolver: GraphQLFieldResolver = async (root, args, context) => {
     try {
