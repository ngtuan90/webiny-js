--- conflicted
+++ resolved
@@ -1,22 +1,17 @@
-<<<<<<< HEAD
-import { ErrorResponse, Response, ListResponse } from "@webiny/graphql";
-import { HandlerContext } from "@webiny/handler/types";
-import { HandlerI18NContext } from "@webiny/api-i18n/types";
+import { ErrorResponse, Response, ListResponse } from "@webiny/handler-graphql/responses";
+import { Context } from "@webiny/handler/types";
+import { I18NContext } from "@webiny/api-i18n/types";
 import { hasPermission, NotAuthorizedResponse } from "@webiny/api-security";
 import { SecurityContext } from "@webiny/api-security/types";
 import pipe from "@ramda/pipe";
 import { hasI18NContentPermission } from "@webiny/api-i18n-content";
-=======
-// @ts-nocheck
-import { hasScope } from "@webiny/api-security";
->>>>>>> f559a575
 import exportFormSubmissions from "./formSubmissionResolvers/exportFormSubmissions";
 import createFormSubmission from "./formSubmissionResolvers/createFormSubmission";
 import { getBaseFormId } from "./formResolvers/utils/formResolversUtils";
 import { FormsCRUD, FormSubmissionsCRUD } from "../../types";
 import { hasRwd } from "./formResolvers/utils/formResolversUtils";
 
-type Context = HandlerContext<HandlerI18NContext, SecurityContext>;
+type ResolverContext = Context<I18NContext, SecurityContext>;
 
 export default {
     typeDefs: /* GraphQL*/ `
@@ -94,7 +89,7 @@
     `,
     resolvers: {
         FormSubmission: {
-            form: async (formSubmission, args, context: Context) => {
+            form: async (formSubmission, args, context: ResolverContext) => {
                 const forms: FormsCRUD = context?.formBuilder?.crud?.forms;
 
                 const formData = await forms.getForm(formSubmission.form.revision);
@@ -110,7 +105,7 @@
             listFormSubmissions: pipe(
                 hasPermission("forms.submissions"),
                 hasI18NContentPermission()
-            )(async (_, args, context: Context) => {
+            )(async (_, args, context: ResolverContext) => {
                 // If permission has "rwd" property set, but "r" is not part of it, bail.
                 const formBuilderFormPermission = await context.security.getPermission(
                     "forms.submissions"
@@ -146,7 +141,7 @@
             getFormSubmission: pipe(
                 hasPermission("forms.submissions"),
                 hasI18NContentPermission()
-            )(async (_, args, context: Context) => {
+            )(async (_, args, context: ResolverContext) => {
                 // If permission has "rwd" property set, but "r" is not part of it, bail.
                 const formBuilderFormPermission = await context.security.getPermission(
                     "forms.submissions"
