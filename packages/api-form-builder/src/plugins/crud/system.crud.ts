--- conflicted
+++ resolved
@@ -64,11 +64,7 @@
                     }
                 },
                 async install({ domain }) {
-<<<<<<< HEAD
-                    const { formBuilder, elasticSearch } = context;
-=======
                     const { db, i18n, formBuilder, elasticsearch } = context;
->>>>>>> a43d03c9
 
                     const version = await this.getVersion();
                     if (version) {
@@ -88,22 +84,6 @@
                     await formBuilder.settings.createSettings(data);
 
                     // Create ES index if it doesn't already exist.
-<<<<<<< HEAD
-                    const esIndex = defaults.es(context);
-                    const { body: exists } = await elasticSearch.indices.exists(esIndex);
-                    if (!exists) {
-                        await elasticSearch.indices.create({
-                            ...esIndex,
-                            body: {
-                                // need this part for sorting to work on text fields
-                                settings: {
-                                    analysis: {
-                                        analyzer: {
-                                            lowercase_analyzer: {
-                                                type: "custom",
-                                                filter: ["lowercase", "trim"],
-                                                tokenizer: "keyword"
-=======
                     try {
                         const esIndex = defaults.es(context);
                         const { body: exists } = await elasticsearch.indices.exists(esIndex);
@@ -120,7 +100,6 @@
                                                     filter: ["lowercase", "trim"],
                                                     tokenizer: "keyword"
                                                 }
->>>>>>> a43d03c9
                                             }
                                         }
                                     },
