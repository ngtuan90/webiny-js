--- conflicted
+++ resolved
@@ -15,13 +15,8 @@
   "license": "MIT",
   "dependencies": {
     "@babel/runtime": "^7.5.5",
-<<<<<<< HEAD
     "@webiny/graphql": "^1.0.0",
-    "@webiny/api-i18n": "^3.0.3",
-=======
-    "@webiny/api": "^3.0.2",
     "@webiny/api-i18n": "^3.0.4",
->>>>>>> a467f2bd
     "@webiny/api-security": "^3.1.0",
     "@webiny/commodo": "^3.0.1",
     "@webiny/commodo-graphql": "^3.0.2",
