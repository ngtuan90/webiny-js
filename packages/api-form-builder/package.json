--- conflicted
+++ resolved
@@ -15,58 +15,29 @@
   "license": "MIT",
   "dependencies": {
     "@babel/runtime": "^7.5.5",
-    "@commodo/fields": "beta",
-    "@ramda/pipe": "^0.26.1",
     "@webiny/api-i18n": "^4.14.0",
     "@webiny/api-security": "^4.14.0",
-    "@webiny/api-plugin-elastic-search-client": "^4.14.0",
     "@webiny/commodo": "^4.14.0",
-<<<<<<< HEAD
-    "@webiny/graphql": "^4.14.0",
-=======
     "@webiny/handler": "^4.14.0",
     "@webiny/plugins": "^4.14.0",
->>>>>>> f559a575
     "@webiny/handler-ssr": "^4.14.0",
     "@webiny/handler-graphql": "^4.14.0",
     "@webiny/validation": "^4.14.0",
-    "commodo-fields-object": "^1.0.6",
     "form-data": "^2.5.0",
     "got": "^9.6.0",
-<<<<<<< HEAD
-    "graphql-tag": "^2.10.1",
-=======
     "graphql": "^14.5.8",
->>>>>>> f559a575
     "json2csv": "^4.5.2",
-    "ksuid": "^2.0.0",
     "lodash": "^4.17.11",
     "mdbid": "^1.0.0",
-    "merge": "^1.2.1",
-    "node-fetch": "^2.6.1",
     "slugify": "^1.2.9",
-    "uniqid": "^5.0.3",
-    "@webiny/handler-db": "^4.14.0",
-    "@webiny/handler": "^4.14.0",
-    "@webiny/db-dynamodb": "^4.14.0",
-    "@webiny/api-i18n-content": "^4.14.0",
-    "@webiny/handler-apollo-server": "^4.14.0",
-    "@webiny/handler-aws": "^4.14.0"
+    "uniqid": "^5.0.3"
   },
   "devDependencies": {
     "@babel/cli": "^7.5.5",
     "@babel/core": "^7.5.5",
     "@babel/preset-env": "^7.5.5",
     "@babel/preset-typescript": "^7.8.3",
-<<<<<<< HEAD
-    "@elastic/elasticsearch": "^7.9.1",
-    "@shelf/jest-elasticsearch": "^1.0.0",
-    "@webiny/api-settings-manager": "^4.14.0",
-    "flow-copy-source": "^2.0.2",
-    "jest-dynalite": "^3.0.0"
-=======
     "flow-copy-source": "^2.0.2"
->>>>>>> f559a575
   },
   "publishConfig": {
     "access": "public",
