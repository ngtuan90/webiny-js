--- conflicted
+++ resolved
@@ -46,14 +46,9 @@
     "@babel/preset-typescript": "^7.8.3",
     "@elastic/elasticsearch": "^7.9.1",
     "@shelf/jest-elasticsearch": "^1.0.0",
-<<<<<<< HEAD
-    "@webiny/api-dynamodb-to-elasticsearch": "^5.3.0",
-    "@webiny/cli": "^5.3.0",
-    "@webiny/project-utils": "^5.3.0",
-=======
     "@webiny/api-dynamodb-to-elasticsearch": "^5.4.0",
+    "@webiny/cli": "^5.4.0",
     "@webiny/project-utils": "^5.4.0",
->>>>>>> e406421e
     "csvtojson": "^2.0.10",
     "jest": "^26.6.3",
     "jest-dynalite": "^3.2.0",
