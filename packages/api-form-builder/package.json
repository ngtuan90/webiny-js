--- conflicted
+++ resolved
@@ -37,12 +37,7 @@
     "@babel/core": "^7.5.5",
     "@babel/preset-env": "^7.5.5",
     "@babel/preset-typescript": "^7.8.3",
-<<<<<<< HEAD
-    "@webiny/api-settings-manager": "^4.13.0",
-=======
-    "@webiny/api-plugin-commodo-db-proxy": "^4.14.0",
     "@webiny/api-settings-manager": "^4.14.0",
->>>>>>> 5fbedaea
     "flow-copy-source": "^2.0.2"
   },
   "publishConfig": {
