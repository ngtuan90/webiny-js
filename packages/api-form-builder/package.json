{
<<<<<<< HEAD
	"name": "@webiny/api-form-builder",
	"version": "5.0.0-beta.1",
	"main": "index.js",
	"repository": {
		"type": "git",
		"url": "https://github.com/webiny/webiny-js.git",
		"directory": "packages/api-form-builder"
	},
	"contributors": [
		"Pavel Denisjuk <pavel@webiny.com>",
		"Sven Al Hamad <sven@webiny.com>",
		"Adrian Smijulj <adrian@webiny.com>"
	],
	"license": "MIT",
	"dependencies": {
		"@babel/runtime": "^7.5.5",
		"@commodo/fields": "1.1.2-beta.20",
		"@webiny/api-file-manager": "^5.0.0-beta.1",
		"@webiny/api-i18n": "^5.0.0-beta.1",
		"@webiny/api-i18n-content": "^5.0.0-beta.1",
		"@webiny/api-plugin-elastic-search-client": "^5.0.0-beta.1",
		"@webiny/api-security": "^5.0.0-beta.1",
		"@webiny/api-security-tenancy": "^5.0.0-beta.1",
		"@webiny/db-dynamodb": "^5.0.0-beta.1",
		"@webiny/handler": "^5.0.0-beta.1",
		"@webiny/handler-aws": "^5.0.0-beta.1",
		"@webiny/handler-db": "^5.0.0-beta.1",
		"@webiny/handler-graphql": "^5.0.0-beta.1",
		"@webiny/plugins": "^5.0.0-beta.1",
		"@webiny/validation": "^5.0.0-beta.1",
		"commodo-fields-object": "^1.0.6",
		"got": "^9.6.0",
		"json2csv": "^4.5.2",
		"lodash": "^4.17.11",
		"mdbid": "^1.0.0",
		"node-fetch": "^2.6.1",
		"slugify": "^1.2.9"
	},
	"devDependencies": {
		"@babel/cli": "^7.5.5",
		"@babel/core": "^7.5.5",
		"@babel/preset-env": "^7.5.5",
		"@babel/preset-typescript": "^7.8.3",
		"@elastic/elasticsearch": "^7.9.1",
		"@shelf/jest-elasticsearch": "^1.0.0",
		"csvtojson": "^2.0.10",
		"jest-dynalite": "3.2.3"
	},
	"publishConfig": {
		"access": "public",
		"directory": "dist"
	},
	"scripts": {
		"build": "rimraf ./dist *.tsbuildinfo && babel src -d dist --source-maps --copy-files --extensions \".ts\"",
		"watch": "babel src -d dist --source-maps --copy-files --extensions \".ts\" --watch",
		"postbuild": "cp package.json LICENSE README.md dist/ && tsc -p tsconfig.build.json"
	},
	"gitHead": "b8aec8a1be3f25c3b428b357fe1e352c7cbff9ae"
=======
  "name": "@webiny/api-form-builder",
  "version": "5.0.0-beta.0",
  "main": "index.js",
  "repository": {
    "type": "git",
    "url": "https://github.com/webiny/webiny-js.git",
    "directory": "packages/api-form-builder"
  },
  "contributors": [
    "Pavel Denisjuk <pavel@webiny.com>",
    "Sven Al Hamad <sven@webiny.com>",
    "Adrian Smijulj <adrian@webiny.com>"
  ],
  "license": "MIT",
  "dependencies": {
    "@babel/runtime": "^7.5.5",
    "@commodo/fields": "1.1.2-beta.20",
    "@webiny/api-file-manager": "^5.0.0-beta.0",
    "@webiny/api-i18n": "^5.0.0-beta.0",
    "@webiny/api-i18n-content": "^5.0.0-beta.0",
    "@webiny/api-plugin-elastic-search-client": "^5.0.0-beta.0",
    "@webiny/api-security": "^5.0.0-beta.0",
    "@webiny/api-security-tenancy": "^5.0.0-beta.0",
    "@webiny/db-dynamodb": "^5.0.0-beta.0",
    "@webiny/handler": "^5.0.0-beta.0",
    "@webiny/handler-aws": "^5.0.0-beta.0",
    "@webiny/handler-db": "^5.0.0-beta.0",
    "@webiny/handler-graphql": "^5.0.0-beta.0",
    "@webiny/plugins": "^5.0.0-beta.0",
    "@webiny/validation": "^5.0.0-beta.0",
    "commodo-fields-object": "^1.0.6",
    "got": "^9.6.0",
    "json2csv": "^4.5.2",
    "lodash": "^4.17.11",
    "mdbid": "^1.0.0",
    "node-fetch": "^2.6.1",
    "slugify": "^1.2.9"
  },
  "devDependencies": {
    "@babel/cli": "^7.5.5",
    "@babel/core": "^7.5.5",
    "@babel/preset-env": "^7.5.5",
    "@babel/preset-typescript": "^7.8.3",
    "@elastic/elasticsearch": "^7.9.1",
    "@shelf/jest-elasticsearch": "^1.0.0",
    "csvtojson": "^2.0.10",
    "jest-dynalite": "^3.2.0"
  },
  "publishConfig": {
    "access": "public",
    "directory": "dist"
  },
  "scripts": {
    "build": "rimraf ./dist *.tsbuildinfo && babel src -d dist --source-maps --copy-files --extensions \".ts\"",
    "watch": "babel src -d dist --source-maps --copy-files --extensions \".ts\" --watch",
    "postbuild": "cp package.json LICENSE README.md dist/ && tsc -p tsconfig.build.json"
  },
  "gitHead": "8476da73b653c89cc1474d968baf55c1b0ae0e5f"
>>>>>>> 3a069dc5
}<|MERGE_RESOLUTION|>--- conflicted
+++ resolved
@@ -1,5 +1,4 @@
 {
-<<<<<<< HEAD
 	"name": "@webiny/api-form-builder",
 	"version": "5.0.0-beta.1",
 	"main": "index.js",
@@ -17,19 +16,19 @@
 	"dependencies": {
 		"@babel/runtime": "^7.5.5",
 		"@commodo/fields": "1.1.2-beta.20",
-		"@webiny/api-file-manager": "^5.0.0-beta.1",
-		"@webiny/api-i18n": "^5.0.0-beta.1",
-		"@webiny/api-i18n-content": "^5.0.0-beta.1",
-		"@webiny/api-plugin-elastic-search-client": "^5.0.0-beta.1",
-		"@webiny/api-security": "^5.0.0-beta.1",
-		"@webiny/api-security-tenancy": "^5.0.0-beta.1",
-		"@webiny/db-dynamodb": "^5.0.0-beta.1",
-		"@webiny/handler": "^5.0.0-beta.1",
-		"@webiny/handler-aws": "^5.0.0-beta.1",
-		"@webiny/handler-db": "^5.0.0-beta.1",
-		"@webiny/handler-graphql": "^5.0.0-beta.1",
-		"@webiny/plugins": "^5.0.0-beta.1",
-		"@webiny/validation": "^5.0.0-beta.1",
+		"@webiny/api-file-manager": "^5.0.0-beta.0",
+		"@webiny/api-i18n": "^5.0.0-beta.0",
+		"@webiny/api-i18n-content": "^5.0.0-beta.0",
+		"@webiny/api-plugin-elastic-search-client": "^5.0.0-beta.0",
+		"@webiny/api-security": "^5.0.0-beta.0",
+		"@webiny/api-security-tenancy": "^5.0.0-beta.0",
+		"@webiny/db-dynamodb": "^5.0.0-beta.0",
+		"@webiny/handler": "^5.0.0-beta.0",
+		"@webiny/handler-aws": "^5.0.0-beta.0",
+		"@webiny/handler-db": "^5.0.0-beta.0",
+		"@webiny/handler-graphql": "^5.0.0-beta.0",
+		"@webiny/plugins": "^5.0.0-beta.0",
+		"@webiny/validation": "^5.0.0-beta.0",
 		"commodo-fields-object": "^1.0.6",
 		"got": "^9.6.0",
 		"json2csv": "^4.5.2",
@@ -46,7 +45,7 @@
 		"@elastic/elasticsearch": "^7.9.1",
 		"@shelf/jest-elasticsearch": "^1.0.0",
 		"csvtojson": "^2.0.10",
-		"jest-dynalite": "3.2.3"
+		"jest-dynalite": "^3.2.0"
 	},
 	"publishConfig": {
 		"access": "public",
@@ -58,64 +57,4 @@
 		"postbuild": "cp package.json LICENSE README.md dist/ && tsc -p tsconfig.build.json"
 	},
 	"gitHead": "b8aec8a1be3f25c3b428b357fe1e352c7cbff9ae"
-=======
-  "name": "@webiny/api-form-builder",
-  "version": "5.0.0-beta.0",
-  "main": "index.js",
-  "repository": {
-    "type": "git",
-    "url": "https://github.com/webiny/webiny-js.git",
-    "directory": "packages/api-form-builder"
-  },
-  "contributors": [
-    "Pavel Denisjuk <pavel@webiny.com>",
-    "Sven Al Hamad <sven@webiny.com>",
-    "Adrian Smijulj <adrian@webiny.com>"
-  ],
-  "license": "MIT",
-  "dependencies": {
-    "@babel/runtime": "^7.5.5",
-    "@commodo/fields": "1.1.2-beta.20",
-    "@webiny/api-file-manager": "^5.0.0-beta.0",
-    "@webiny/api-i18n": "^5.0.0-beta.0",
-    "@webiny/api-i18n-content": "^5.0.0-beta.0",
-    "@webiny/api-plugin-elastic-search-client": "^5.0.0-beta.0",
-    "@webiny/api-security": "^5.0.0-beta.0",
-    "@webiny/api-security-tenancy": "^5.0.0-beta.0",
-    "@webiny/db-dynamodb": "^5.0.0-beta.0",
-    "@webiny/handler": "^5.0.0-beta.0",
-    "@webiny/handler-aws": "^5.0.0-beta.0",
-    "@webiny/handler-db": "^5.0.0-beta.0",
-    "@webiny/handler-graphql": "^5.0.0-beta.0",
-    "@webiny/plugins": "^5.0.0-beta.0",
-    "@webiny/validation": "^5.0.0-beta.0",
-    "commodo-fields-object": "^1.0.6",
-    "got": "^9.6.0",
-    "json2csv": "^4.5.2",
-    "lodash": "^4.17.11",
-    "mdbid": "^1.0.0",
-    "node-fetch": "^2.6.1",
-    "slugify": "^1.2.9"
-  },
-  "devDependencies": {
-    "@babel/cli": "^7.5.5",
-    "@babel/core": "^7.5.5",
-    "@babel/preset-env": "^7.5.5",
-    "@babel/preset-typescript": "^7.8.3",
-    "@elastic/elasticsearch": "^7.9.1",
-    "@shelf/jest-elasticsearch": "^1.0.0",
-    "csvtojson": "^2.0.10",
-    "jest-dynalite": "^3.2.0"
-  },
-  "publishConfig": {
-    "access": "public",
-    "directory": "dist"
-  },
-  "scripts": {
-    "build": "rimraf ./dist *.tsbuildinfo && babel src -d dist --source-maps --copy-files --extensions \".ts\"",
-    "watch": "babel src -d dist --source-maps --copy-files --extensions \".ts\" --watch",
-    "postbuild": "cp package.json LICENSE README.md dist/ && tsc -p tsconfig.build.json"
-  },
-  "gitHead": "8476da73b653c89cc1474d968baf55c1b0ae0e5f"
->>>>>>> 3a069dc5
 }