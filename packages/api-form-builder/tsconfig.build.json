--- conflicted
+++ resolved
@@ -8,18 +8,9 @@
     "../api-security",
     "../handler",
     "../commodo",
-<<<<<<< HEAD
-=======
     "../handler-graphql",
->>>>>>> f559a575
     "../handler-ssr",
-    "../validation",
-    "../handler-db",
-    "../handler",
-    "../db-dynamodb",
-    "../api-i18n-content",
-    "../handler-apollo-server",
-    "../handler-aws"
+    "../validation"
   ],
   "compilerOptions": {
     "rootDir": "./src",
@@ -27,47 +18,6 @@
     "declarationDir": "./dist"
   },
   "references": [
-<<<<<<< HEAD
-    {
-      "path": "../graphql/tsconfig.build.json"
-    },
-    {
-      "path": "../api-i18n/tsconfig.build.json"
-    },
-    {
-      "path": "../api-security/tsconfig.build.json"
-    },
-    {
-      "path": "../api-settings-manager/tsconfig.build.json"
-    },
-    {
-      "path": "../commodo/tsconfig.build.json"
-    },
-    {
-      "path": "../handler-ssr/tsconfig.build.json"
-    },
-    {
-      "path": "../validation/tsconfig.build.json"
-    },
-    {
-      "path": "../handler-db/tsconfig.build.json"
-    },
-    {
-      "path": "../handler/tsconfig.build.json"
-    },
-    {
-      "path": "../db-dynamodb/tsconfig.build.json"
-    },
-    {
-      "path": "../api-i18n-content/tsconfig.build.json"
-    },
-    {
-      "path": "../handler-apollo-server/tsconfig.build.json"
-    },
-    {
-      "path": "../handler-aws/tsconfig.build.json"
-    }
-=======
     { "path": "../plugins/tsconfig.build.json" },
     { "path": "../api-i18n/tsconfig.build.json" },
     { "path": "../api-security/tsconfig.build.json" },
@@ -76,6 +26,5 @@
     { "path": "../handler-graphql/tsconfig.build.json" },
     { "path": "../handler-ssr/tsconfig.build.json" },
     { "path": "../validation/tsconfig.build.json" }
->>>>>>> f559a575
   ]
 }