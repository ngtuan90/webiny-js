{
  "name": "@webiny/aws-layers",
<<<<<<< HEAD
  "version": "5.8.0",
=======
  "version": "5.10.0",
>>>>>>> a43d03c9
  "main": "index.js",
  "repository": {
    "type": "git",
    "url": "https://github.com/webiny/webiny-js.git",
    "directory": "packages/aws-layers"
  },
  "author": "Webiny Ltd.",
  "contributors": [
    "Pavel Denisjuk <pavel@webiny.com>"
  ],
  "description": "A utility to streamline usage of Webiny layers",
  "dependencies": {
    "chalk": "4.1.0"
  },
  "license": "MIT",
  "publishConfig": {
    "access": "public",
    "directory": "."
  },
  "gitHead": "b8aec8a1be3f25c3b428b357fe1e352c7cbff9ae"
}<|MERGE_RESOLUTION|>--- conflicted
+++ resolved
@@ -1,10 +1,6 @@
 {
   "name": "@webiny/aws-layers",
-<<<<<<< HEAD
-  "version": "5.8.0",
-=======
   "version": "5.10.0",
->>>>>>> a43d03c9
   "main": "index.js",
   "repository": {
     "type": "git",
