--- conflicted
+++ resolved
@@ -27,12 +27,7 @@
     "dot-prop-immutable": "^2.1.0",
     "emotion": "^10.0.17",
     "graphql": "^15.7.2",
-<<<<<<< HEAD
     "lodash": "4.17.21",
-    "nanoid": "^3.3.7",
-=======
-    "lodash": "^4.17.10",
->>>>>>> 27c219c6
     "prop-types": "^15.7.2",
     "react": "17.0.2",
     "react-dnd": "^11.1.3",
