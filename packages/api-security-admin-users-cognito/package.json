--- conflicted
+++ resolved
@@ -1,10 +1,6 @@
 {
   "name": "@webiny/api-security-admin-users-cognito",
-<<<<<<< HEAD
-  "version": "5.10.0-next.1",
-=======
   "version": "5.10.0",
->>>>>>> b269b1db
   "main": "index.js",
   "repository": {
     "type": "git",
@@ -16,25 +12,15 @@
   ],
   "license": "MIT",
   "dependencies": {
-<<<<<<< HEAD
-    "@webiny/api-security-admin-users": "^5.10.0-next.1",
-    "@webiny/handler-graphql": "^5.10.0-next.1"
-=======
     "@webiny/api-security-admin-users": "^5.10.0",
     "@webiny/handler-graphql": "^5.10.0"
->>>>>>> b269b1db
   },
   "devDependencies": {
     "@babel/cli": "^7.5.5",
     "@babel/core": "^7.5.5",
     "@types/jsonwebtoken": "^8.5.1",
-<<<<<<< HEAD
-    "@webiny/cli": "^5.10.0-next.1",
-    "@webiny/project-utils": "^5.10.0-next.1",
-=======
     "@webiny/cli": "^5.10.0",
     "@webiny/project-utils": "^5.10.0",
->>>>>>> b269b1db
     "rimraf": "^3.0.2",
     "typescript": "^4.1.3"
   },
