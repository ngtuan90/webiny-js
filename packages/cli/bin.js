#!/usr/bin/env node
"use strict";

const chalk = require("chalk");
const execa = require("execa");
const semver = require("semver");
const currentNodeVersion = process.versions.node;

(async () => {
    if (!semver.satisfies(currentNodeVersion, ">=14")) {
        console.error(
            chalk.red(
                [
                    `You are running Node.js ${currentNodeVersion}, but Webiny requires version 14 or higher.`,
                    `Please switch to one of the required versions and try again.`,
                    `For more information, please visit https://docs.webiny.com/docs/tutorials/install-webiny#prerequisites.`
                ].join(" ")
            )
        );
        process.exit(1);
    }

    try {
        const { stdout } = await execa("yarn", ["--version"]);
<<<<<<< HEAD
        if (!semver.satisfies(stdout, ">=2")) {
            console.error(chalk.red(`"@webiny/cli" requires yarn 2 or 3!`));
            process.exit(1);
        }
    } catch (err) {
        console.error(chalk.red(`"@webiny/cli" requires yarn 2 or 3!`));
=======
        if (!semver.satisfies(stdout, ">=3")) {
            console.error(chalk.red(`"@webiny/cli" requires yarn 3 or 4!`));
            process.exit(1);
        }
    } catch (err) {
        console.error(chalk.red(`"@webiny/cli" requires yarn 3 or 4!`));
>>>>>>> c06ae388
        console.log(
            `Run ${chalk.blue("yarn set version 3")} to install a compatible version of yarn.`
        );
        process.exit(1);
    }

    require("./cli");
})();<|MERGE_RESOLUTION|>--- conflicted
+++ resolved
@@ -22,23 +22,14 @@
 
     try {
         const { stdout } = await execa("yarn", ["--version"]);
-<<<<<<< HEAD
-        if (!semver.satisfies(stdout, ">=2")) {
-            console.error(chalk.red(`"@webiny/cli" requires yarn 2 or 3!`));
-            process.exit(1);
-        }
-    } catch (err) {
-        console.error(chalk.red(`"@webiny/cli" requires yarn 2 or 3!`));
-=======
         if (!semver.satisfies(stdout, ">=3")) {
             console.error(chalk.red(`"@webiny/cli" requires yarn 3 or 4!`));
             process.exit(1);
         }
     } catch (err) {
         console.error(chalk.red(`"@webiny/cli" requires yarn 3 or 4!`));
->>>>>>> c06ae388
         console.log(
-            `Run ${chalk.blue("yarn set version 3")} to install a compatible version of yarn.`
+            `Run ${chalk.blue("yarn set version berry")} to install a compatible version of yarn.`
         );
         process.exit(1);
     }
