{
  "name": "@webiny/cli",
  "version": "5.28.0",
  "main": "index.js",
  "bin": {
    "webiny": "./bin.js"
  },
  "repository": {
    "type": "git",
    "url": "https://github.com/webiny/webiny-js.git",
    "directory": "packages/cli"
  },
  "author": "Pavel Denisjuk <pavel@webiny.com>",
  "description": "A tool to bootstrap a Webiny project.",
  "dependencies": {
<<<<<<< HEAD
    "@webiny/telemetry": "^5.26.0",
    "@webiny/wcp": "^5.26.0",
=======
    "@webiny/telemetry": "^5.28.0",
>>>>>>> 6e13a5dc
    "boolean": "3.1.4",
    "camelcase": "5.3.1",
    "chalk": "4.1.2",
    "dotenv": "8.2.0",
    "execa": "2.1.0",
    "fast-glob": "3.2.7",
    "find-up": "5.0.0",
    "graphql-request": "^3.7.0",
    "inquirer": "^7.3.3",
    "open": "^8.0.6",
    "pirates": "^4.0.1",
    "semver": "^7.3.4",
    "ts-morph": "^11.0.0",
    "typescript": "4.5.5",
    "uniqid": "5.4.0",
    "yargs": "^17.4.0"
  },
  "license": "MIT",
  "publishConfig": {
    "access": "public",
    "directory": "."
  },
  "adio": {
    "ignoreDirs": [
      "/create/template/",
      "/node_modules/",
      "/dist/"
    ],
    "ignore": {
      "src": [
        "@webiny/project-utils",
        "@webiny/api-file-manager",
        "@webiny/cli-plugin-deploy-pulumi",
        "@webiny/handler",
        "@webiny/handler-http",
        "@webiny/handler-args",
        "@webiny/handler-client",
        "@webiny/api-elasticsearch",
        "@webiny/api-tenancy",
        "@webiny/api-security",
        "@webiny/api-i18n",
        "@webiny/api-i18n-content",
        "@webiny/api-page-builder",
        "@webiny/api-prerendering-service",
        "@webiny/api-form-builder",
        "@webiny/api-headless-cms"
      ]
    }
  },
  "gitHead": "b8aec8a1be3f25c3b428b357fe1e352c7cbff9ae"
}<|MERGE_RESOLUTION|>--- conflicted
+++ resolved
@@ -13,12 +13,8 @@
   "author": "Pavel Denisjuk <pavel@webiny.com>",
   "description": "A tool to bootstrap a Webiny project.",
   "dependencies": {
-<<<<<<< HEAD
-    "@webiny/telemetry": "^5.26.0",
-    "@webiny/wcp": "^5.26.0",
-=======
     "@webiny/telemetry": "^5.28.0",
->>>>>>> 6e13a5dc
+    "@webiny/wcp": "^5.28.0",
     "boolean": "3.1.4",
     "camelcase": "5.3.1",
     "chalk": "4.1.2",
