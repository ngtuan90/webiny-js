{
  "name": "@webiny/cli",
  "version": "5.33.1",
  "main": "index.js",
  "bin": {
    "webiny": "./bin.js"
  },
  "repository": {
    "type": "git",
    "url": "https://github.com/webiny/webiny-js.git",
    "directory": "packages/cli"
  },
  "author": "Pavel Denisjuk <pavel@webiny.com>",
  "description": "A tool to bootstrap a Webiny project.",
  "dependencies": {
<<<<<<< HEAD
    "@webiny/telemetry": "^5.33.0",
    "@webiny/wcp": "^5.33.0",
    "boolean": "^3.1.4",
=======
    "@webiny/telemetry": "^5.33.1",
    "@webiny/wcp": "^5.33.1",
    "boolean": "3.1.4",
>>>>>>> a0448810
    "camelcase": "5.3.1",
    "chalk": "4.1.2",
    "dotenv": "8.2.0",
    "execa": "^5.0.0",
    "fast-glob": "3.2.7",
    "find-up": "5.0.0",
    "fs-extra": "^9.1.0",
    "graphql-request": "^3.7.0",
    "inquirer": "^7.3.3",
    "ncp": "2.0.0",
    "open": "^8.0.6",
    "pirates": "^4.0.1",
    "semver": "^7.3.4",
    "ts-morph": "^11.0.0",
    "typescript": "4.7.4",
    "uniqid": "5.4.0",
    "yargs": "^17.4.0"
  },
  "license": "MIT",
  "publishConfig": {
    "access": "public",
    "directory": "."
  },
  "adio": {
    "ignoreDirs": [
      "/create/template/",
      "/node_modules/",
      "/dist/"
    ],
    "ignore": {
      "src": [
        "@webiny/project-utils",
        "@webiny/api-file-manager",
        "@webiny/cli-plugin-deploy-pulumi",
        "@webiny/api",
        "@webiny/handler-client",
        "@webiny/api-elasticsearch",
        "@webiny/api-tenancy",
        "@webiny/api-security",
        "@webiny/api-i18n",
        "@webiny/api-i18n-content",
        "@webiny/api-page-builder",
        "@webiny/api-prerendering-service",
        "@webiny/api-form-builder",
        "@webiny/api-headless-cms"
      ]
    }
  },
  "gitHead": "b8aec8a1be3f25c3b428b357fe1e352c7cbff9ae"
}<|MERGE_RESOLUTION|>--- conflicted
+++ resolved
@@ -13,15 +13,9 @@
   "author": "Pavel Denisjuk <pavel@webiny.com>",
   "description": "A tool to bootstrap a Webiny project.",
   "dependencies": {
-<<<<<<< HEAD
-    "@webiny/telemetry": "^5.33.0",
-    "@webiny/wcp": "^5.33.0",
-    "boolean": "^3.1.4",
-=======
     "@webiny/telemetry": "^5.33.1",
     "@webiny/wcp": "^5.33.1",
     "boolean": "3.1.4",
->>>>>>> a0448810
     "camelcase": "5.3.1",
     "chalk": "4.1.2",
     "dotenv": "8.2.0",
