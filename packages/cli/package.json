--- conflicted
+++ resolved
@@ -1,5 +1,4 @@
 {
-<<<<<<< HEAD
 	"name": "@webiny/cli",
 	"version": "5.0.0-beta.1",
 	"main": "index.js",
@@ -14,11 +13,10 @@
 	"author": "Pavel Denisjuk <pavel@webiny.com>",
 	"description": "A tool to bootstrap a Webiny project.",
 	"dependencies": {
-		"@webiny/plugins": "^5.0.0-beta.1",
-		"@webiny/tracking": "^5.0.0-beta.1",
+		"@webiny/plugins": "^5.0.0-beta.0",
+		"@webiny/tracking": "^5.0.0-beta.0",
 		"camelcase": "5.3.1",
 		"chalk": "2.4.2",
-		"debug": "4.3.1",
 		"dotenv": "8.2.0",
 		"execa": "2.1.0",
 		"find-up": "4.1.0",
@@ -43,48 +41,4 @@
 		]
 	},
 	"gitHead": "b8aec8a1be3f25c3b428b357fe1e352c7cbff9ae"
-=======
-  "name": "@webiny/cli",
-  "version": "5.0.0-beta.0",
-  "main": "index.js",
-  "bin": {
-    "webiny": "./bin.js"
-  },
-  "repository": {
-    "type": "git",
-    "url": "https://github.com/webiny/webiny-js.git",
-    "directory": "packages/cli"
-  },
-  "author": "Pavel Denisjuk <pavel@webiny.com>",
-  "description": "A tool to bootstrap a Webiny project.",
-  "dependencies": {
-    "@webiny/plugins": "^5.0.0-beta.0",
-    "@webiny/tracking": "^5.0.0-beta.0",
-    "camelcase": "5.3.1",
-    "chalk": "2.4.2",
-    "dotenv": "8.2.0",
-    "execa": "2.1.0",
-    "find-up": "4.1.0",
-    "fs-extra": "9.0.1",
-    "load-json-file": "6.2.0",
-    "public-ip": "4.0.3",
-    "semver": "7.3.4",
-    "write-json-file": "4.3.0",
-    "yargs": "14.2.3"
-  },
-  "license": "MIT",
-  "publishConfig": {
-    "access": "public",
-    "directory": "."
-  },
-  "scripts": {},
-  "adio": {
-    "ignoreDirs": [
-      "/create/template/",
-      "/node_modules/",
-      "/dist/"
-    ]
-  },
-  "gitHead": "8476da73b653c89cc1474d968baf55c1b0ae0e5f"
->>>>>>> 3a069dc5
 }