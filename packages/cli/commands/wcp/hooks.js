const { encrypt } = require("@webiny/wcp");
const { getUser, getProjectEnvironment, updateUserLastActiveOn } = require("./utils");

let projectEnvironment;

module.exports = () => [
    {
        type: "hook-before-deploy",
        name: "hook-before-deploy-environment-get-environment",
        async hook(args, context) {
            // If the project isn't activated, do nothing.
            if (!context.project.config.id) {
                return;
            }

            // The `id` has the orgId/projectId structure, for example `my-org-x/my-project-y`.
            const orgProject = context.project.config.id;
            const [orgId, projectId] = orgProject.split("/");

            const isValidId = orgId && projectId;
            if (!isValidId) {
                throw new Error(
                    `It seems the project ID, specified in "webiny.project.ts" file, is invalid.`
                );
            }

            const apiKey = process.env.WCP_PROJECT_ENVIRONMENT_API_KEY;
            if (apiKey) {
                projectEnvironment = await getProjectEnvironment({ apiKey });
            } else {
                // If there is no API key, that means we need to retrieve the currently logged-in user.
                const user = await getUser();
                const project = user.projects.find(item => item.id === projectId);
                if (!project) {
                    throw new Error(
                        `It seems you don't belong to the current project or the current project has been deleted.`
                    );
                }

                projectEnvironment = await getProjectEnvironment({
                    orgId,
                    projectId,
                    userId: user.id,
                    environmentId: args.env
                });
            }

            if (projectEnvironment && projectEnvironment.status !== "enabled") {
                throw new Error(
                    `Cannot proceed with the deployment because the "${projectEnvironment.name}" project environment has been disabled.`
                );
            }
        }
    },
    // Within this hook, we're setting the `WCP_PROJECT_ENVIRONMENT` env variable, which can then be used in
    // build / deploy steps. For example, we pass it to GraphQL and Headless CMS Lambda functions.
    {
        type: "hook-before-deploy",
        name: "hook-before-deploy-project-environment",
        async hook() {
            if (!projectEnvironment) {
                return;
            }

            // Ensure the correct API key is set into environment variable.
            const wcpProjectEnvironment = {
                id: projectEnvironment.id,
                apiKey: projectEnvironment.apiKey,
                org: { id: projectEnvironment.org.id },
                project: { id: projectEnvironment.project.id }
            };

<<<<<<< HEAD
            process.env.WCP_PROJECT_ENVIRONMENT = encrypt(JSON.stringify(wcpProjectEnvironment));
=======
            process.env.WCP_PROJECT_ENVIRONMENT = encrypt(wcpProjectEnvironment);
>>>>>>> 4719a4d9
        }
    },
    // Within this hook, we're updating user's "last active" field.
    {
        type: "hook-before-deploy",
        name: "hook-before-deploy-update-last-active-on",
        async hook() {
            if (!projectEnvironment) {
                return;
            }

            // Is this a user environment? If so, let's update his "last active" field.
            if (projectEnvironment.user) {
                await updateUserLastActiveOn();
            }
        }
    }
];<|MERGE_RESOLUTION|>--- conflicted
+++ resolved
@@ -70,11 +70,7 @@
                 project: { id: projectEnvironment.project.id }
             };
 
-<<<<<<< HEAD
-            process.env.WCP_PROJECT_ENVIRONMENT = encrypt(JSON.stringify(wcpProjectEnvironment));
-=======
             process.env.WCP_PROJECT_ENVIRONMENT = encrypt(wcpProjectEnvironment);
->>>>>>> 4719a4d9
         }
     },
     // Within this hook, we're updating user's "last active" field.
