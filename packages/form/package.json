{
  "name": "@webiny/form",
  "version": "5.33.5",
  "main": "index.js",
  "repository": {
    "type": "git",
    "url": "https://github.com/webiny/webiny-js.git"
  },
  "contributors": [
    "Pavel Denisjuk <pavel@webiny.com>",
    "Sven Al Hamad <sven@webiny.com>",
    "Adrian Smijulj <adrian@webiny.com>"
  ],
  "description": "A simple React library for working with forms.",
  "license": "MIT",
  "dependencies": {
<<<<<<< HEAD
    "@babel/runtime": "^7.16.3",
    "@webiny/validation": "^5.33.5",
=======
    "@babel/runtime": "^7.19.0",
    "@webiny/validation": "^5.33.2",
>>>>>>> a665a67e
    "lodash": "^4.17.5"
  },
  "devDependencies": {
    "@babel/cli": "^7.19.3",
    "@babel/core": "^7.19.3",
    "@babel/plugin-proposal-class-properties": "^7.16.0",
    "@babel/preset-env": "^7.19.4",
    "@babel/preset-typescript": "^7.18.6",
    "@testing-library/react": "^12.1.5",
    "@testing-library/user-event": "^12.8.3",
    "@types/invariant": "^2.2.35",
<<<<<<< HEAD
    "@types/lodash": "^4.14.178",
    "@webiny/cli": "^5.33.5",
    "@webiny/project-utils": "^5.33.5",
=======
    "@types/lodash": "^4.14.190",
    "@webiny/cli": "^5.33.2",
    "@webiny/project-utils": "^5.33.2",
>>>>>>> a665a67e
    "babel-plugin-lodash": "^3.3.4",
    "rimraf": "^3.0.2",
    "ttypescript": "^1.5.13",
    "typescript": "4.7.4"
  },
  "peerDependencies": {
    "react": "^17.0.2"
  },
  "publishConfig": {
    "access": "public",
    "directory": "dist"
  },
  "scripts": {
    "build": "yarn webiny run build",
    "watch": "yarn webiny run watch"
  },
  "gitHead": "8476da73b653c89cc1474d968baf55c1b0ae0e5f"
}<|MERGE_RESOLUTION|>--- conflicted
+++ resolved
@@ -14,13 +14,8 @@
   "description": "A simple React library for working with forms.",
   "license": "MIT",
   "dependencies": {
-<<<<<<< HEAD
-    "@babel/runtime": "^7.16.3",
+    "@babel/runtime": "^7.19.0",
     "@webiny/validation": "^5.33.5",
-=======
-    "@babel/runtime": "^7.19.0",
-    "@webiny/validation": "^5.33.2",
->>>>>>> a665a67e
     "lodash": "^4.17.5"
   },
   "devDependencies": {
@@ -32,15 +27,9 @@
     "@testing-library/react": "^12.1.5",
     "@testing-library/user-event": "^12.8.3",
     "@types/invariant": "^2.2.35",
-<<<<<<< HEAD
-    "@types/lodash": "^4.14.178",
+    "@types/lodash": "^4.14.190",
     "@webiny/cli": "^5.33.5",
     "@webiny/project-utils": "^5.33.5",
-=======
-    "@types/lodash": "^4.14.190",
-    "@webiny/cli": "^5.33.2",
-    "@webiny/project-utils": "^5.33.2",
->>>>>>> a665a67e
     "babel-plugin-lodash": "^3.3.4",
     "rimraf": "^3.0.2",
     "ttypescript": "^1.5.13",
