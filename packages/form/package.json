{
  "name": "@webiny/form",
  "version": "5.22.1",
  "main": "index.js",
  "repository": {
    "type": "git",
    "url": "https://github.com/webiny/webiny-js.git"
  },
  "contributors": [
    "Pavel Denisjuk <pavel@webiny.com>",
    "Sven Al Hamad <sven@webiny.com>",
    "Adrian Smijulj <adrian@webiny.com>"
  ],
  "description": "A simple React library for working with forms.",
  "license": "MIT",
  "dependencies": {
    "@babel/runtime": "^7.16.3",
    "invariant": "^2.2.4",
    "lodash": "^4.17.5"
  },
  "devDependencies": {
    "@babel/cli": "^7.16.0",
    "@babel/core": "^7.16.0",
    "@babel/plugin-proposal-class-properties": "^7.16.0",
    "@babel/preset-env": "^7.16.4",
    "@babel/preset-typescript": "^7.16.0",
<<<<<<< HEAD
    "@types/invariant": "^2.2.35",
    "@types/lodash": "^4.14.178",
    "@webiny/cli": "^5.22.0",
    "@webiny/project-utils": "^5.22.0",
=======
    "@webiny/cli": "^5.22.1",
    "@webiny/project-utils": "^5.22.1",
>>>>>>> ed0b4736
    "babel-plugin-lodash": "^3.3.4",
    "rimraf": "^3.0.2",
    "typescript": "^4.1.3"
  },
  "peerDependencies": {
    "react": "^16.14.0"
  },
  "publishConfig": {
    "access": "public",
    "directory": "dist"
  },
  "scripts": {
    "build": "yarn webiny run build",
    "watch": "yarn webiny run watch"
  },
  "gitHead": "8476da73b653c89cc1474d968baf55c1b0ae0e5f"
}<|MERGE_RESOLUTION|>--- conflicted
+++ resolved
@@ -24,15 +24,10 @@
     "@babel/plugin-proposal-class-properties": "^7.16.0",
     "@babel/preset-env": "^7.16.4",
     "@babel/preset-typescript": "^7.16.0",
-<<<<<<< HEAD
     "@types/invariant": "^2.2.35",
     "@types/lodash": "^4.14.178",
-    "@webiny/cli": "^5.22.0",
-    "@webiny/project-utils": "^5.22.0",
-=======
     "@webiny/cli": "^5.22.1",
     "@webiny/project-utils": "^5.22.1",
->>>>>>> ed0b4736
     "babel-plugin-lodash": "^3.3.4",
     "rimraf": "^3.0.2",
     "typescript": "^4.1.3"
