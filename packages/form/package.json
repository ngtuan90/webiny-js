--- conflicted
+++ resolved
@@ -1,10 +1,6 @@
 {
   "name": "@webiny/form",
-<<<<<<< HEAD
-  "version": "5.8.0",
-=======
   "version": "5.10.0",
->>>>>>> a43d03c9
   "main": "index.js",
   "repository": {
     "type": "git",
@@ -28,13 +24,8 @@
     "@babel/plugin-proposal-class-properties": "^7.5.5",
     "@babel/preset-env": "^7.5.5",
     "@babel/preset-typescript": "^7.8.3",
-<<<<<<< HEAD
-    "@webiny/cli": "^5.8.0",
-    "@webiny/project-utils": "^5.8.0",
-=======
     "@webiny/cli": "^5.10.0",
     "@webiny/project-utils": "^5.10.0",
->>>>>>> a43d03c9
     "babel-plugin-lodash": "^3.3.4",
     "rimraf": "^3.0.2",
     "typescript": "^4.1.3"
