--- conflicted
+++ resolved
@@ -1,10 +1,6 @@
 {
   "name": "@webiny/cli-plugin-scaffold-react-component",
-<<<<<<< HEAD
-  "version": "5.8.0",
-=======
   "version": "5.10.0",
->>>>>>> a43d03c9
   "description": "Generate a simple React component package.",
   "main": "index.js",
   "types": "index.d.ts",
@@ -23,15 +19,9 @@
   },
   "homepage": "https://github.com/webiny/webiny-js#readme",
   "dependencies": {
-<<<<<<< HEAD
-    "@webiny/cli": "^5.8.0",
-    "@webiny/cli-plugin-scaffold": "^5.8.0",
-    "@webiny/error": "^5.8.0",
-=======
     "@webiny/cli": "^5.10.0",
     "@webiny/cli-plugin-scaffold": "^5.10.0",
     "@webiny/error": "^5.10.0",
->>>>>>> a43d03c9
     "case": "^1.6.3",
     "chalk": "^4.1.0",
     "execa": "^5.0.0",
@@ -50,11 +40,7 @@
     "@types/inquirer": "^7.3.1",
     "@types/ncp": "^2.0.4",
     "@types/pluralize": "^0.0.29",
-<<<<<<< HEAD
-    "@webiny/project-utils": "^5.8.0",
-=======
     "@webiny/project-utils": "^5.10.0",
->>>>>>> a43d03c9
     "rimraf": "^3.0.2",
     "typescript": "^4.1.3"
   },
