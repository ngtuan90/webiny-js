--- conflicted
+++ resolved
@@ -15,19 +15,12 @@
   ],
   "dependencies": {
     "@babel/runtime": "^7.5.5",
-<<<<<<< HEAD
-    "@webiny/graphql": "^4.13.0",
-    "@webiny/handler": "^4.13.0",
-    "@webiny/handler-http": "^4.13.0",
-    "@webiny/plugins": "^4.13.0",
+    "@webiny/graphql": "^4.14.0",
+    "@webiny/handler": "^4.14.0",
+    "@webiny/handler-http": "^4.14.0",
+    "@webiny/plugins": "^4.14.0",
     "apollo-server-core": "2.17.0",
     "apollo-server-env": "^2.4.3",
-=======
-    "@webiny/graphql": "^4.14.0",
-    "@webiny/handler": "^4.14.0",
-    "@webiny/plugins": "^4.14.0",
-    "apollo-server-lambda": "2.15.1",
->>>>>>> 5fbedaea
     "boolean": "^3.0.1",
     "graphql": "^14.4.2",
     "graphql-tag": "^2.10.1"
