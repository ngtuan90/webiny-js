import React, { useState } from "react";
import { i18n } from "@webiny/app/i18n";
import { DeleteIcon } from "@webiny/ui/List/DataList/icons";
import { useCrud } from "@webiny/app-admin/hooks/useCrud";
import { Typography } from "@webiny/ui/Typography";
import { useCms } from "@webiny/app-headless-cms/admin/hooks";
import {
    DataList,
    List,
    ListItem,
    ListItemText,
    ListItemTextSecondary,
    ListItemMeta,
    ListActions
} from "@webiny/ui/List";
import { ReactComponent as InformationIcon } from "../../icons/info.svg";
import { Link } from "@webiny/react-router";
import { ConfirmationDialogWithInput } from "./ConfirmationDialogWithInput";
import styled from "@emotion/styled";
import { css } from "emotion";
import ApiUrlsDialog from "@webiny/app-headless-cms/admin/components/ApiUrlsDialog";

const t = i18n.ns("app-headless-cms/admin/environments/data-list");

const Wrapper = styled("div")({
    display: "flex",
    alignItems: "baseline",
    "& a": {
        fontSize: 14,
        marginLeft: 8
    }
});

const style = {
    informationLabel: css({
        color: "var(--mdc-theme-primary)"
    }),
    icon: css({
        color: "rgba(255, 255, 255, 0.54)",
        width: 16,
        height: 16,
        marginTop: "4px",
        marginLeft: "10px"
    }),
    environmentText: css({
        display: "flex",
        flexDirection: "row"
    })
};

const getSeparator = (index, length) => {
    const lastIndex = length - 1;
    return index < lastIndex ? "," : "";
};

const EnvironmentsDataList = () => {
    const { actions, list } = useCrud();
    const [infoOpened, setInfoOpened] = useState(false);
    const [selectedInfo, setSelectedInfo] = useState({
        name: ""
    });

    const {
        environments: { refreshEnvironments, selectAvailableEnvironment, isSelectedEnvironment }
    } = useCms();

    return (
        <DataList
            {...list}
            title={t`Environments`}
            sorters={[
                {
                    label: t`Newest to oldest`,
                    sorters: { createdOn: -1 }
                },
                {
                    label: t`Oldest to newest`,
                    sorters: { createdOn: 1 }
                },
                {
                    label: t`Name A-Z`,
                    sorters: { name: 1 }
                },
                {
                    label: t`Name Z-A`,
                    sorters: { name: -1 }
                }
            ]}
        >
            {({ data, isSelected, select }) => {
                return (
                    <List data-testid="default-data-list">
                        {
                            selectedInfo.name &&
                                <ApiUrlsDialog
                                    open={infoOpened}
                                    onClose={() => setInfoOpened(false)}
                                    name={selectedInfo.name}
                                    type="environment"
                                />
                        }
                        {data.map(item => (
                            <ListItem key={item.id} selected={isSelected(item)}>
                                <ListItemText onClick={() => select(item)}>
                                    <div className={style.environmentText}>
                                        {item.name}{" "}
                                        <Typography use={"caption"} className={style.informationLabel}>
                                            <div onClick={e => {
                                                e.preventDefault();
                                                e.stopPropagation();
                                                setInfoOpened(true);
                                                setSelectedInfo(item);
                                            }}>
                                                <InformationIcon className={style.icon}/>
                                            </div>
                                        </Typography>
                                    </div>
                                    {item.default && (
                                        <Typography use={"overline"}>{t`(default)`}</Typography>
                                    )}
                                    <Wrapper>
                                        <ListItemTextSecondary>
                                            {item.environmentAliases &&
                                            item.environmentAliases.length
                                                ? t`Assigned to:`
                                                : t`Not linked with an alias.`}
                                        </ListItemTextSecondary>
                                        {item.environmentAliases &&
                                            item.environmentAliases.map((envAlias, index) => (
                                                <Link
<<<<<<< HEAD
                                                    key={envAlias.name}
=======
                                                    key={envAlias.id}
>>>>>>> ce2d080a
                                                    onClick={e => e.stopPropagation()}
                                                    to={`/settings/cms/environments/aliases?id=${envAlias.id}`}
                                                    title={t`This environment is linked with the "{environmentAlias}" alias.`(
                                                        {
                                                            environmentAlias: envAlias.name
                                                        }
                                                    )}
                                                >
                                                    {envAlias.name}
                                                    {getSeparator(
                                                        index,
                                                        item.environmentAliases.length
                                                    )}
                                                </Link>
                                            ))}
                                    </Wrapper>
                                </ListItemText>

                                <ListItemMeta>
                                    <ListActions>
                                        <ConfirmationDialogWithInput
                                            title={"Remove environment"}
                                            message={t`This action {verb} be undone. This will permanently delete the {name} environment and all of the created content.`(
                                                { name: <b>{item.name}</b>, verb: <b>cannot</b> }
                                            )}
                                            resourceName={item.name}
                                        >
                                            {({ showConfirmation }) => (
                                                <DeleteIcon
                                                    onClick={() => {
                                                        showConfirmation(async () => {
                                                            // If we deleted the environment that was currently selected,
                                                            // let's automatically switch to the first available one.
                                                            await actions.delete(item);

                                                            if (isSelectedEnvironment(item)) {
                                                                selectAvailableEnvironment([item]);
                                                            }

                                                            refreshEnvironments();
                                                        });
                                                    }}
                                                />
                                            )}
                                        </ConfirmationDialogWithInput>
                                    </ListActions>
                                </ListItemMeta>
                            </ListItem>
                        ))}
                    </List>
                );
            }}
        </DataList>
    );
};

export default EnvironmentsDataList;<|MERGE_RESOLUTION|>--- conflicted
+++ resolved
@@ -128,11 +128,7 @@
                                         {item.environmentAliases &&
                                             item.environmentAliases.map((envAlias, index) => (
                                                 <Link
-<<<<<<< HEAD
-                                                    key={envAlias.name}
-=======
                                                     key={envAlias.id}
->>>>>>> ce2d080a
                                                     onClick={e => e.stopPropagation()}
                                                     to={`/settings/cms/environments/aliases?id=${envAlias.id}`}
                                                     title={t`This environment is linked with the "{environmentAlias}" alias.`(
