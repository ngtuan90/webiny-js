--- conflicted
+++ resolved
@@ -43,12 +43,8 @@
     }, []);
 };
 
-<<<<<<< HEAD
 export const Main: React.VFC<Props> = ({ folderId: initialFolderId }) => {
     const folderId = initialFolderId === undefined ? FOLDER_ID_DEFAULT : initialFolderId;
-=======
-export const Main: React.VFC<Props> = ({ folderId: initialFolderId, defaultFolderName }) => {
->>>>>>> cd92def7
     const {
         /**
          * TODO refactor useAcoList to accept exact generic type
@@ -74,9 +70,9 @@
     const { canCreate, contentModel } = useContentEntry();
 
     const createEntry = useCallback(() => {
-        const folder = initialFolderId ? `&folderId=${encodeURIComponent(initialFolderId)}` : "";
+        const folder = folderId ? `&folderId=${encodeURIComponent(folderId)}` : "";
         history.push(`/cms/content-entries/${contentModel.modelId}?new=true${folder}`);
-    }, [canCreate, contentModel, initialFolderId]);
+    }, [canCreate, contentModel, folderId]);
 
     const { innerHeight: windowHeight } = window;
     const [tableHeight, setTableHeight] = useState(0);
@@ -139,11 +135,7 @@
     }, [initialFolders]);
 
     if (!showEmptyView) {
-        return (
-            <>
-                <ContentEntry />
-            </>
-        );
+        return <ContentEntry />;
     }
 
     return (
@@ -192,7 +184,7 @@
             <FolderDialogCreate
                 open={showFoldersDialog}
                 onClose={closeFoldersDialog}
-                currentParentId={initialFolderId || null}
+                currentParentId={folderId || null}
             />
         </>
     );
