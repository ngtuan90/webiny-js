--- conflicted
+++ resolved
@@ -12,11 +12,8 @@
 import contentModelEditorPlugins from "./../editor/plugins";
 import appTemplateRenderer from "./appTemplatePlugins";
 import welcomeScreenWidget from "./welcomeScreenWidget";
-<<<<<<< HEAD
 import scopesList from "./scopesList";
-=======
 import ApiInformationDialog from "./apiInformationDialog";
->>>>>>> 9cfe86c5
 
 export default () => [
     install,
@@ -37,9 +34,6 @@
     appTemplateRenderer,
 
     welcomeScreenWidget,
-<<<<<<< HEAD
-    scopesList
-=======
+    scopesList,
     ApiInformationDialog
->>>>>>> 9cfe86c5
 ];