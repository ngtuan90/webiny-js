--- conflicted
+++ resolved
@@ -42,13 +42,8 @@
                 }
             };
         },
-<<<<<<< HEAD
         renderSettings({ form: { Bind }, lockedField }) {
-            const { data, loading, error } = useQuery(LIST_CONTENT_MODELS);
-=======
-        renderSettings({ form: { Bind } }) {
             const { data, loading, error } = useQuery(LIST_MENU_CONTENT_GROUPS_MODELS);
->>>>>>> cb1f43fb
             const { showSnackbar } = useSnackbar();
 
             if (error) {
