import React from "react";
import debounce from "lodash/debounce";
import { AutoComplete } from "@webiny/ui/AutoComplete";
import { i18n } from "@webiny/app/i18n";
import { Link } from "@webiny/react-router";
import { useNewRefEntry } from "../hooks/useNewRefEntry";
import { useReference } from "./useReference";
import { renderItem } from "./renderItem";
import { createEntryUrl } from "./createEntryUrl";
<<<<<<< HEAD
import { CmsEditorField } from "~/types";
=======
import NewRefEntryFormDialog, { NewEntryButton } from "./NewRefEntryFormDialog";
>>>>>>> f4c43477

const t = i18n.ns("app-headless-cms/admin/fields/ref");

const unpublishedLabel = t`Selected content entry is not published. Make sure to {publishItLink} before publishing the main content entry.`;
const publishedLabel = t`Selected content entry is published. You can view it {here}.`;

interface ContentEntriesAutocompleteProps {
    bind: any;
    field: CmsEditorField;
}
const ContentEntriesAutocomplete: React.FC<ContentEntriesAutocompleteProps> = ({ bind, field }) => {
    const { options, setSearch, value, loading, onChange } = useReference({
        bind,
        field
    });

    let entryInfo: string = null;
    if (value && !value.published) {
        const link = createEntryUrl(value);
        entryInfo = unpublishedLabel({ publishItLink: <Link to={link}>{t`publish it`}</Link> });
    } else if (value) {
        const link = createEntryUrl(value);
        entryInfo = publishedLabel({
            here: <Link to={link}>{t`here`}</Link>
        });
    }
    const { renderNewEntryModal, refModelId, helpText } = useNewRefEntry({ field });

    /*
     * Wrap AutoComplete input in NewRefEntry modal.
     */
    if (renderNewEntryModal) {
        return (
            <NewRefEntryFormDialog modelId={refModelId} onChange={entry => onChange(entry, entry)}>
                <AutoComplete
                    {...bind}
                    renderItem={renderItem}
                    onChange={onChange}
                    loading={loading}
                    value={value ? value.id : null}
                    options={options}
                    label={field.label}
                    description={
                        <>
                            {field.helpText}
                            {entryInfo}
                        </>
                    }
                    onInput={debounce(search => setSearch(search), 250)}
                    noResultFound={<NewEntryButton />}
                />
            </NewRefEntryFormDialog>
        );
    }

    return (
        <AutoComplete
            {...bind}
            renderItem={renderItem}
            onChange={onChange}
            loading={loading}
            value={value ? value.id : null}
            options={options}
            label={field.label}
            description={
                <>
                    {field.helpText}
                    {entryInfo}
                </>
            }
            onInput={debounce(search => setSearch(search), 250)}
            noResultFound={helpText}
        />
    );
};

export default ContentEntriesAutocomplete;<|MERGE_RESOLUTION|>--- conflicted
+++ resolved
@@ -7,22 +7,14 @@
 import { useReference } from "./useReference";
 import { renderItem } from "./renderItem";
 import { createEntryUrl } from "./createEntryUrl";
-<<<<<<< HEAD
-import { CmsEditorField } from "~/types";
-=======
 import NewRefEntryFormDialog, { NewEntryButton } from "./NewRefEntryFormDialog";
->>>>>>> f4c43477
 
 const t = i18n.ns("app-headless-cms/admin/fields/ref");
 
 const unpublishedLabel = t`Selected content entry is not published. Make sure to {publishItLink} before publishing the main content entry.`;
 const publishedLabel = t`Selected content entry is published. You can view it {here}.`;
 
-interface ContentEntriesAutocompleteProps {
-    bind: any;
-    field: CmsEditorField;
-}
-const ContentEntriesAutocomplete: React.FC<ContentEntriesAutocompleteProps> = ({ bind, field }) => {
+function ContentEntriesAutocomplete({ bind, field }) {
     const { options, setSearch, value, loading, onChange } = useReference({
         bind,
         field
@@ -86,6 +78,6 @@
             noResultFound={helpText}
         />
     );
-};
+}
 
 export default ContentEntriesAutocomplete;