--- conflicted
+++ resolved
@@ -3,43 +3,22 @@
 import { MultiAutoComplete } from "@webiny/ui/AutoComplete";
 import { Link } from "@webiny/react-router";
 import { i18n } from "@webiny/app/i18n";
-import { ReferencedCmsEntry, useReferences } from "./useReferences";
+import { useReferences } from "./useReferences";
 import { renderItem } from "./renderItem";
-<<<<<<< HEAD
-import { CmsEditorField } from "~/types";
-=======
 import NewRefEntryFormDialog, { NewEntryButton } from "./NewRefEntryFormDialog";
 import { useNewRefEntry } from "../hooks/useNewRefEntry";
->>>>>>> f4c43477
 
 const t = i18n.ns("app-headless-cms/admin/fields/ref");
 
 const warn = t`Before publishing the main content entry, make sure you publish the following referenced entries: {entries}`;
 
-interface ContentEntriesMultiAutocompleteProps {
-    bind: any;
-    field: CmsEditorField;
-}
-const ContentEntriesMultiAutocomplete: React.FC<ContentEntriesMultiAutocompleteProps> = ({
-    bind,
-    field
-}) => {
+function ContentEntriesMultiAutocomplete({ bind, field }) {
     const { options, setSearch, entries, loading, onChange } = useReferences({ bind, field });
 
-<<<<<<< HEAD
-    const entryWarning = (entry: ReferencedCmsEntry, index: number) => {
-        const { id, modelId, name, published } = entry;
-        if (published) {
-            return null;
-        }
-
-        return (
-=======
     const { renderNewEntryModal, refModelId, helpText } = useNewRefEntry({ field });
 
     const entryWarning = ({ id, modelId, name, published }, index) =>
         !published && (
->>>>>>> f4c43477
             <React.Fragment key={id}>
                 {index > 0 && ", "}
                 <Link to={`/cms/content-entries/${modelId}?id=${encodeURIComponent(id)}`}>
@@ -47,7 +26,6 @@
                 </Link>
             </React.Fragment>
         );
-    };
 
     let warning = entries.filter(item => item.published === false);
     if (warning.length) {
@@ -113,6 +91,6 @@
             noResultFound={helpText}
         />
     );
-};
+}
 
 export default ContentEntriesMultiAutocomplete;