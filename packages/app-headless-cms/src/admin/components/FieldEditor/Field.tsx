import React, { Fragment, useCallback } from "react";
import { css } from "emotion";
import styled from "@emotion/styled";
import { IconButton } from "@webiny/ui/Button";
import { Typography } from "@webiny/ui/Typography";
import { ReactComponent as EditIcon } from "@material-design-icons/svg/outlined/edit.svg";
import { ReactComponent as DeleteIcon } from "~/admin/icons/delete.svg";
import { ReactComponent as TitleIcon } from "~/admin/icons/title-24px.svg";
import { ReactComponent as MoreVerticalIcon } from "~/admin/icons/more_vert.svg";
import { Menu, MenuItem } from "@webiny/ui/Menu";
import { plugins } from "@webiny/plugins";
import { CmsModelField, CmsEditorFieldOptionPlugin } from "~/types";
import { ListItemGraphic } from "@webiny/ui/List";
import { Icon } from "@webiny/ui/Icon";
import { i18n } from "@webiny/app/i18n";
import { useSnackbar } from "@webiny/app-admin/hooks/useSnackbar";
import { useModelEditor } from "~/admin/hooks";
import { useModelFieldEditor } from "~/admin/components/FieldEditor/useModelFieldEditor";
import { useConfirmationDialog } from "@webiny/app-admin";

const t = i18n.ns("app-headless-cms/admin/components/editor/field");

const FieldContainer = styled("div")({
    display: "flex",
    flexDirection: "row",
    justifyContent: "space-between",
    alignItems: "center"
});

const LowerCase = styled.span`
    text-transform: lowercase;
`;

const Info = styled("div")({
    display: "flex",
    flexDirection: "column",
    "> *": {
        flex: "1 100%",
        lineHeight: "150%"
    }
});

const Actions = styled("div")({
    display: "flex",
    flexDirection: "row",
    alignItems: "right",
    "> *": {
        flex: "1 100%"
    }
});

const menuStyles = css({
    width: 220,
    right: -105,
    left: "auto !important",
    ".disabled": {
        opacity: 0.5,
        pointerEvents: "none"
    }
});

const FieldExtra = styled.div`
    padding: 10px 0 10px;
    :empty {
        display: none;
    }
`;

const allowedTitleFieldTypes: string[] = ["text", "number"];

const isFieldAllowedToBeTitle = (field: CmsModelField, parent?: CmsModelField) => {
    if (field.multipleValues || parent) {
        return false;
    } else if (allowedTitleFieldTypes.includes(field.type) === false) {
        return false;
    }
    return true;
};

export interface FieldProps {
    field: CmsModelField;
    onDelete: (field: CmsModelField) => void;
    onEdit: (field: CmsModelField) => void;
    parent?: CmsModelField;
}
const Field: React.FC<FieldProps> = props => {
    const { field, onEdit, parent } = props;
    const { showSnackbar } = useSnackbar();
<<<<<<< HEAD
    const { setData, data } = useContentModelEditor();
    const { getFieldPlugin, getFieldRendererPlugin } = useFieldEditor();
=======
    const { setData, data } = useModelEditor();
    const { getFieldPlugin } = useModelFieldEditor();
>>>>>>> a665a67e

    const { showConfirmation } = useConfirmationDialog({
        title: t`Warning - You are trying to delete a locked field!`,
        message: (
            <>
                <p>{t`You are about to delete a field which is used in the data storage`}</p>
                <p>{t`All data in that field will be lost and there is no going back!`}</p>
                <p>&nbsp;</p>
                <p>{t`Are you sure you want to continue?`}</p>
            </>
        )
    });
    const lockedFields = data ? data.lockedFields || [] : [];
    const isLocked = lockedFields.some(lockedField => lockedField.fieldId === field.storageId);

    const onDelete = useCallback(() => {
        if (!isLocked) {
            props.onDelete(field);
            return;
        }
        showConfirmation(() => {
            props.onDelete(field);
        });
    }, [field.fieldId, lockedFields]);

    const setAsTitle = useCallback(async (): Promise<void> => {
        const response = await setData(data => {
            return { ...data, titleFieldId: field.fieldId };
        });

        if (response && response.error) {
            return showSnackbar(response.error.message);
        }

        showSnackbar(t`Title field set successfully.`);
    }, [field.fieldId, setData]);

    const fieldPlugin = getFieldPlugin(field.type);
    const editorFieldOptionPlugins =
        plugins.byType<CmsEditorFieldOptionPlugin>("cms-editor-field-option");

    if (!fieldPlugin) {
        return null;
    }

<<<<<<< HEAD
    const rendererPlugin = getFieldRendererPlugin(field.renderer.name);
=======
    const canEdit = fieldPlugin.field.canEditSettings !== false;
>>>>>>> a665a67e
    const isTitleField = data && field.fieldId === data.titleFieldId && !parent;

    const info = [
        rendererPlugin?.renderer.name,
        field.multipleValues ? "multiple values" : null,
        isTitleField ? "entry title" : null
    ]
        .filter(Boolean)
        .join(", ");

    return (
        <Fragment>
            <FieldContainer>
                <Info>
                    <Typography use={"subtitle1"}>{field.label}</Typography>
                    <Typography use={"caption"}>
                        {fieldPlugin.field.label} {field.multipleValues && <></>}
                        <LowerCase>({info})</LowerCase>
                    </Typography>
                </Info>
                <Actions>
                    {canEdit ? (
                        <IconButton
                            data-testid={"cms.editor.edit-field"}
                            icon={<EditIcon />}
                            onClick={() => onEdit(field)}
                        />
                    ) : null}
                    <Menu
                        className={menuStyles}
                        handle={<IconButton icon={<MoreVerticalIcon />} />}
                    >
                        {editorFieldOptionPlugins.map(pl =>
                            React.cloneElement(pl.render(), { key: pl.name })
                        )}
                        {/* We only allow this action for top-level fields. */}
                        <MenuItem
                            disabled={!isFieldAllowedToBeTitle(field, parent)}
                            onClick={setAsTitle}
                        >
                            <ListItemGraphic>
                                <Icon icon={<TitleIcon />} />
                            </ListItemGraphic>
                            {t`Use as title`}
                        </MenuItem>
                        <MenuItem onClick={onDelete}>
                            <ListItemGraphic>
                                <Icon icon={<DeleteIcon />} />
                            </ListItemGraphic>
                            {t`Delete`}
                        </MenuItem>
                    </Menu>
                </Actions>
            </FieldContainer>
            <FieldExtra>
                {fieldPlugin.field.render && fieldPlugin.field.render({ field, data, setData })}
            </FieldExtra>
        </Fragment>
    );
};

export default React.memo(Field);<|MERGE_RESOLUTION|>--- conflicted
+++ resolved
@@ -86,13 +86,8 @@
 const Field: React.FC<FieldProps> = props => {
     const { field, onEdit, parent } = props;
     const { showSnackbar } = useSnackbar();
-<<<<<<< HEAD
-    const { setData, data } = useContentModelEditor();
-    const { getFieldPlugin, getFieldRendererPlugin } = useFieldEditor();
-=======
     const { setData, data } = useModelEditor();
-    const { getFieldPlugin } = useModelFieldEditor();
->>>>>>> a665a67e
+    const { getFieldPlugin, getFieldRendererPlugin } = useModelFieldEditor();
 
     const { showConfirmation } = useConfirmationDialog({
         title: t`Warning - You are trying to delete a locked field!`,
@@ -138,11 +133,8 @@
         return null;
     }
 
-<<<<<<< HEAD
     const rendererPlugin = getFieldRendererPlugin(field.renderer.name);
-=======
     const canEdit = fieldPlugin.field.canEditSettings !== false;
->>>>>>> a665a67e
     const isTitleField = data && field.fieldId === data.titleFieldId && !parent;
 
     const info = [
