--- conflicted
+++ resolved
@@ -97,16 +97,10 @@
     getFieldsInLayout: GetFieldsInLayoutCallable;
     getFieldPlugin: GetFieldPluginCallable;
     getField: GetFieldCallable;
-<<<<<<< HEAD
     getFieldRendererPlugin: GetFieldRendererCallable;
-    editField: (field: CmsEditorField | null) => void;
-    field: CmsEditorField | null;
-    parent?: CmsEditorField;
-=======
     editField: (field: CmsModelField | null) => void;
     field: CmsModelField | null;
     parent?: CmsModelField;
->>>>>>> a665a67e
     depth: number;
     dropTarget: DropTarget;
     onFieldDrop: OnFieldDropCallable;
@@ -417,7 +411,7 @@
         [fields.map(f => f.fieldId).join(".")]
     );
 
-    const value: FieldEditorContextValue = {
+    const value: FieldEditorContext = {
         parent,
         depth,
         getFieldsInLayout,
