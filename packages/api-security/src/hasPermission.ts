import minimatch from "minimatch";
<<<<<<< HEAD
import { Context, GraphQLFieldResolver } from "@webiny/graphql/types";
import { ErrorResponse } from "@webiny/graphql";
=======
import { GraphQLFieldResolver } from "@webiny/handler-graphql/types";
import { ErrorResponse } from "@webiny/handler-graphql/responses";
>>>>>>> ea30b480
import NotAuthorizedResponse from "./NotAuthorizedResponse";

const checkPermission = <TSource, TArgs, TContext = Context>(permission: any) => {
    return (resolver: GraphQLFieldResolver<TSource, TArgs, TContext>) => {
        return async (parent, args, context, info) => {
            const perms = await context.security.getPermissions();

            if (perms.find(p => minimatch(permission, p.name))) {
                return resolver(parent, args, context, info);
            }

            return new NotAuthorizedResponse();
        };
    };
};

export const hasCmsPermission = (permission: any, checkPermission: Function) => {
    return (resolver: GraphQLFieldResolver) => {
        return async (parent, args, context, info) => {
            const perms = await context.security.getPermissions();
            const matchedPermission = perms.find(p => minimatch(permission, p.name));

            if (matchedPermission) {
                const allowed = await checkPermission({
                    args,
                    permission: matchedPermission,
                    context
                });

                if (!allowed) {
                    return new ErrorResponse({
                        message: "Not authorized! Missing permission required for the operation!",
                        code: "SECURITY_NOT_AUTHORIZED",
                        data: { allowed, permission: matchedPermission }
                    });
                }

                return resolver(parent, args, context, info);
            }

            return new ErrorResponse({
                message: "Not authorized!",
                code: "SECURITY_NOT_AUTHORIZED"
            });
        };
    };
};

export const hasScope = checkPermission;
export const hasPermission = checkPermission;<|MERGE_RESOLUTION|>--- conflicted
+++ resolved
@@ -1,11 +1,6 @@
 import minimatch from "minimatch";
-<<<<<<< HEAD
-import { Context, GraphQLFieldResolver } from "@webiny/graphql/types";
-import { ErrorResponse } from "@webiny/graphql";
-=======
 import { GraphQLFieldResolver } from "@webiny/handler-graphql/types";
 import { ErrorResponse } from "@webiny/handler-graphql/responses";
->>>>>>> ea30b480
 import NotAuthorizedResponse from "./NotAuthorizedResponse";
 
 const checkPermission = <TSource, TArgs, TContext = Context>(permission: any) => {
