<<<<<<< HEAD
import { resolveGet, resolveList } from "@webiny/api/graphql";

import resolveLoginUsingIdToken from "./userResolvers/loginUsingIdToken";
import resolveGetCurrentUser from "./userResolvers/getCurrentUser";
import resolveUpdateCurrentSecurityUser from "./userResolvers/updateCurrentUser";
import resolveGetCurrentUserSettings from "./userResolvers/getCurrentUserSettings";
import resolveUpdateCurrentUserSettings from "./userResolvers/updateCurrentUserSettings";
import resolveCreateUser from "./userResolvers/createUser";
import resolveUpdateUser from "./userResolvers/updateUser";
import resolveDeleteUser from "./userResolvers/deleteUser";
=======
import {
    resolveCreate,
    resolveDelete,
    resolveGet,
    resolveList,
    resolveUpdate
} from "@webiny/api/graphql/commodo";

import resolveLoginSecurityUser from "./userResolvers/loginUser";
import resolveLoginUsingToken from "./userResolvers/loginUsingToken";
import resolveGetCurrentSecurityUser from "./userResolvers/getCurrentUser";
import resolveUpdateCurrentSecurityUser from "./userResolvers/updateCurrentUser";
>>>>>>> 0f971f53

const userFetcher = ctx => ctx.models.SecurityUser;

export default {
    typeDefs: /* GraphQL */ `
        type SecurityUserLogin {
            token: String
            expiresOn: Int
            user: SecurityUser
        }

        type SecurityUserAccess {
            scopes: [String]
            roles: [String]
            fullAccess: Boolean
        }

        type SecurityUser @key(fields: "id") {
            id: ID
            email: String
            firstName: String
            lastName: String
            fullName: String
            gravatar: String
            avatar: File
            enabled: Boolean
            groups: [SecurityGroup]
            roles: [SecurityRole]
            scopes: [String]
            access: SecurityUserAccess
            createdOn: DateTime
        }

        # Contains user settings by specific key, ex: search-filters.
        type SecurityUserSettings {
            key: String
            data: JSON
        }

        # This input type is used by administrators to update other user's accounts
        input SecurityUserInput {
            email: String
            firstName: String
            lastName: String
            avatar: RefInput
            enabled: Boolean
            groups: [ID]
            roles: [ID]
        }

        # This input type is used by the user who is updating his own account
        input SecurityCurrentUserInput {
            email: String
            firstName: String
            lastName: String
            avatar: RefInput
        }

        type SecurityUserResponse {
            data: SecurityUser
            error: SecurityUserError
        }

        input SecurityUserSearchInput {
            query: String
            fields: [String]
            operator: String
        }

        type SecurityUserListMeta {
            totalCount: Int
            totalPages: Int
            page: Int
            perPage: Int
            from: Int
            to: Int
            previousPage: Int
            nextPage: Int
        }

        type SecurityUserError {
            code: String
            message: String
            data: JSON
        }

        type SecurityUserDeleteResponse {
            data: Boolean
            error: SecurityUserError
        }

        type SecurityUserListResponse {
            data: [SecurityUser]
            meta: SecurityUserListMeta
            error: SecurityUserError
        }

        type SecurityUserLoginResponse {
            data: SecurityUserLogin
            error: SecurityUserError
        }

        extend type SecurityQuery {
            "Get current user"
            getCurrentUser: SecurityUserResponse

            "Get settings of current user"
            getCurrentUserSettings(key: String!): JSON

            "Get a single user by id or specific search criteria"
            getUser(id: ID, where: JSON, sort: String): SecurityUserResponse

            "Get a list of users"
            listUsers(
                page: Int
                perPage: Int
                where: JSON
                sort: JSON
                search: SecurityUserSearchInput
            ): SecurityUserListResponse
        }

        extend type SecurityMutation {
            "Login user using ID token obtained from a 3rd party authentication provider"
            loginUsingIdToken(idToken: String!): SecurityUserLoginResponse

            "Update current user"
            updateCurrentUser(data: SecurityCurrentUserInput!): SecurityUserResponse

            "Update settings of current user"
            updateCurrentUserSettings(key: String!, data: JSON!): JSON

            createUser(data: SecurityUserInput!): SecurityUserResponse

            updateUser(id: ID!, data: SecurityUserInput!): SecurityUserResponse

            deleteUser(id: ID!): SecurityUserDeleteResponse
        }
    `,
    resolvers: {
        SecurityUser: {
            __resolveReference(reference, context) {
                return userFetcher(context).findById(reference.id);
            },
            avatar(user) {
                return { __typename: "File", id: user.avatar };
            }
        },
        SecurityQuery: {
<<<<<<< HEAD
            getCurrentUser: resolveGetCurrentUser(userFetcher),
            getCurrentUserSettings: resolveGetCurrentUserSettings(userSettingsFetcher),
=======
            getCurrentUser: resolveGetCurrentSecurityUser,
>>>>>>> 0f971f53
            getUser: resolveGet(userFetcher),
            listUsers: resolveList(userFetcher)
        },
        SecurityMutation: {
<<<<<<< HEAD
            loginUsingIdToken: resolveLoginUsingIdToken(userFetcher),
            updateCurrentUser: resolveUpdateCurrentSecurityUser(userFetcher),
            updateCurrentUserSettings: resolveUpdateCurrentUserSettings(userSettingsFetcher),
            createUser: resolveCreateUser(userFetcher),
            updateUser: resolveUpdateUser(userFetcher),
            deleteUser: resolveDeleteUser(userFetcher)
=======
            loginUser: resolveLoginSecurityUser(userFetcher),
            loginUsingToken: resolveLoginUsingToken(userFetcher),
            updateCurrentUser: resolveUpdateCurrentSecurityUser,
            createUser: resolveCreate(userFetcher),
            updateUser: resolveUpdate(userFetcher),
            deleteUser: resolveDelete(userFetcher)
>>>>>>> 0f971f53
        }
    }
};<|MERGE_RESOLUTION|>--- conflicted
+++ resolved
@@ -1,4 +1,3 @@
-<<<<<<< HEAD
 import { resolveGet, resolveList } from "@webiny/api/graphql";
 
 import resolveLoginUsingIdToken from "./userResolvers/loginUsingIdToken";
@@ -9,20 +8,6 @@
 import resolveCreateUser from "./userResolvers/createUser";
 import resolveUpdateUser from "./userResolvers/updateUser";
 import resolveDeleteUser from "./userResolvers/deleteUser";
-=======
-import {
-    resolveCreate,
-    resolveDelete,
-    resolveGet,
-    resolveList,
-    resolveUpdate
-} from "@webiny/api/graphql/commodo";
-
-import resolveLoginSecurityUser from "./userResolvers/loginUser";
-import resolveLoginUsingToken from "./userResolvers/loginUsingToken";
-import resolveGetCurrentSecurityUser from "./userResolvers/getCurrentUser";
-import resolveUpdateCurrentSecurityUser from "./userResolvers/updateCurrentUser";
->>>>>>> 0f971f53
 
 const userFetcher = ctx => ctx.models.SecurityUser;
 
@@ -172,31 +157,18 @@
             }
         },
         SecurityQuery: {
-<<<<<<< HEAD
             getCurrentUser: resolveGetCurrentUser(userFetcher),
             getCurrentUserSettings: resolveGetCurrentUserSettings(userSettingsFetcher),
-=======
-            getCurrentUser: resolveGetCurrentSecurityUser,
->>>>>>> 0f971f53
             getUser: resolveGet(userFetcher),
             listUsers: resolveList(userFetcher)
         },
         SecurityMutation: {
-<<<<<<< HEAD
             loginUsingIdToken: resolveLoginUsingIdToken(userFetcher),
             updateCurrentUser: resolveUpdateCurrentSecurityUser(userFetcher),
             updateCurrentUserSettings: resolveUpdateCurrentUserSettings(userSettingsFetcher),
             createUser: resolveCreateUser(userFetcher),
             updateUser: resolveUpdateUser(userFetcher),
             deleteUser: resolveDeleteUser(userFetcher)
-=======
-            loginUser: resolveLoginSecurityUser(userFetcher),
-            loginUsingToken: resolveLoginUsingToken(userFetcher),
-            updateCurrentUser: resolveUpdateCurrentSecurityUser,
-            createUser: resolveCreate(userFetcher),
-            updateUser: resolveUpdate(userFetcher),
-            deleteUser: resolveDelete(userFetcher)
->>>>>>> 0f971f53
         }
     }
 };