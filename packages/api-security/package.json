--- conflicted
+++ resolved
@@ -26,27 +26,15 @@
     "minimatch": "^3.0.4"
   },
   "devDependencies": {
-<<<<<<< HEAD
     "@babel/cli": "^7.19.3",
     "@babel/core": "^7.19.3",
     "@babel/preset-env": "^7.19.4",
     "@babel/preset-typescript": "^7.18.6",
-    "@webiny/api-tenancy-so-ddb": "^5.33.1",
-    "@webiny/api-wcp": "^5.33.1",
-    "@webiny/cli": "^5.33.1",
-    "@webiny/handler-aws": "^5.33.1",
-    "@webiny/project-utils": "^5.33.1",
-=======
-    "@babel/cli": "^7.16.0",
-    "@babel/core": "^7.16.0",
-    "@babel/preset-env": "^7.16.4",
-    "@babel/preset-typescript": "^7.16.0",
     "@webiny/api-tenancy-so-ddb": "^5.33.2",
     "@webiny/api-wcp": "^5.33.2",
     "@webiny/cli": "^5.33.2",
     "@webiny/handler-aws": "^5.33.2",
     "@webiny/project-utils": "^5.33.2",
->>>>>>> 42395f8a
     "rimraf": "^3.0.2",
     "ttypescript": "^1.5.12",
     "typescript": "4.7.4"
