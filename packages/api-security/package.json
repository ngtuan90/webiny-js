{
  "name": "@webiny/api-security",
<<<<<<< HEAD
  "version": "5.8.0",
=======
  "version": "5.10.0",
>>>>>>> a43d03c9
  "main": "index.js",
  "repository": {
    "type": "git",
    "url": "https://github.com/webiny/webiny-js.git"
  },
  "contributors": [
    "Pavel Denisjuk <pavel@webiny.com>",
    "Sven Al Hamad <sven@webiny.com>",
    "Adrian Smijulj <adrian@webiny.com>"
  ],
  "description": "The API for the Webiny Security (webiny-app-security) app.",
  "license": "MIT",
  "dependencies": {
    "@babel/runtime": "^7.5.5",
<<<<<<< HEAD
    "@webiny/error": "^5.8.0",
    "@webiny/handler": "^5.8.0",
    "@webiny/handler-graphql": "^5.8.0",
    "@webiny/plugins": "^5.8.0",
=======
    "@webiny/error": "^5.10.0",
    "@webiny/handler": "^5.10.0",
    "@webiny/handler-graphql": "^5.10.0",
    "@webiny/plugins": "^5.10.0",
>>>>>>> a43d03c9
    "minimatch": "^3.0.4"
  },
  "devDependencies": {
    "@babel/cli": "^7.5.5",
    "@babel/core": "^7.5.5",
    "@babel/preset-env": "^7.5.5",
    "@babel/preset-typescript": "^7.8.3",
<<<<<<< HEAD
    "@webiny/cli": "^5.8.0",
    "@webiny/project-utils": "^5.8.0",
=======
    "@webiny/cli": "^5.10.0",
    "@webiny/project-utils": "^5.10.0",
>>>>>>> a43d03c9
    "rimraf": "^3.0.2",
    "typescript": "^4.1.3"
  },
  "publishConfig": {
    "access": "public",
    "directory": "dist"
  },
  "scripts": {
    "build": "yarn webiny run build",
    "watch": "yarn webiny run watch"
  },
  "adio": {
    "ignoreDirs": [
      "src/install"
    ]
  },
  "gitHead": "b8aec8a1be3f25c3b428b357fe1e352c7cbff9ae"
}<|MERGE_RESOLUTION|>--- conflicted
+++ resolved
@@ -1,10 +1,6 @@
 {
   "name": "@webiny/api-security",
-<<<<<<< HEAD
-  "version": "5.8.0",
-=======
   "version": "5.10.0",
->>>>>>> a43d03c9
   "main": "index.js",
   "repository": {
     "type": "git",
@@ -19,17 +15,10 @@
   "license": "MIT",
   "dependencies": {
     "@babel/runtime": "^7.5.5",
-<<<<<<< HEAD
-    "@webiny/error": "^5.8.0",
-    "@webiny/handler": "^5.8.0",
-    "@webiny/handler-graphql": "^5.8.0",
-    "@webiny/plugins": "^5.8.0",
-=======
     "@webiny/error": "^5.10.0",
     "@webiny/handler": "^5.10.0",
     "@webiny/handler-graphql": "^5.10.0",
     "@webiny/plugins": "^5.10.0",
->>>>>>> a43d03c9
     "minimatch": "^3.0.4"
   },
   "devDependencies": {
@@ -37,13 +26,8 @@
     "@babel/core": "^7.5.5",
     "@babel/preset-env": "^7.5.5",
     "@babel/preset-typescript": "^7.8.3",
-<<<<<<< HEAD
-    "@webiny/cli": "^5.8.0",
-    "@webiny/project-utils": "^5.8.0",
-=======
     "@webiny/cli": "^5.10.0",
     "@webiny/project-utils": "^5.10.0",
->>>>>>> a43d03c9
     "rimraf": "^3.0.2",
     "typescript": "^4.1.3"
   },
