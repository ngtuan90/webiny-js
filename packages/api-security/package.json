--- conflicted
+++ resolved
@@ -1,6 +1,6 @@
 {
   "name": "@webiny/api-security",
-  "version": "4.13.0",
+  "version": "4.12.1",
   "main": "index.js",
   "repository": {
     "type": "git",
@@ -15,18 +15,12 @@
   "license": "MIT",
   "dependencies": {
     "@babel/runtime": "^7.5.5",
-<<<<<<< HEAD
     "@webiny/commodo": "^4.12.1",
     "@webiny/commodo-graphql": "^4.12.1",
     "@webiny/graphql": "^4.12.1",
-=======
-    "@webiny/commodo": "^4.13.0",
-    "@webiny/commodo-graphql": "^4.13.0",
-    "@webiny/graphql": "^4.13.0",
     "@webiny/validation": "^4.13.0",
     "graphql": "^14.6.0",
     "graphql-tag": "^2.10.1",
->>>>>>> 578cbeae
     "jsonwebtoken": "^8.2.2",
     "lodash": "^4.17.4",
     "minimatch": "^3.0.4"
@@ -38,15 +32,10 @@
     "@babel/preset-typescript": "^7.8.3",
     "@commodo/fields-storage-nedb": "^2.0.1",
     "@shelf/jest-mongodb": "^1.1.5",
-<<<<<<< HEAD
     "@webiny/api-plugin-commodo-mongodb": "^4.12.1",
     "@webiny/api-plugin-commodo-nedb": "^4.12.1",
     "@webiny/handler": "^4.12.1",
     "@webiny/handler-apollo-server": "^4.12.1",
-=======
-    "@webiny/api-plugin-commodo-mongodb": "^4.13.0",
-    "@webiny/handler": "^4.13.0",
->>>>>>> 578cbeae
     "eslint-plugin-jest": "^22.17.0",
     "mdbid": "^1.0.0",
     "mongodb": "^3.5.7"
