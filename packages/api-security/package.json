{
  "name": "@webiny/api-security",
  "version": "4.14.0",
  "main": "index.js",
  "repository": {
    "type": "git",
    "url": "https://github.com/webiny/webiny-js.git"
  },
  "contributors": [
    "Pavel Denisjuk <pavel@webiny.com>",
    "Sven Al Hamad <sven@webiny.com>",
    "Adrian Smijulj <adrian@webiny.com>"
  ],
  "description": "The API for the Webiny Security (webiny-app-security) app.",
  "license": "MIT",
  "dependencies": {
    "@babel/runtime": "^7.5.5",
<<<<<<< HEAD
    "@webiny/graphql": "^4.13.0",
=======
    "@webiny/commodo": "^4.14.0",
    "@webiny/commodo-graphql": "^4.14.0",
    "@webiny/graphql": "^4.14.0",
    "@webiny/validation": "^4.14.0",
    "graphql": "^14.6.0",
    "graphql-tag": "^2.10.1",
>>>>>>> 5fbedaea
    "jsonwebtoken": "^8.2.2",
    "minimatch": "^3.0.4"
  },
  "devDependencies": {
    "@babel/cli": "^7.5.5",
    "@babel/core": "^7.5.5",
    "@babel/preset-env": "^7.5.5",
    "@babel/preset-typescript": "^7.8.3",
<<<<<<< HEAD
    "@webiny/handler": "^4.13.0",
    "@webiny/handler-apollo-server": "^4.13.0",
    "eslint-plugin-jest": "^22.17.0"
=======
    "@shelf/jest-mongodb": "^1.1.5",
    "@webiny/api-plugin-commodo-mongodb": "^4.14.0",
    "@webiny/handler": "^4.14.0",
    "eslint-plugin-jest": "^22.17.0",
    "mongodb": "^3.5.7"
>>>>>>> 5fbedaea
  },
  "optionalDependencies": {
    "fsevents": "^2.1.3"
  },
  "publishConfig": {
    "access": "public",
    "directory": "dist"
  },
  "scripts": {
    "build": "rimraf ./dist *.tsbuildinfo && babel src -d dist --source-maps --copy-files --extensions \".ts\"",
    "watch": "babel src -d dist --source-maps --copy-files --extensions \".ts\" --watch",
    "postbuild": "cp package.json LICENSE README.md dist/ && tsc -p tsconfig.build.json"
  },
  "svgo": {
    "plugins": {
      "removeViewBox": false
    }
  },
  "adio": {
    "ignoreDirs": [
      "src/install"
    ]
  },
  "gitHead": "71cab7d5607b2e32a63034e324a663770507b32b"
}<|MERGE_RESOLUTION|>--- conflicted
+++ resolved
@@ -15,16 +15,7 @@
   "license": "MIT",
   "dependencies": {
     "@babel/runtime": "^7.5.5",
-<<<<<<< HEAD
-    "@webiny/graphql": "^4.13.0",
-=======
-    "@webiny/commodo": "^4.14.0",
-    "@webiny/commodo-graphql": "^4.14.0",
     "@webiny/graphql": "^4.14.0",
-    "@webiny/validation": "^4.14.0",
-    "graphql": "^14.6.0",
-    "graphql-tag": "^2.10.1",
->>>>>>> 5fbedaea
     "jsonwebtoken": "^8.2.2",
     "minimatch": "^3.0.4"
   },
@@ -33,17 +24,9 @@
     "@babel/core": "^7.5.5",
     "@babel/preset-env": "^7.5.5",
     "@babel/preset-typescript": "^7.8.3",
-<<<<<<< HEAD
-    "@webiny/handler": "^4.13.0",
-    "@webiny/handler-apollo-server": "^4.13.0",
+    "@webiny/handler": "^4.14.0",
+    "@webiny/handler-apollo-server": "^4.14.0",
     "eslint-plugin-jest": "^22.17.0"
-=======
-    "@shelf/jest-mongodb": "^1.1.5",
-    "@webiny/api-plugin-commodo-mongodb": "^4.14.0",
-    "@webiny/handler": "^4.14.0",
-    "eslint-plugin-jest": "^22.17.0",
-    "mongodb": "^3.5.7"
->>>>>>> 5fbedaea
   },
   "optionalDependencies": {
     "fsevents": "^2.1.3"
