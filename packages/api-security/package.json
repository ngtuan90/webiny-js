--- conflicted
+++ resolved
@@ -15,20 +15,15 @@
   "license": "MIT",
   "dependencies": {
     "@babel/runtime": "^7.5.5",
-<<<<<<< HEAD
-    "@webiny/commodo": "^4.9.0",
-    "@webiny/commodo-graphql": "^4.9.0",
-    "@webiny/graphql": "^4.9.0",
-=======
     "@webiny/commodo": "^4.11.0-beta.1",
     "@webiny/commodo-graphql": "^4.11.0-beta.1",
     "@webiny/graphql": "^4.11.0-beta.1",
     "@webiny/validation": "^4.11.0-beta.1",
     "graphql": "^14.6.0",
     "graphql-tag": "^2.10.1",
->>>>>>> c8650c77
     "jsonwebtoken": "^8.2.2",
     "lodash": "^4.17.4",
+    "md5": "^2.2.1",
     "minimatch": "^3.0.4"
   },
   "devDependencies": {
@@ -38,15 +33,10 @@
     "@babel/preset-typescript": "^7.8.3",
     "@commodo/fields-storage-nedb": "^2.0.1",
     "@shelf/jest-mongodb": "^1.1.5",
-<<<<<<< HEAD
-    "@webiny/api-plugin-commodo-mongodb": "^4.9.0",
-    "@webiny/api-plugin-commodo-nedb": "^4.9.0",
-    "@webiny/handler": "^4.9.0",
-    "@webiny/handler-apollo-server": "^4.9.0",
-=======
     "@webiny/api-plugin-commodo-mongodb": "^4.11.0-beta.1",
+    "@webiny/api-plugin-commodo-nedb": "^4.11.0-beta.1",
     "@webiny/handler": "^4.11.0-beta.1",
->>>>>>> c8650c77
+    "@webiny/handler-apollo-server": "^4.11.0-beta.1",
     "eslint-plugin-jest": "^22.17.0",
     "mdbid": "^1.0.0",
     "mongodb": "^3.5.7"
