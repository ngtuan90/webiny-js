--- conflicted
+++ resolved
@@ -11,10 +11,7 @@
                     permissions
                     # user-management specific fields
                     fullName
-<<<<<<< HEAD
-=======
                     avatar
->>>>>>> b50b0f08
                 }
                 error {
                     code
