--- conflicted
+++ resolved
@@ -21,21 +21,12 @@
   ],
   "license": "MIT",
   "dependencies": {
-<<<<<<< HEAD
-    "@babel/runtime": "^7.16.3",
+    "@babel/runtime": "^7.19.0",
     "@webiny/api-headless-cms": "^5.33.5",
     "@webiny/db-dynamodb": "^5.33.5",
     "@webiny/error": "^5.33.5",
     "@webiny/handler-db": "^5.33.5",
     "@webiny/utils": "^5.33.5",
-=======
-    "@babel/runtime": "^7.19.0",
-    "@webiny/api-headless-cms": "^5.33.2",
-    "@webiny/db-dynamodb": "^5.33.2",
-    "@webiny/error": "^5.33.2",
-    "@webiny/handler-db": "^5.33.2",
-    "@webiny/utils": "^5.33.2",
->>>>>>> a665a67e
     "aws-sdk": "^2.971.0",
     "dataloader": "^2.0.0",
     "dot-prop": "^6.0.1",
