--- conflicted
+++ resolved
@@ -11,18 +11,11 @@
   "license": "MIT",
   "dependencies": {
     "@babel/runtime": "^7.16.3",
-<<<<<<< HEAD
-    "@webiny/api-i18n": "^5.22.1",
-    "@webiny/api-security": "^5.22.1",
-    "@webiny/handler": "^5.22.1",
-    "@webiny/handler-graphql": "^5.22.1",
-    "graphql": "^15.7.2",
-=======
     "@webiny/api-i18n": "^5.23.0",
     "@webiny/api-security": "^5.23.0",
     "@webiny/handler": "^5.23.0",
     "@webiny/handler-graphql": "^5.23.0",
->>>>>>> eaa0003e
+    "graphql": "^15.7.2",
     "lodash.get": "^4.4.2"
   },
   "devDependencies": {
