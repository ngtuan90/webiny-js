{
  "name": "@webiny/api-i18n-content",
<<<<<<< HEAD
  "version": "5.8.0",
=======
  "version": "5.10.0",
>>>>>>> a43d03c9
  "main": "index.js",
  "repository": {
    "type": "git",
    "url": "https://github.com/webiny/webiny-js.git"
  },
  "author": "Webiny Ltd",
  "description": "A small package that contains content-I18N-related security utilities.",
  "license": "MIT",
  "dependencies": {
    "@babel/runtime": "^7.5.5",
<<<<<<< HEAD
    "@webiny/api-i18n": "^5.8.0",
    "@webiny/api-security": "^5.8.0",
    "@webiny/handler": "^5.8.0",
    "@webiny/handler-graphql": "^5.8.0"
=======
    "@webiny/api-i18n": "^5.10.0",
    "@webiny/api-security": "^5.10.0",
    "@webiny/handler": "^5.10.0",
    "@webiny/handler-graphql": "^5.10.0"
>>>>>>> a43d03c9
  },
  "devDependencies": {
    "@babel/cli": "^7.5.5",
    "@babel/core": "^7.5.5",
<<<<<<< HEAD
    "@webiny/cli": "^5.8.0",
    "@webiny/project-utils": "^5.8.0",
=======
    "@webiny/cli": "^5.10.0",
    "@webiny/project-utils": "^5.10.0",
>>>>>>> a43d03c9
    "rimraf": "^3.0.2",
    "typescript": "^4.1.3"
  },
  "publishConfig": {
    "access": "public",
    "directory": "dist"
  },
  "scripts": {
    "build": "yarn webiny run build",
    "watch": "yarn webiny run watch"
  },
  "gitHead": "8476da73b653c89cc1474d968baf55c1b0ae0e5f"
}<|MERGE_RESOLUTION|>--- conflicted
+++ resolved
@@ -1,10 +1,6 @@
 {
   "name": "@webiny/api-i18n-content",
-<<<<<<< HEAD
-  "version": "5.8.0",
-=======
   "version": "5.10.0",
->>>>>>> a43d03c9
   "main": "index.js",
   "repository": {
     "type": "git",
@@ -15,28 +11,16 @@
   "license": "MIT",
   "dependencies": {
     "@babel/runtime": "^7.5.5",
-<<<<<<< HEAD
-    "@webiny/api-i18n": "^5.8.0",
-    "@webiny/api-security": "^5.8.0",
-    "@webiny/handler": "^5.8.0",
-    "@webiny/handler-graphql": "^5.8.0"
-=======
     "@webiny/api-i18n": "^5.10.0",
     "@webiny/api-security": "^5.10.0",
     "@webiny/handler": "^5.10.0",
     "@webiny/handler-graphql": "^5.10.0"
->>>>>>> a43d03c9
   },
   "devDependencies": {
     "@babel/cli": "^7.5.5",
     "@babel/core": "^7.5.5",
-<<<<<<< HEAD
-    "@webiny/cli": "^5.8.0",
-    "@webiny/project-utils": "^5.8.0",
-=======
     "@webiny/cli": "^5.10.0",
     "@webiny/project-utils": "^5.10.0",
->>>>>>> a43d03c9
     "rimraf": "^3.0.2",
     "typescript": "^4.1.3"
   },
