--- conflicted
+++ resolved
@@ -1,30 +1,24 @@
 import * as React from "react";
-<<<<<<< HEAD
 import { useSecurity } from "..";
+import { SecureRouteErrorPlugin } from "@webiny/app-security/types";
+import NotAuthorizedError from "@webiny/app-security/components/NotAuthorizedError";
 
 let warned = false;
-=======
-import { hasScopes } from "@webiny/app-security";
-import { getPlugin } from "@webiny/plugins";
-import { ResourcesType } from "../identity";
-import { SecureRouteErrorPlugin } from "@webiny/app-security/types";
-import NotAuthorizedError from "@webiny/app-security/components/NotAuthorizedError";
->>>>>>> 578cbeae
 
 export default ({
-    children,
-    scopes,
-    permission
-}: {
+                    children,
+                    scopes,
+                    permission
+                }: {
     children: any;
     scopes?: string[];
     permission?: string;
 }): React.ReactElement => {
     if (!permission && scopes) {
         !warned &&
-            console.warn(
-                `DEPRECATION WARNING: <SecureRoute> "scopes" prop is deprecated. Please upgrade to "permission" prop.`
-            );
+        console.warn(
+            `DEPRECATION WARNING: <SecureRoute> "scopes" prop is deprecated. Please upgrade to "permission" prop.`
+        );
         warned = true;
         permission = scopes[0];
     }
@@ -36,13 +30,9 @@
         return children;
     }
 
-<<<<<<< HEAD
-    return null;
-=======
     const plugin = getPlugin<SecureRouteErrorPlugin>("secure-route-error");
     if (!plugin) {
         return <NotAuthorizedError />;
     }
     return plugin.render();
->>>>>>> 578cbeae
 };