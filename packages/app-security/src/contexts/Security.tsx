import minimatch from "minimatch";
import React, { useState, useMemo, Dispatch, SetStateAction, useCallback } from "react";
import { SecurityIdentity, SecurityPermission } from "~/types";

export interface SecurityContext {
    identity: SecurityIdentity | null;
    setIdentity: Dispatch<SetStateAction<SecurityIdentity>>;
    getPermission<T extends SecurityPermission = SecurityPermission>(name: string): T;
}

<<<<<<< HEAD
export interface SecurityProviderProps {}
export const SecurityProvider: React.FC<SecurityProviderProps> = props => {
=======
export const SecurityContext = React.createContext<SecurityContext>(null);

export const SecurityProvider = props => {
>>>>>>> 876e90fc
    const [identity, setIdentity] = useState<SecurityIdentity>(null);

    const getPermission = useCallback(
        <T extends SecurityPermission = SecurityPermission>(name: string): T => {
            if (!identity) {
                return null;
            }

            const perms = identity.permissions || [];
            const exactMatch = perms.find(p => p.name === name);
            if (exactMatch) {
                return exactMatch as T;
            }

            // Try matching using patterns
            return perms.find(p => minimatch(name, p.name)) as any;
        },
        [identity]
    );

    const value = useMemo(
        () => ({
            identity: identity
                ? {
                      ...identity,
                      // For backwards compatibility, expose the `getPermission` method on the `identity` object.
                      getPermission: getPermission as any
                  }
                : null,
            setIdentity,
            getPermission
        }),
        [identity]
    );

    return <SecurityContext.Provider value={value}>{props.children}</SecurityContext.Provider>;
};<|MERGE_RESOLUTION|>--- conflicted
+++ resolved
@@ -8,14 +8,9 @@
     getPermission<T extends SecurityPermission = SecurityPermission>(name: string): T;
 }
 
-<<<<<<< HEAD
-export interface SecurityProviderProps {}
-export const SecurityProvider: React.FC<SecurityProviderProps> = props => {
-=======
 export const SecurityContext = React.createContext<SecurityContext>(null);
 
-export const SecurityProvider = props => {
->>>>>>> 876e90fc
+export const SecurityProvider: React.FC = props => {
     const [identity, setIdentity] = useState<SecurityIdentity>(null);
 
     const getPermission = useCallback(
