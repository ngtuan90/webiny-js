{
  "name": "@webiny/cli-plugin-scaffold-admin-app-module",
  "version": "5.4.0",
  "description": "Generate Webiny GraphQL Admin app module",
  "main": "index.js",
  "types": "index.d.ts",
  "repository": {
    "type": "git",
    "url": "git+https://github.com/webiny/webiny-js.git",
    "directory": "cli-plugin-scaffold-admin-app-module"
  },
  "author": "",
  "license": "MIT",
  "bugs": {
    "url": "https://github.com/webiny/webiny-js/issues"
  },
  "homepage": "https://github.com/webiny/webiny-js#readme",
  "dependencies": {
<<<<<<< HEAD
    "@webiny/cli": "^5.3.0",
    "@webiny/cli-plugin-scaffold": "^5.3.0",
    "@webiny/error": "^5.3.0",
=======
    "@webiny/cli-plugin-scaffold": "^5.4.0",
    "@webiny/error": "^5.4.0",
>>>>>>> e406421e
    "case": "^1.6.3",
    "chalk": "^4.1.0",
    "execa": "^5.0.0",
    "indent-string": "^4.0.0",
    "load-json-file": "^6.2.0",
    "ncp": "^2.0.0",
    "pluralize": "^8.0.0",
    "replace-in-path": "^1.0.4",
    "validate-npm-package-name": "^3.0.0",
    "write-json-file": "^4.3.0"
  },
  "devDependencies": {
    "@babel/cli": "^7.5.5",
    "@babel/core": "^7.5.5",
    "@babel/preset-env": "^7.5.5",
    "@babel/preset-flow": "^7.0.0",
    "@types/inquirer": "^7.3.1",
    "@types/ncp": "^2.0.4",
    "@types/pluralize": "^0.0.29",
<<<<<<< HEAD
    "@webiny/cli": "^5.3.0",
    "@webiny/handler": "^5.3.0",
    "@webiny/plugins": "^5.3.0",
    "@webiny/project-utils": "^5.3.0",
=======
    "@webiny/handler": "^5.4.0",
    "@webiny/plugins": "^5.4.0",
>>>>>>> e406421e
    "rimraf": "^3.0.2",
    "typescript": "^4.1.3"
  },
  "scripts": {
    "build": "yarn webiny run build",
    "watch": "yarn webiny run watch"
  },
  "publishConfig": {
    "access": "public",
    "directory": "dist"
  },
  "adio": {
    "ignoreDirs": [
      "template"
    ]
  }
}<|MERGE_RESOLUTION|>--- conflicted
+++ resolved
@@ -16,17 +16,13 @@
   },
   "homepage": "https://github.com/webiny/webiny-js#readme",
   "dependencies": {
-<<<<<<< HEAD
-    "@webiny/cli": "^5.3.0",
-    "@webiny/cli-plugin-scaffold": "^5.3.0",
-    "@webiny/error": "^5.3.0",
-=======
+    "@webiny/cli": "^5.4.0",
     "@webiny/cli-plugin-scaffold": "^5.4.0",
     "@webiny/error": "^5.4.0",
->>>>>>> e406421e
     "case": "^1.6.3",
     "chalk": "^4.1.0",
     "execa": "^5.0.0",
+    "find-up": "^5.0.0",
     "indent-string": "^4.0.0",
     "load-json-file": "^6.2.0",
     "ncp": "^2.0.0",
@@ -43,15 +39,10 @@
     "@types/inquirer": "^7.3.1",
     "@types/ncp": "^2.0.4",
     "@types/pluralize": "^0.0.29",
-<<<<<<< HEAD
-    "@webiny/cli": "^5.3.0",
-    "@webiny/handler": "^5.3.0",
-    "@webiny/plugins": "^5.3.0",
-    "@webiny/project-utils": "^5.3.0",
-=======
+    "@webiny/cli": "^5.4.0",
     "@webiny/handler": "^5.4.0",
     "@webiny/plugins": "^5.4.0",
->>>>>>> e406421e
+    "@webiny/project-utils": "^5.4.0",
     "rimraf": "^3.0.2",
     "typescript": "^4.1.3"
   },
