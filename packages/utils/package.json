--- conflicted
+++ resolved
@@ -15,13 +15,9 @@
     "directory": "dist"
   },
   "dependencies": {
-<<<<<<< HEAD
-    "@webiny/error": "^5.31.0",
+    "@webiny/error": "^5.32.0",
     "nanoid": "^3.3.4",
     "nanoid-dictionary": "^4.3.0"
-=======
-    "@webiny/error": "^5.32.0"
->>>>>>> 2912c556
   },
   "devDependencies": {
     "@babel/cli": "^7.16.0",
