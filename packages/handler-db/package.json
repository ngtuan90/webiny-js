{
  "name": "@webiny/handler-db",
<<<<<<< HEAD
  "version": "5.10.0-next.1",
=======
  "version": "5.10.0",
>>>>>>> b269b1db
  "main": "index.js",
  "license": "MIT",
  "repository": {
    "type": "git",
    "url": "https://github.com/webiny/webiny-js.git"
  },
  "description": "Webiny API plugin that provides a db driver for DynamoDB.",
  "author": "Webiny Ltd.",
  "dependencies": {
    "@babel/runtime": "^7.5.5",
<<<<<<< HEAD
    "@webiny/db": "^5.10.0-next.1",
    "@webiny/handler": "^5.10.0-next.1"
=======
    "@webiny/db": "^5.10.0",
    "@webiny/handler": "^5.10.0"
>>>>>>> b269b1db
  },
  "devDependencies": {
    "@babel/cli": "^7.5.5",
    "@babel/core": "^7.5.5",
    "@babel/preset-env": "^7.5.5",
<<<<<<< HEAD
    "@webiny/cli": "^5.10.0-next.1",
    "@webiny/project-utils": "^5.10.0-next.1",
=======
    "@webiny/cli": "^5.10.0",
    "@webiny/project-utils": "^5.10.0",
>>>>>>> b269b1db
    "rimraf": "^3.0.2",
    "typescript": "^4.1.3"
  },
  "publishConfig": {
    "access": "public",
    "directory": "dist"
  },
  "scripts": {
    "build": "yarn webiny run build",
    "watch": "yarn webiny run watch"
  },
  "gitHead": "8476da73b653c89cc1474d968baf55c1b0ae0e5f"
}<|MERGE_RESOLUTION|>--- conflicted
+++ resolved
@@ -1,10 +1,6 @@
 {
   "name": "@webiny/handler-db",
-<<<<<<< HEAD
-  "version": "5.10.0-next.1",
-=======
   "version": "5.10.0",
->>>>>>> b269b1db
   "main": "index.js",
   "license": "MIT",
   "repository": {
@@ -15,25 +11,15 @@
   "author": "Webiny Ltd.",
   "dependencies": {
     "@babel/runtime": "^7.5.5",
-<<<<<<< HEAD
-    "@webiny/db": "^5.10.0-next.1",
-    "@webiny/handler": "^5.10.0-next.1"
-=======
     "@webiny/db": "^5.10.0",
     "@webiny/handler": "^5.10.0"
->>>>>>> b269b1db
   },
   "devDependencies": {
     "@babel/cli": "^7.5.5",
     "@babel/core": "^7.5.5",
     "@babel/preset-env": "^7.5.5",
-<<<<<<< HEAD
-    "@webiny/cli": "^5.10.0-next.1",
-    "@webiny/project-utils": "^5.10.0-next.1",
-=======
     "@webiny/cli": "^5.10.0",
     "@webiny/project-utils": "^5.10.0",
->>>>>>> b269b1db
     "rimraf": "^3.0.2",
     "typescript": "^4.1.3"
   },
