--- conflicted
+++ resolved
@@ -10,29 +10,16 @@
   "description": "Webiny API plugin that provides a db driver for DynamoDB.",
   "author": "Webiny Ltd.",
   "dependencies": {
-<<<<<<< HEAD
     "@babel/runtime": "^7.19.0",
-    "@webiny/api": "^5.33.1",
-    "@webiny/db": "^5.33.1"
+    "@webiny/api": "^5.33.2",
+    "@webiny/db": "^5.33.2"
   },
   "devDependencies": {
     "@babel/cli": "^7.19.3",
     "@babel/core": "^7.19.3",
     "@babel/preset-env": "^7.19.4",
-    "@webiny/cli": "^5.33.1",
-    "@webiny/project-utils": "^5.33.1",
-=======
-    "@babel/runtime": "^7.16.3",
-    "@webiny/api": "^5.33.2",
-    "@webiny/db": "^5.33.2"
-  },
-  "devDependencies": {
-    "@babel/cli": "^7.16.0",
-    "@babel/core": "^7.16.0",
-    "@babel/preset-env": "^7.16.4",
     "@webiny/cli": "^5.33.2",
     "@webiny/project-utils": "^5.33.2",
->>>>>>> 42395f8a
     "rimraf": "^3.0.2",
     "typescript": "4.7.4"
   },
