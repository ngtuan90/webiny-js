--- conflicted
+++ resolved
@@ -1,10 +1,6 @@
 {
   "name": "@webiny/react-router",
-<<<<<<< HEAD
-  "version": "5.10.0-next.1",
-=======
   "version": "5.10.0",
->>>>>>> b269b1db
   "main": "index.js",
   "repository": {
     "type": "git",
@@ -21,11 +17,7 @@
     "@apollo/react-hooks": "^3.1.5",
     "@babel/runtime": "^7.5.5",
     "@types/react-router-dom": "^5.1.5",
-<<<<<<< HEAD
-    "@webiny/plugins": "^5.10.0-next.1",
-=======
     "@webiny/plugins": "^5.10.0",
->>>>>>> b269b1db
     "apollo-client": "^2.6.8",
     "graphql": "^14.7.0",
     "react": "^16.14.0",
@@ -37,13 +29,8 @@
     "@babel/cli": "^7.5.5",
     "@babel/core": "^7.5.5",
     "@babel/preset-env": "^7.5.5",
-<<<<<<< HEAD
-    "@webiny/cli": "^5.10.0-next.1",
-    "@webiny/project-utils": "^5.10.0-next.1",
-=======
     "@webiny/cli": "^5.10.0",
     "@webiny/project-utils": "^5.10.0",
->>>>>>> b269b1db
     "rimraf": "^3.0.2",
     "typescript": "^4.1.3"
   },
