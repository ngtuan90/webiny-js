{
  "name": "@webiny/react-router",
  "version": "5.23.0",
  "main": "index.js",
  "repository": {
    "type": "git",
    "url": "https://github.com/webiny/webiny-js.git"
  },
  "description": "A wrapper around react-router-dom to add Webiny related features.",
  "contributors": [
    "Pavel Denisjuk <pavel@webiny.com>",
    "Sven Al Hamad <sven@webiny.com>",
    "Adrian Smijulj <adrian@webiny.com>"
  ],
  "license": "MIT",
  "dependencies": {
    "@apollo/react-hooks": "^3.1.5",
    "@babel/runtime": "^7.16.3",
<<<<<<< HEAD
    "@types/react-router-dom": "^5.0.0",
    "@webiny/plugins": "^5.22.1",
=======
    "@types/react-router-dom": "^5.1.5",
    "@webiny/plugins": "^5.23.0",
>>>>>>> eaa0003e
    "apollo-client": "^2.6.10",
    "graphql": "^15.7.2",
    "react": "16.14.0",
    "react-dom": "16.14.0",
    "react-router": "^5.1.2",
    "react-router-dom": "^5.0.0"
  },
  "devDependencies": {
    "@babel/cli": "^7.16.0",
    "@babel/core": "^7.16.0",
    "@babel/preset-env": "^7.16.4",
    "@webiny/cli": "^5.23.0",
    "@webiny/project-utils": "^5.23.0",
    "rimraf": "^3.0.2",
    "typescript": "^4.1.3"
  },
  "peerDependencies": {
    "react": "^16.14.0"
  },
  "publishConfig": {
    "access": "public",
    "directory": "dist"
  },
  "scripts": {
    "build": "yarn webiny run build",
    "watch": "yarn webiny run watch"
  },
  "adio": {
    "ignore": {
      "dependencies": [
        "@types/react-router-dom"
      ]
    }
  },
  "gitHead": "8476da73b653c89cc1474d968baf55c1b0ae0e5f"
}<|MERGE_RESOLUTION|>--- conflicted
+++ resolved
@@ -16,13 +16,8 @@
   "dependencies": {
     "@apollo/react-hooks": "^3.1.5",
     "@babel/runtime": "^7.16.3",
-<<<<<<< HEAD
-    "@types/react-router-dom": "^5.0.0",
-    "@webiny/plugins": "^5.22.1",
-=======
     "@types/react-router-dom": "^5.1.5",
     "@webiny/plugins": "^5.23.0",
->>>>>>> eaa0003e
     "apollo-client": "^2.6.10",
     "graphql": "^15.7.2",
     "react": "16.14.0",
