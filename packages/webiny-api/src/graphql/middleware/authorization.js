--- conflicted
+++ resolved
@@ -36,16 +36,12 @@
  *
  * @param {Api} context.app
  */
-<<<<<<< HEAD
-export default async (params: Object) => {
+export default async (context: Object) => {
     const security = api.services.get("security");
     if (security.config.enabled === false) {
         return;
     }
 
-=======
-export default async (context: Object) => {
->>>>>>> baf0adfb
     // Let's allow IntrospectionQuery to be accessed.
     if (_.get(context.graphql, "documentAST.definitions.0.name.value") === "IntrospectionQuery") {
         return;
