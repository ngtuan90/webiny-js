--- conflicted
+++ resolved
@@ -31,11 +31,7 @@
     "@webiny/tasks": "0.0.0",
     "@webiny/utils": "0.0.0",
     "@webiny/validation": "0.0.0",
-<<<<<<< HEAD
     "archiver": "^7.0.1",
-=======
-    "archiver": "^7.0.0",
->>>>>>> 27c219c6
     "commodo-fields-object": "^1.0.6",
     "dot-prop-immutable": "^2.1.0",
     "fs-extra": "^9.1.0",
