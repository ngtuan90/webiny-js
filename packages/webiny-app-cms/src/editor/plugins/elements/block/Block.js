//@flow
import React from "react";
import styled from "react-emotion";
import { pure } from "recompose";
import {
    ElementStyle,
    getElementStyleProps,
    getElementAttributeProps
} from "webiny-app-cms/render/components/ElementStyle";
import BlockContainer from "./BlockContainer";
import ElementAnimation from "webiny-app-cms/render/components/ElementAnimation";

const BlockStyle = styled("div")({
    position: "relative",
    color: "#666",
    padding: 5,
    boxSizing: "border-box"
});

const Block = pure(({ element }) => {
    const { id } = element;

    return (
        <BlockStyle id={id} style={{ zIndex: 20, position: "relative" }}>
<<<<<<< HEAD
            <ElementStyle
                style={{ margin: "0 auto", boxSizing: "border-box", flexDirection: "column" }}
                {...getElementStyleProps(element)}
            >
                {({ elementStyle, customClasses, combineClassNames }) => (
                    <BlockContainer
                        elementId={id}
                        elementStyle={elementStyle}
                        customClasses={customClasses}
                        combineClassNames={combineClassNames}
                    />
                )}
            </ElementStyle>
=======
            <ElementAnimation>
                <ElementStyle
                    style={{ margin: "0 auto", boxSizing: "border-box" }}
                    {...getElementStyleProps(element)}
                    {...getElementAttributeProps(element)}
                >
                    {({ elementStyle, elementAttributes, customClasses, combineClassNames }) => (
                        <BlockContainer
                            elementId={id}
                            elementStyle={elementStyle}
                            elementAttributes={elementAttributes}
                            customClasses={customClasses}
                            combineClassNames={combineClassNames}
                        />
                    )}
                </ElementStyle>
            </ElementAnimation>
>>>>>>> d7aff325
        </BlockStyle>
    );
});

export default Block;<|MERGE_RESOLUTION|>--- conflicted
+++ resolved
@@ -22,24 +22,9 @@
 
     return (
         <BlockStyle id={id} style={{ zIndex: 20, position: "relative" }}>
-<<<<<<< HEAD
-            <ElementStyle
-                style={{ margin: "0 auto", boxSizing: "border-box", flexDirection: "column" }}
-                {...getElementStyleProps(element)}
-            >
-                {({ elementStyle, customClasses, combineClassNames }) => (
-                    <BlockContainer
-                        elementId={id}
-                        elementStyle={elementStyle}
-                        customClasses={customClasses}
-                        combineClassNames={combineClassNames}
-                    />
-                )}
-            </ElementStyle>
-=======
             <ElementAnimation>
                 <ElementStyle
-                    style={{ margin: "0 auto", boxSizing: "border-box" }}
+                    style={{ margin: "0 auto", boxSizing: "border-box", flexDirection: "column" }}
                     {...getElementStyleProps(element)}
                     {...getElementAttributeProps(element)}
                 >
@@ -54,7 +39,6 @@
                     )}
                 </ElementStyle>
             </ElementAnimation>
->>>>>>> d7aff325
         </BlockStyle>
     );
 });
