--- conflicted
+++ resolved
@@ -4,10 +4,7 @@
   "references": [
     { "path": "../api-security" },
     { "path": "../api-tenancy" },
-<<<<<<< HEAD
-=======
     { "path": "../api-tenant-manager" },
->>>>>>> 96cd35f2
     { "path": "../error" },
     { "path": "../handler" },
     { "path": "../handler-graphql" }
