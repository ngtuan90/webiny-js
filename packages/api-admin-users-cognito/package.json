--- conflicted
+++ resolved
@@ -37,11 +37,7 @@
   "devDependencies": {
     "@babel/cli": "^7.16.0",
     "@babel/core": "^7.16.0",
-<<<<<<< HEAD
-    "@types/jsonwebtoken": "8.5.7",
-=======
     "@types/jsonwebtoken": "8.5.1",
->>>>>>> 96cd35f2
     "@webiny/api-security-so-ddb": "^5.17.0-beta.1",
     "@webiny/api-tenancy-so-ddb": "^5.17.0-beta.1",
     "@webiny/cli": "^5.22.0",
