--- conflicted
+++ resolved
@@ -13,13 +13,8 @@
   },
   "license": "MIT",
   "dependencies": {
-<<<<<<< HEAD
     "@babel/runtime": "^7.19.0",
-    "@webiny/handler": "^5.33.0",
-=======
-    "@babel/runtime": "^7.16.3",
     "@webiny/handler": "^5.33.1",
->>>>>>> a0448810
     "node-fetch": "^2.6.1"
   },
   "devDependencies": {
