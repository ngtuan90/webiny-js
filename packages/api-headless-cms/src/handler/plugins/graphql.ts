--- conflicted
+++ resolved
@@ -255,21 +255,6 @@
                 meta.resolvers
             )
         },
-<<<<<<< HEAD
         security: merge({}, contentModelGroup.getResolvers(type))
-    } as GraphQLSchemaPlugin<CmsGraphQLContext>
-=======
-        security: merge(
-            {
-                shield: {
-                    Query: {
-                        getContentModel: hasScope("cms:contentModel:crud"),
-                        listContentModels: hasScope("cms:contentModel:crud")
-                    }
-                }
-            },
-            contentModelGroup.getResolvers(type)
-        )
     } as GraphQLSchemaPlugin<CmsContext>
->>>>>>> 019c8d84
 ];