import text from "./text";
import longText from "./longText";
import ref from "./ref";
import number from "./number";
import boolean from "./boolean";
import datetime from "./datetime";
import json from "./json";
<<<<<<< HEAD
import file from "./file";

export default [text, ref, number, boolean, datetime, json, file];
=======
import richText from "./richText";

export default [text, ref, number, boolean, datetime, richText, json, longText];
>>>>>>> ffb51985
<|MERGE_RESOLUTION|>--- conflicted
+++ resolved
@@ -1,16 +1,11 @@
 import text from "./text";
 import longText from "./longText";
+import richText from "./richText";
 import ref from "./ref";
 import number from "./number";
 import boolean from "./boolean";
 import datetime from "./datetime";
 import json from "./json";
-<<<<<<< HEAD
 import file from "./file";
 
-export default [text, ref, number, boolean, datetime, json, file];
-=======
-import richText from "./richText";
-
-export default [text, ref, number, boolean, datetime, richText, json, longText];
->>>>>>> ffb51985
+export default [text, ref, number, boolean, datetime, richText, json, longText, file];