<<<<<<< HEAD
import { GraphQLSchemaPlugin } from "@webiny/handler-graphql/types";
import {
    CmsModelFieldToGraphQLPlugin,
    CmsFieldTypePlugins,
    CmsContext,
    CmsContentModel
} from "../../../types";
=======
import { GraphQLSchemaPlugin } from "@webiny/handler-graphql/plugins/GraphQLSchemaPlugin";
import { CmsModelFieldToGraphQLPlugin, CmsFieldTypePlugins, CmsContext } from "~/types";
>>>>>>> 0240c200
import { createManageSDL } from "./createManageSDL";
import { createReadSDL } from "./createReadSDL";
import { createManageResolvers } from "./createManageResolvers";
import { createReadResolvers } from "./createReadResolvers";
import { createPreviewResolvers } from "./createPreviewResolvers";
import { getSchemaFromFieldPlugins } from "../utils/getSchemaFromFieldPlugins";
import { ContentModelPlugin } from "../ContentModelPlugin";

export const generateSchemaPlugins = async (
    context: CmsContext
): Promise<GraphQLSchemaPlugin<CmsContext>[]> => {
    const { plugins, cms } = context;

    // Structure plugins for faster access
    const fieldTypePlugins: CmsFieldTypePlugins = plugins
        .byType<CmsModelFieldToGraphQLPlugin>("cms-model-field-to-graphql")
        .reduce((acc, pl) => {
            acc[pl.fieldType] = pl;
            return acc;
        }, {});

    // Load model data
<<<<<<< HEAD

    const databaseModels = await cms.models.noAuth().list();
    const pluginsModels: CmsContentModel[] = context.plugins
        .byType<ContentModelPlugin>(ContentModelPlugin.type)
        .map<CmsContentModel>(plugin => {
            // While we're iterating, let's also check if a model with
            // the same modelId was already returned from the database.
            const contentModel = plugin.contentModel;
            if (databaseModels.find(item => item.modelId === contentModel.modelId)) {
                throw new Error(
                    `Cannot register the "${contentModel.modelId}" content model via a plugin. A content model with the same model ID already exists in the database.`
                );
            }
            return contentModel;
        });

    const models = [...databaseModels, ...pluginsModels];
=======
    const models = await cms.models.noAuth().list();
>>>>>>> 0240c200

    const schemas = getSchemaFromFieldPlugins({ models, fieldTypePlugins, type: cms.type });

    const newPlugins: GraphQLSchemaPlugin<CmsContext>[] = [];
    for (const schema of schemas) {
        newPlugins.push(new GraphQLSchemaPlugin(schema));
    }

    models
        .filter(model => model.fields.length > 0)
        .forEach(model => {
            switch (cms.type) {
                case "manage":
                    newPlugins.push(
                        new GraphQLSchemaPlugin({
                            typeDefs: createManageSDL({ model, fieldTypePlugins }),
                            resolvers: createManageResolvers({
                                models,
                                model,
                                fieldTypePlugins,
                                context
                            })
                        })
                    );

                    break;
                case "preview":
                case "read":
                    newPlugins.push(
                        new GraphQLSchemaPlugin({
                            typeDefs: createReadSDL({ model, fieldTypePlugins }),
                            resolvers: cms.READ
                                ? createReadResolvers({
                                      models,
                                      model,
                                      fieldTypePlugins,
                                      context
                                  })
                                : createPreviewResolvers({
                                      models,
                                      model,
                                      fieldTypePlugins,
                                      context
                                  })
                        })
                    );
                    break;
                default:
                    return;
            }
        });

    return newPlugins;
};<|MERGE_RESOLUTION|>--- conflicted
+++ resolved
@@ -1,15 +1,5 @@
-<<<<<<< HEAD
-import { GraphQLSchemaPlugin } from "@webiny/handler-graphql/types";
-import {
-    CmsModelFieldToGraphQLPlugin,
-    CmsFieldTypePlugins,
-    CmsContext,
-    CmsContentModel
-} from "../../../types";
-=======
 import { GraphQLSchemaPlugin } from "@webiny/handler-graphql/plugins/GraphQLSchemaPlugin";
-import { CmsModelFieldToGraphQLPlugin, CmsFieldTypePlugins, CmsContext } from "~/types";
->>>>>>> 0240c200
+import { CmsModelFieldToGraphQLPlugin, CmsFieldTypePlugins, CmsContext, CmsContentModel } from "~/types";
 import { createManageSDL } from "./createManageSDL";
 import { createReadSDL } from "./createReadSDL";
 import { createManageResolvers } from "./createManageResolvers";
@@ -32,8 +22,6 @@
         }, {});
 
     // Load model data
-<<<<<<< HEAD
-
     const databaseModels = await cms.models.noAuth().list();
     const pluginsModels: CmsContentModel[] = context.plugins
         .byType<ContentModelPlugin>(ContentModelPlugin.type)
@@ -50,9 +38,6 @@
         });
 
     const models = [...databaseModels, ...pluginsModels];
-=======
-    const models = await cms.models.noAuth().list();
->>>>>>> 0240c200
 
     const schemas = getSchemaFromFieldPlugins({ models, fieldTypePlugins, type: cms.type });
 
@@ -86,17 +71,17 @@
                             typeDefs: createReadSDL({ model, fieldTypePlugins }),
                             resolvers: cms.READ
                                 ? createReadResolvers({
-                                      models,
-                                      model,
-                                      fieldTypePlugins,
-                                      context
-                                  })
+                                    models,
+                                    model,
+                                    fieldTypePlugins,
+                                    context
+                                })
                                 : createPreviewResolvers({
-                                      models,
-                                      model,
-                                      fieldTypePlugins,
-                                      context
-                                  })
+                                    models,
+                                    model,
+                                    fieldTypePlugins,
+                                    context
+                                })
                         })
                     );
                     break;
