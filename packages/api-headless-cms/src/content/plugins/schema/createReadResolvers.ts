--- conflicted
+++ resolved
@@ -33,13 +33,8 @@
 
     return {
         Query: {
-<<<<<<< HEAD
-            [`get${typeName}`]: resolveGet({ model }),
-            [`list${pluralizedTypeName(typeName)}`]: resolveList({ model })
-=======
             [`get${typeName}`]: hasScope(scope)(resolveGet({ model })),
-            [`list${pluralize(typeName)}`]: hasScope(scope)(resolveList({ model }))
->>>>>>> f834ccf0
+            [`list${pluralizedTypeName(typeName)}`]: hasScope(scope)(resolveList({ model }))
         },
         [rTypeName]: model.fields.reduce((resolvers, field) => {
             const { read } = fieldTypePlugins[field.type];
