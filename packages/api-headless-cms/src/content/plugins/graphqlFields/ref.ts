--- conflicted
+++ resolved
@@ -1,14 +1,10 @@
 import { CmsContext, CmsModelFieldToGraphQLPlugin } from "../../../types";
 import { createReadTypeName } from "../utils/createTypeName";
 
-<<<<<<< HEAD
 const createUnionTypeName = (model, field) => {
     return `${createReadTypeName(model.modelId)}${createReadTypeName(field.fieldId)}`;
 };
 
-const typeNameToModelId = new Map();
-
-=======
 const createListFilters = ({ field }) => {
     return `
         ${field.fieldId}: String
@@ -18,7 +14,8 @@
     `;
 };
 
->>>>>>> a082f44b
+const typeNameToModelId = new Map();
+
 const plugin: CmsModelFieldToGraphQLPlugin = {
     name: "cms-model-field-to-graphql-ref",
     type: "cms-model-field-to-graphql",
@@ -81,7 +78,6 @@
                 return revisions[0];
             };
         },
-<<<<<<< HEAD
         createSchema({ models }) {
             const unionFields = [];
             for (const model of models) {
@@ -109,10 +105,8 @@
                     .join("\n"),
                 resolvers: {}
             };
-        }
-=======
+        },
         createListFilters
->>>>>>> a082f44b
     },
     manage: {
         createSchema() {
