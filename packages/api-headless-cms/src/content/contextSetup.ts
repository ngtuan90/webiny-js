--- conflicted
+++ resolved
@@ -1,9 +1,5 @@
 import { Context, ContextPlugin } from "@webiny/handler/types";
-<<<<<<< HEAD
-import { CmsContext, CmsSettings } from "@webiny/api-headless-cms/types";
-=======
 import { CmsContext } from "../types";
->>>>>>> 43142f04
 
 interface CmsHttpParameters {
     type: string;
@@ -35,17 +31,6 @@
         throw new Error(`There is no locale "${context.cms.locale}" in the system.`);
     }
     context.cms.getLocale = () => locale;
-<<<<<<< HEAD
-
-    // Need to load settings because of the timestamp of last change to content models.
-    // Based on that timestamp, we cache/refresh the schema definition.
-    const settings = await context.cms.settings.noAuth().get();
-    context.cms.getSettings = (): CmsSettings => ({
-        ...settings,
-        contentModelLastChange: context.cms.settings.contentModelLastChange
-    });
-=======
->>>>>>> 43142f04
 };
 // eslint-disable-next-line
 export default (options: any = {}): ContextPlugin<CmsContext> => ({
