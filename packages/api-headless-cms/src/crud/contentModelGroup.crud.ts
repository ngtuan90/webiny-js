--- conflicted
+++ resolved
@@ -52,36 +52,8 @@
         context
     } = params;
 
-<<<<<<< HEAD
-    const dataLoaders = {
-        listGroups: new DataLoader(async () => {
-            const tenant = getTenant().id;
-            const locale = getLocale().code;
-
-            const pluginsGroups = getGroupsAsPlugins().map(group => {
-                return {
-                    ...group,
-                    tenant: group.tenant || tenant,
-                    locale: group.locale || locale
-                };
-            });
-
-            const groups = await storageOperations.groups.list({
-                where: {
-                    tenant: getTenant().id,
-                    locale: getLocale().code
-                }
-            });
-
-            return [groups.concat(pluginsGroups)];
-        })
-    };
-
-    const listGroupsCache = new Map<string, Promise<CmsGroup[]>>();
-=======
     const listAllGroupsCache = createMemoryCache<Promise<CmsGroup[]>>();
     const listPluginGroupsCache = createMemoryCache<CmsGroup[]>();
->>>>>>> 36b5c00c
     const clearGroupsCache = (): void => {
         listPluginGroupsCache.clear();
         listAllGroupsCache.clear();
@@ -156,14 +128,6 @@
                     { throw: false }
                 );
 
-<<<<<<< HEAD
-    const listGroupsViaDataLoader = async () => {
-        try {
-            return await dataLoaders.listGroups.load("listGroups");
-        } catch (ex) {
-            throw new WebinyError(ex.message, ex.code || "LIST_ERROR", {
-                ...(ex.data || {})
-=======
                 if (!ownsGroup) {
                     return false;
                 }
@@ -171,7 +135,6 @@
                 return await modelGroupsPermissions.canAccessGroup({
                     group
                 });
->>>>>>> 36b5c00c
             });
         });
     };
@@ -244,46 +207,7 @@
 
         await modelGroupsPermissions.ensure({ rwd: "r" });
 
-<<<<<<< HEAD
-        /**
-         * Maybe we can cache based on permissions, not the identity id?
-         *
-         * TODO: @adrian please check if possible.
-         */
-        const key = JSON.stringify({
-            tenant: tenant || getTenant().id,
-            locale: locale || getLocale().code,
-            identity: context.security.isAuthorizationEnabled() ? getIdentity()?.id : undefined
-        });
-        if (listGroupsCache.has(key)) {
-            return listGroupsCache.get(key) as Promise<CmsGroup[]>;
-        }
-
-        const cached = async () => {
-            const response = await listGroupsViaDataLoader();
-
-            return filterAsync(response, async group => {
-                const ownsGroup = await modelGroupsPermissions.ensure(
-                    { owns: group.createdBy },
-                    { throw: false }
-                );
-
-                if (!ownsGroup) {
-                    return false;
-                }
-
-                return await modelGroupsPermissions.canAccessGroup({
-                    group
-                });
-            });
-        };
-
-        listGroupsCache.set(key, cached());
-
-        return listGroupsCache.get(key) as Promise<CmsGroup[]>;
-=======
         return fetchGroups(tenant || getTenant().id, locale || getLocale().code);
->>>>>>> 36b5c00c
     };
 
     const createGroup: CmsGroupContext["createGroup"] = async input => {
