--- conflicted
+++ resolved
@@ -60,11 +60,7 @@
 import { checkOwnership, validateOwnership } from "~/utils/ownership";
 import { entryFromStorageTransform, entryToStorageTransform } from "~/utils/entryStorage";
 import { attachCmsModelFieldConverters } from "~/utils/converters/valueKeyStorageConverter";
-<<<<<<< HEAD
-import { getBaseFieldType } from "~/utils/getBaseFieldType";
-=======
 import { getSearchableFields } from "./contentEntry/searchableFields";
->>>>>>> 88bc5314
 
 export const STATUS_DRAFT = "draft";
 export const STATUS_PUBLISHED = "published";
@@ -235,43 +231,6 @@
     };
 };
 
-<<<<<<< HEAD
-interface GetSearchableFieldsParams {
-    plugins: PluginsContainer;
-    model: CmsModel;
-    fields?: string[];
-}
-const getSearchableFields = (params: GetSearchableFieldsParams): string[] => {
-    const { plugins, model, fields } = params;
-
-    const fieldPluginMap = plugins
-        .byType<CmsModelFieldToGraphQLPlugin>("cms-model-field-to-graphql")
-        .reduce((collection, field) => {
-            collection[field.fieldType] = field;
-            return collection;
-        }, {} as Record<string, CmsModelFieldToGraphQLPlugin>);
-
-    return model.fields
-        .filter(field => {
-            if (!field.fieldId) {
-                return false;
-            }
-            const baseType = getBaseFieldType(field);
-            const plugin = fieldPluginMap[baseType];
-            if (!plugin) {
-                return false;
-            } else if (!plugin.fullTextSearch) {
-                return false;
-            } else if (!fields || fields.length === 0) {
-                return true;
-            }
-            return fields.includes(field.fieldId);
-        })
-        .map(field => field.fieldId);
-};
-
-=======
->>>>>>> 88bc5314
 const allowedEntryStatus: string[] = ["draft", "published", "unpublished"];
 
 const transformEntryStatus = (status: CmsEntryStatus | string): CmsEntryStatus => {
