import {
    CmsContext,
    CmsModel,
    CmsModelContext,
    CmsModelManager,
    CmsModelPermission,
    HeadlessCmsStorageOperations,
<<<<<<< HEAD
    OnModelBeforeCreateTopicParams,
    OnModelAfterCreateTopicParams,
    OnModelBeforeUpdateTopicParams,
    OnModelAfterUpdateTopicParams,
    OnModelBeforeDeleteTopicParams,
    OnModelAfterDeleteTopicParams,
    OnModelBeforeCreateFromTopicParams,
    OnModelAfterCreateFromTopicParams,
=======
    BeforeModelCreateTopicParams,
    AfterModelCreateTopicParams,
    BeforeModelUpdateTopicParams,
    AfterModelUpdateTopicParams,
    BeforeModelDeleteTopicParams,
    AfterModelDeleteTopicParams,
    OnModelInitializeParams,
    BeforeModelCreateFromTopicParams,
    AfterModelCreateFromTopicParams,
>>>>>>> 42395f8a
    CmsModelCreateInput,
    CmsModelUpdateInput,
    CmsModelCreateFromInput,
    CmsModelField
} from "~/types";
import DataLoader from "dataloader";
import { NotFoundError } from "@webiny/handler-graphql";
import { contentModelManagerFactory } from "./contentModel/contentModelManagerFactory";
import {
    CreateContentModelModel,
    CreateContentModelModelFrom,
    UpdateContentModelModel
} from "./contentModel/models";
import { createFieldModels } from "./contentModel/createFieldModels";
import WebinyError from "@webiny/error";
import { Tenant } from "@webiny/api-tenancy/types";
import { I18NLocale } from "@webiny/api-i18n/types";
import { SecurityIdentity } from "@webiny/api-security/types";
import { createTopic } from "@webiny/pubsub";
import { assignModelBeforeCreate } from "./contentModel/beforeCreate";
import { assignModelBeforeUpdate } from "./contentModel/beforeUpdate";
import { assignModelBeforeDelete } from "./contentModel/beforeDelete";
import { assignModelAfterCreate } from "./contentModel/afterCreate";
import { assignModelAfterUpdate } from "./contentModel/afterUpdate";
import { assignModelAfterDelete } from "./contentModel/afterDelete";
import { assignModelAfterCreateFrom } from "./contentModel/afterCreateFrom";
import { CmsModelPlugin } from "~/plugins/CmsModelPlugin";
import { checkPermissions } from "~/utils/permissions";
import { filterAsync } from "~/utils/filterAsync";
import { checkOwnership, validateOwnership } from "~/utils/ownership";
import { checkModelAccess, validateModelAccess } from "~/utils/access";
import { validateModelFields } from "~/crud/contentModel/validateModelFields";
import semver, { SemVer } from "semver";

/**
 * TODO: remove for 5.34.0
 * Required because of the 5.33.0 upgrade.
 * Until the upgrade is done, API will break because there is no storageId assigned.
 */
const featureVersion = semver.coerce("5.33.0") as SemVer;

const attachStorageIdToFields = (fields: CmsModelField[]): CmsModelField[] => {
    return fields.map(field => {
        if (field.settings?.fields) {
            field.settings.fields = attachStorageIdToFields(field.settings.fields);
        }
        if (!field.storageId) {
            field.storageId = field.fieldId;
        }
        return field;
    });
};

const attachStorageIdToModelFields = (model: CmsModel): CmsModelField[] => {
    if (!model.webinyVersion) {
        return model.fields;
    }

    const version = semver.coerce(model.webinyVersion);
    if (!version) {
        return model.fields;
    }
    /**
     * Unfortunately we need to check for beta and next.
     * TODO remove after 5.33.0
     */
    if (model.webinyVersion.match(/beta|next/)) {
        return attachStorageIdToFields(model.fields);
    }
    if (semver.compare(version, featureVersion) >= 0) {
        return model.fields;
    }
    return attachStorageIdToFields(model.fields);
};

export interface CreateModelsCrudParams {
    getTenant: () => Tenant;
    getLocale: () => I18NLocale;
    storageOperations: HeadlessCmsStorageOperations;
    context: CmsContext;
    getIdentity: () => SecurityIdentity;
}
export const createModelsCrud = (params: CreateModelsCrudParams): CmsModelContext => {
    const { getTenant, getIdentity, getLocale, storageOperations, context } = params;

    const loaders = {
        listModels: new DataLoader(async () => {
            const models = await storageOperations.models.list({
                where: {
                    tenant: getTenant().id,
                    locale: getLocale().code
                }
            });
            return [
                models.map(model => {
                    return {
                        ...model,
                        fields: attachStorageIdToModelFields(model),
                        tenant: model.tenant || getTenant().id,
                        locale: model.locale || getLocale().code
                    };
                })
            ];
        })
    };

    const clearModelsCache = (): void => {
        for (const loader of Object.values(loaders)) {
            loader.clearAll();
        }
    };

    const managers = new Map<string, CmsModelManager>();
    const updateManager = async (
        context: CmsContext,
        model: CmsModel
    ): Promise<CmsModelManager> => {
        const manager = await contentModelManagerFactory(context, model);
        managers.set(model.modelId, manager);
        return manager;
    };

    const checkModelPermissions = (check: string): Promise<CmsModelPermission> => {
        return checkPermissions(context, "cms.contentModel", { rwd: check });
    };

    const getModelsAsPlugins = (): CmsModel[] => {
        const tenant = getTenant().id;
        const locale = getLocale().code;

        const models = context.plugins
            .byType<CmsModelPlugin>(CmsModelPlugin.type)
            /**
             * We need to filter out models that are not for this tenant or locale.
             * If it does not have tenant or locale define, it is for every locale and tenant
             */
            .filter(plugin => {
                const { tenant: t, locale: l } = plugin.contentModel;
                if (t && t !== tenant) {
                    return false;
                } else if (l && l !== locale) {
                    return false;
                }
                return true;
            })
            .map<CmsModel>(plugin => {
                return {
                    ...plugin.contentModel,
                    tenant,
                    locale,
                    webinyVersion: context.WEBINY_VERSION
                };
            });
        /**
         * Only point where we can truly validate the user model is in the runtime.
         */
        for (const model of models) {
            validateModelFields({
                model,
                plugins: context.plugins
            });
        }
        return models;
    };

    const modelsGet = async (modelId: string): Promise<CmsModel> => {
        const pluginModel = getModelsAsPlugins().find(model => model.modelId === modelId);

        if (pluginModel) {
            return pluginModel;
        }

        const model = await storageOperations.models.get({
            tenant: getTenant().id,
            locale: getLocale().code,
            modelId
        });

        if (!model) {
            throw new NotFoundError(`Content model "${modelId}" was not found!`);
        }

        return {
            ...model,
            tenant: model.tenant || getTenant().id,
            locale: model.locale || getLocale().code
        };
    };

    const modelsList = async (): Promise<CmsModel[]> => {
        const databaseModels = await loaders.listModels.load("listModels");

        const pluginsModels = getModelsAsPlugins();

        return databaseModels.concat(pluginsModels);
    };

    const listModels = async () => {
        const permission = await checkModelPermissions("r");
        const models = await modelsList();
        return filterAsync(models, async model => {
            if (!validateOwnership(context, permission, model)) {
                return false;
            }
            return validateModelAccess(context, model);
        });
    };

    const getModel = async (modelId: string): Promise<CmsModel> => {
        const permission = await checkModelPermissions("r");

        const model = await modelsGet(modelId);

        checkOwnership(context, permission, model);
        await checkModelAccess(context, model);

        return model;
    };

    const getModelManager: CmsModelContext["getModelManager"] = async (
        target
    ): Promise<CmsModelManager> => {
        const modelId = typeof target === "string" ? target : target.modelId;
        if (managers.has(modelId)) {
            return managers.get(modelId) as CmsModelManager;
        }
        const models = await modelsList();
        const model = models.find(m => m.modelId === modelId);
        if (!model) {
            throw new NotFoundError(`There is no content model "${modelId}".`);
        }
        return await updateManager(context, model);
    };

<<<<<<< HEAD
    // create
    const onModelBeforeCreate =
        createTopic<OnModelBeforeCreateTopicParams>("cms.onModelBeforeCreate");
    const onModelAfterCreate = createTopic<OnModelAfterCreateTopicParams>("cms.onModelAfterCreate");
    // create from
    const onModelBeforeCreateFrom = createTopic<OnModelBeforeCreateFromTopicParams>(
        "cms.onModelBeforeCreateFrom"
    );
    const onModelAfterCreateFrom = createTopic<OnModelAfterCreateFromTopicParams>(
        "cms.onModelAfterCreateFrom"
    );
    // update
    const onModelBeforeUpdate =
        createTopic<OnModelBeforeUpdateTopicParams>("cms.onModelBeforeUpdate");
    const onModelAfterUpdate = createTopic<OnModelAfterUpdateTopicParams>("cms.onModelAfterUpdate");
    // delete
    const onModelBeforeDelete =
        createTopic<OnModelBeforeDeleteTopicParams>("cms.onModelBeforeDelete");
    const onModelAfterDelete = createTopic<OnModelAfterDeleteTopicParams>("cms.onModelAfterDelete");
=======
    const onBeforeModelCreate = createTopic<BeforeModelCreateTopicParams>();
    const onAfterModelCreate = createTopic<AfterModelCreateTopicParams>();
    const onBeforeModelCreateFrom = createTopic<BeforeModelCreateFromTopicParams>();
    const onAfterModelCreateFrom = createTopic<AfterModelCreateFromTopicParams>();
    const onBeforeModelUpdate = createTopic<BeforeModelUpdateTopicParams>();
    const onAfterModelUpdate = createTopic<AfterModelUpdateTopicParams>();
    const onBeforeModelDelete = createTopic<BeforeModelDeleteTopicParams>();
    const onAfterModelDelete = createTopic<AfterModelDeleteTopicParams>();

    const onModelInitialize = createTopic<OnModelInitializeParams>("cms.onModelInitialize");
>>>>>>> 42395f8a
    /**
     * We need to assign some default behaviors.
     */
    assignModelBeforeCreate({
        onModelBeforeCreate,
        onModelBeforeCreateFrom,
        plugins: context.plugins,
        storageOperations
    });
    assignModelAfterCreate({
        context,
        onModelAfterCreate
    });
    assignModelBeforeUpdate({
        onModelBeforeUpdate,
        plugins: context.plugins,
        storageOperations
    });
    assignModelAfterUpdate({
        context,
        onModelAfterUpdate
    });
    assignModelAfterCreateFrom({
        context,
        onModelAfterCreateFrom
    });
    assignModelBeforeDelete({
        onModelBeforeDelete,
        plugins: context.plugins,
        storageOperations
    });
    assignModelAfterDelete({
        context,
        onModelAfterDelete
    });

    return {
<<<<<<< HEAD
        /**
         * Deprecated - will be removed in 5.36.0
         */
        onBeforeModelCreate: onModelBeforeCreate,
        onAfterModelCreate: onModelAfterCreate,
        onBeforeModelCreateFrom: onModelBeforeCreateFrom,
        onAfterModelCreateFrom: onModelAfterCreateFrom,
        onBeforeModelUpdate: onModelBeforeUpdate,
        onAfterModelUpdate: onModelAfterUpdate,
        onBeforeModelDelete: onModelBeforeDelete,
        onAfterModelDelete: onModelAfterDelete,
        /**
         * Released in 5.34.0
         */
        onModelBeforeCreate,
        onModelAfterCreate,
        onModelBeforeCreateFrom,
        onModelAfterCreateFrom,
        onModelBeforeUpdate,
        onModelAfterUpdate,
        onModelBeforeDelete,
        onModelAfterDelete,
=======
        onBeforeModelCreate,
        onAfterModelCreate,
        onBeforeModelCreateFrom,
        onAfterModelCreateFrom,
        onBeforeModelUpdate,
        onAfterModelUpdate,
        onBeforeModelDelete,
        onAfterModelDelete,
        onModelInitialize,
>>>>>>> 42395f8a
        clearModelsCache,
        getModel,
        listModels,
        async createModel(inputData) {
            await checkModelPermissions("w");

            const createdData = new CreateContentModelModel().populate(inputData);
            await createdData.validate();
            const input: CmsModelCreateInput = await createdData.toJSON();

            context.security.disableAuthorization();
            const group = await context.cms.getGroup(input.group);
            context.security.enableAuthorization();
            if (!group) {
                throw new NotFoundError(`There is no group "${input.group}".`);
            }

            const fields = await createFieldModels(input.fields);

            const identity = getIdentity();
            const model: CmsModel = {
                name: input.name,
                description: input.description || "",
                modelId: input.modelId || "",
                titleFieldId: "id",
                locale: getLocale().code,
                tenant: getTenant().id,
                group: {
                    id: group.id,
                    name: group.name
                },
                createdBy: {
                    id: identity.id,
                    displayName: identity.displayName,
                    type: identity.type
                },
                createdOn: new Date().toISOString(),
                savedOn: new Date().toISOString(),
                fields,
                lockedFields: [],
                layout: input.layout || [],
                webinyVersion: context.WEBINY_VERSION
            };

            await onModelBeforeCreate.publish({
                input,
                model
            });

            const createdModel = await storageOperations.models.create({
                model
            });

            loaders.listModels.clearAll();

            await updateManager(context, model);

            await onModelAfterCreate.publish({
                input,
                model: createdModel
            });

            return createdModel;
        },
        /**
         * Method does not check for permissions or ownership.
         * @internal
         */
        async updateModelDirect(params) {
            const { model: initialModel, original } = params;

            const model: CmsModel = {
                ...initialModel,
                tenant: initialModel.tenant || getTenant().id,
                locale: initialModel.locale || getLocale().code,
                webinyVersion: context.WEBINY_VERSION
            };

            await onModelBeforeUpdate.publish({
                input: {} as CmsModelUpdateInput,
                original,
                model
            });

            const resultModel = await storageOperations.models.update({
                model
            });

            await updateManager(context, resultModel);

            loaders.listModels.clearAll();

            await onModelAfterUpdate.publish({
                input: {} as CmsModelUpdateInput,
                original,
                model: resultModel
            });

            return resultModel;
        },
        async createModelFrom(modelId, data) {
            await checkModelPermissions("w");
            /**
             * Get a model record; this will also perform ownership validation.
             */
            const original = await getModel(modelId);

            const createdData = new CreateContentModelModelFrom().populate({
                name: data.name,
                modelId: data.modelId,
                description: data.description || original.description,
                group: data.group,
                locale: data.locale
            });

            await createdData.validate();
            const input: CmsModelCreateFromInput = await createdData.toJSON();

            const locale = await context.i18n.getLocale(input.locale || original.locale);
            if (!locale) {
                throw new NotFoundError(`There is no locale "${input.locale}".`);
            }
            /**
             * Use storage operations directly because we cannot get group from different locale via context methods.
             */
            const group = await context.cms.storageOperations.groups.get({
                id: input.group,
                tenant: original.tenant,
                locale: locale.code
            });
            if (!group) {
                throw new NotFoundError(`There is no group "${input.group}".`);
            }

            const identity = getIdentity();
            const model: CmsModel = {
                ...original,
                locale: locale.code,
                group: {
                    id: group.id,
                    name: group.name
                },
                name: input.name,
                modelId: input.modelId || "",
                description: input.description || "",
                createdBy: {
                    id: identity.id,
                    displayName: identity.displayName,
                    type: identity.type
                },
                createdOn: new Date().toISOString(),
                savedOn: new Date().toISOString(),
                lockedFields: [],
                webinyVersion: context.WEBINY_VERSION
            };

            await onModelBeforeCreateFrom.publish({
                input,
                model,
                original
            });

            const createdModel = await storageOperations.models.create({
                model
            });

            loaders.listModels.clearAll();

            await updateManager(context, model);

            await onModelAfterCreateFrom.publish({
                input,
                original,
                model: createdModel
            });

            return createdModel;
        },
        async updateModel(modelId, inputData) {
            await checkModelPermissions("w");

            // Get a model record; this will also perform ownership validation.
            const original = await getModel(modelId);

            const updatedData = new UpdateContentModelModel().populate(inputData);
            await updatedData.validate();

            const input: CmsModelUpdateInput = await updatedData.toJSON({ onlyDirty: true });
            if (Object.keys(input).length === 0) {
                /**
                 * We need to return the original if nothing is to be updated.
                 */
                return original;
            }
            let group: CmsModel["group"] = {
                id: original.group.id,
                name: original.group.name
            };
            if (input.group) {
                context.security.disableAuthorization();
                const groupData = await context.cms.getGroup(input.group);
                context.security.enableAuthorization();
                if (!groupData) {
                    throw new NotFoundError(`There is no group "${input.group}".`);
                }
                group = {
                    id: groupData.id,
                    name: groupData.name
                };
            }
            const fields = await createFieldModels(inputData.fields);
            const model: CmsModel = {
                ...original,
                ...input,
                group,
                tenant: original.tenant || getTenant().id,
                locale: original.locale || getLocale().code,
                webinyVersion: context.WEBINY_VERSION,
                fields,
                savedOn: new Date().toISOString()
            };

            await onModelBeforeUpdate.publish({
                input,
                original,
                model
            });

            const resultModel = await storageOperations.models.update({
                model
            });

            await updateManager(context, resultModel);

            await onModelAfterUpdate.publish({
                input,
                original,
                model: resultModel
            });

            return resultModel;
        },
        async deleteModel(modelId) {
            await checkModelPermissions("d");

            const model = await getModel(modelId);

            await onModelBeforeDelete.publish({
                model
            });

            try {
                await storageOperations.models.delete({
                    model
                });
            } catch (ex) {
                throw new WebinyError(
                    ex.message || "Could not delete the content model",
                    ex.code || "CONTENT_MODEL_DELETE_ERROR",
                    {
                        error: ex,
                        modelId: model.modelId
                    }
                );
            }

            await onModelAfterDelete.publish({
                model
            });

            managers.delete(model.modelId);
        },
        async initializeModel(modelId) {
            /**
             * We require that users have write permissions to initialize models.
             * Maybe introduce another permission for it?
             */
            await checkModelPermissions("w");

            const model = await getModel(modelId);

            await onModelInitialize.publish({ model });

            return true;
        },
        getModelManager,
        getEntryManager: async model => {
            return getModelManager(model);
        },
        getManagers: () => managers,
        getEntryManagers: () => managers
    };
};<|MERGE_RESOLUTION|>--- conflicted
+++ resolved
@@ -5,26 +5,15 @@
     CmsModelManager,
     CmsModelPermission,
     HeadlessCmsStorageOperations,
-<<<<<<< HEAD
     OnModelBeforeCreateTopicParams,
     OnModelAfterCreateTopicParams,
     OnModelBeforeUpdateTopicParams,
     OnModelAfterUpdateTopicParams,
     OnModelBeforeDeleteTopicParams,
     OnModelAfterDeleteTopicParams,
+    OnModelInitializeParams,
     OnModelBeforeCreateFromTopicParams,
     OnModelAfterCreateFromTopicParams,
-=======
-    BeforeModelCreateTopicParams,
-    AfterModelCreateTopicParams,
-    BeforeModelUpdateTopicParams,
-    AfterModelUpdateTopicParams,
-    BeforeModelDeleteTopicParams,
-    AfterModelDeleteTopicParams,
-    OnModelInitializeParams,
-    BeforeModelCreateFromTopicParams,
-    AfterModelCreateFromTopicParams,
->>>>>>> 42395f8a
     CmsModelCreateInput,
     CmsModelUpdateInput,
     CmsModelCreateFromInput,
@@ -259,7 +248,6 @@
         return await updateManager(context, model);
     };
 
-<<<<<<< HEAD
     // create
     const onModelBeforeCreate =
         createTopic<OnModelBeforeCreateTopicParams>("cms.onModelBeforeCreate");
@@ -279,18 +267,8 @@
     const onModelBeforeDelete =
         createTopic<OnModelBeforeDeleteTopicParams>("cms.onModelBeforeDelete");
     const onModelAfterDelete = createTopic<OnModelAfterDeleteTopicParams>("cms.onModelAfterDelete");
-=======
-    const onBeforeModelCreate = createTopic<BeforeModelCreateTopicParams>();
-    const onAfterModelCreate = createTopic<AfterModelCreateTopicParams>();
-    const onBeforeModelCreateFrom = createTopic<BeforeModelCreateFromTopicParams>();
-    const onAfterModelCreateFrom = createTopic<AfterModelCreateFromTopicParams>();
-    const onBeforeModelUpdate = createTopic<BeforeModelUpdateTopicParams>();
-    const onAfterModelUpdate = createTopic<AfterModelUpdateTopicParams>();
-    const onBeforeModelDelete = createTopic<BeforeModelDeleteTopicParams>();
-    const onAfterModelDelete = createTopic<AfterModelDeleteTopicParams>();
 
     const onModelInitialize = createTopic<OnModelInitializeParams>("cms.onModelInitialize");
->>>>>>> 42395f8a
     /**
      * We need to assign some default behaviors.
      */
@@ -328,7 +306,6 @@
     });
 
     return {
-<<<<<<< HEAD
         /**
          * Deprecated - will be removed in 5.36.0
          */
@@ -351,17 +328,7 @@
         onModelAfterUpdate,
         onModelBeforeDelete,
         onModelAfterDelete,
-=======
-        onBeforeModelCreate,
-        onAfterModelCreate,
-        onBeforeModelCreateFrom,
-        onAfterModelCreateFrom,
-        onBeforeModelUpdate,
-        onAfterModelUpdate,
-        onBeforeModelDelete,
-        onAfterModelDelete,
         onModelInitialize,
->>>>>>> 42395f8a
         clearModelsCache,
         getModel,
         listModels,
