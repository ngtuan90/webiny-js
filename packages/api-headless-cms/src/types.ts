import { Plugin } from "@webiny/plugins/types";
import { I18NContext, I18NLocale } from "@webiny/api-i18n/types";
import { ContextInterface } from "@webiny/handler/types";
import { TenancyContext } from "@webiny/api-security-tenancy/types";
import { GraphQLFieldResolver, GraphQLSchemaDefinition } from "@webiny/handler-graphql/types";
import { ElasticSearchClientContext } from "@webiny/api-plugin-elastic-search-client/types";
import { BaseI18NContentContext } from "@webiny/api-i18n-content/types";
import { SecurityPermission } from "@webiny/api-security/types";
import { HttpContext } from "@webiny/handler-http/types";
import { DbContext } from "@webiny/handler-db/types";
import { FileManagerContext } from "@webiny/api-file-manager/types";

interface BaseCmsValuesObject {
    /**
     * API type
     */
    type: "manage" | "preview" | "read" | string;
    /**
     * Requested locale
     */
    locale: string;
    /**
     * returns an instance of current locale
     */
    getLocale: () => I18NLocale;
    /**
     * Means this request is a READ API
     */
    READ: boolean;
    /**
     * Means this request is a MANAGE API
     */
    MANAGE: boolean;
    /**
     * Means this request is a PREVIEW API
     */
    PREVIEW: boolean;
    /**
     * Get Read API key
     */
    getReadAPIKey: () => Promise<string>;
}
/**
 * @description This combines all contexts used in the CMS into a single one.
 *
 * @category Context
 */
export interface CmsContext
    extends ContextInterface,
        DbContext,
        HttpContext,
        I18NContext,
        FileManagerContext,
        BaseI18NContentContext,
        ElasticSearchClientContext,
        TenancyContext {
    cms: BaseCmsValuesObject & CmsCrudContextObject;
}

interface CmsContentModelFieldPredefinedValuesValue {
    value: string;
    label: string;
}
/**
 * Object containing content model field predefined options and values.
 *
 * @category ContentModelField
 */
export interface CmsContentModelFieldPredefinedValues {
    /**
     * Are predefined field values enabled?
     */
    enabled: boolean;
    /**
     * Predefined values array.
     */
    values: CmsContentModelFieldPredefinedValuesValue[];
}

/**
 * Object containing content model field renderer options.
 *
 * @category ContentModelField
 */
interface CmsContentModelFieldRenderer {
    /**
     * Name of the field renderer. Must have one in field renderer plugins.
     * Can be blank to let automatically determine the renderer.
     */
    name: string;
}

/**
 * A definition for content model field. This type exists on the app side as well.
 *
 * @category ContentModelField
 * @category Database model
 */
export interface CmsContentModelField {
    /**
     * A generated ID for the model field
     */
    id: string;
    /**
     * A type of the field
     */
    type: string;
    /**
     * A unique field ID for mapping values
     */
    fieldId: string;
    /**
     * A label for the field
     */
    label: string;
    /**
     * Text below the field to clarify what is it meant to be in the field value
     */
    helpText: string;
    /**
     * Text to be displayed in the field
     */
    placeholderText: string;
    /**
     * Are predefined values enabled? And list of them
     */
    predefinedValues: CmsContentModelFieldPredefinedValues;
    /**
     * Field renderer. Blank if determined automatically.
     */
    renderer: CmsContentModelFieldRenderer;
    /**
     * List of validations for the field
     *
     * @default []
     */
    validation: CmsContentModelFieldValidation[];
    /**
     * List of validations for the list of values, when a field is set to accept a list of values.
     * These validations will be applied to the entire list, and `validation` (see above) will be applied
     * to each individual value in the list.
     *
     * @default []
     */
    listValidation: CmsContentModelFieldValidation[];
    /**
     * Is this a multiple values field?
     *
     */
    multipleValues: boolean;
    /**
     * Any user defined settings.
     *
     * @default {}
     */
    settings?: { [key: string]: any };
}

/**
 * A definition for dateTime field to show possible type of the field in settings.
 */
export interface CmsContentModelDateTimeField extends CmsContentModelField {
    /**
     * Settings object for the field. Contains type property.
     */
    settings: {
        type: "time" | "date" | "dateTimeWithoutTimezone" | "dateTimeWithTimezone";
    };
}

/**
 * Arguments for the field validator validate method.
 *
 * @category ContentModelField
 * @category FieldValidation
 */
export interface CmsModelFieldValidatorValidateArgs {
    /**
     * A value to be validated.
     */
    value: any;
    /**
     * Options from the CmsContentModelField validations.
     *
     * @see CmsContentModelField.validation
     * @see CmsContentModelField.listValidation
     */
    validator: CmsContentModelFieldValidation;
    /**
     * An instance of the current context.
     */
    context: CmsContext;
}
/**
 * Definition for the field validator.
 *
 * @category Plugin
 * @category ContentModelField
 * @category FieldValidation
 */
export interface CmsModelFieldValidatorPlugin extends Plugin {
    /**
     * A plugin type.
     */
    type: "cms-model-field-validator";
    /**
     * Actual validator definition.
     */
    validator: {
        /**
         * Name of the validator.
         */
        name: string;
        /**
         * Validation method.
         */
        validate(params: CmsModelFieldValidatorValidateArgs): Promise<boolean>;
    };
}
/**
 * A pattern validator for the content entry field value.
 *
 * @category Plugin
 * @category ContentModelField
 * @category FieldValidation
 */
export interface CmsModelFieldPatternValidatorPlugin extends Plugin {
    /**
     * A plugin type
     */
    type: "cms-model-field-validator-pattern";
    /**
     * A pattern object for the validator.
     */
    pattern: {
        /**
         * name of the pattern.
         */
        name: string;
        /**
         * RegExp of the validator.
         */
        regex: string;
        /**
         * RegExp flags
         */
        flags: string;
    };
}

/**
 * Locked field in the content model
 *
 * @see CmsContentModel.lockedFields
 *
 * @category ContentModelField
 */
export interface LockedField {
    /**
     * Locked field ID - one used for mapping values.
     */
    fieldId: string;
    /**
     * Is the field multiple values field?
     */
    multipleValues: boolean;
    /**
     * Field type.
     */
    type: string;
    [key: string]: any;
}

/**
 * Content model defining an entry.
 *
 * @category Database model
 * @category ContentModel
 */
export interface CmsContentModel {
    /**
     * Name of the content model.
     */
    name: string;
    /**
     * Unique ID for the content model. Created from name if not defined by user.
     */
    modelId: string;
    /**
     * Locale this model belongs to.
     */
    locale: string;
    /**
     * Content model group reference object.
     */
    group: {
        /**
         * Generated ID of the group
         */
        id: string;
        /**
         * Name of the group
         */
        name: string;
    };
    /**
     * Description for the content model.
     */
    description?: string;
    /**
     * Date created
     */
    createdOn: Date;
    /**
     * Date saved. Changes on both save and create.
     */
    savedOn: Date;
    /**
     * CreatedBy object wrapper. Contains id, name and type of the user.
     */
    createdBy?: CreatedBy;
    /**
     * List of fields defining entry values.
     */
    fields: CmsContentModelField[];
    /**
     * Admin UI field layout
     *
     * ```ts
     * layout: [
     *      [field1id, field2id],
     *      [field3id]
     * ]
     * ```
     */
    layout: string[][];
    /**
     * List of locked fields. Updated when entry is saved and a field has been used.
     */
    lockedFields: LockedField[];
    /**
     * The field that is being displayed as entry title.
     * It is picked as first available text field. Or user can select own field.
     */
    titleFieldId: string;
}

/**
 * @category ContentModelField
 */
export interface CmsModelFieldDefinition {
    fields: string;
    typeDefs?: string;
}

/**
 * @category Plugin
 * @category ContentModelField
 * @category GraphQL
 */
export interface CmsModelFieldToGraphQLPlugin extends Plugin {
    /**
     * A plugin type
     */
    type: "cms-model-field-to-graphql";
    /**
     * Field type name which must be exact as the one in `CmsEditorFieldTypePlugin` plugin.
     *
     * ```ts
     * fieldType: "myField"
     * ```
     */
    fieldType: string;
    /**
     * Is the field searchable via the GraphQL?
     *
     * ```ts
     * isSearchable: false
     * ```
     */
    isSearchable: boolean;
    /**
     * Is the field sortable via the GraphQL?
     *
     * ```ts
     * isSortable: true
     * ```
     */
    isSortable: boolean;
    read: {
        /**
         * Definition for get filtering for GraphQL.
         *
         * ```ts
         * read: {
         *     createGetFilters({ field }) {
         *         return `${field.fieldId}: MyField`;
         *     }
         * }
         * ```
         */
        createGetFilters?(params: { model: CmsContentModel; field: CmsContentModelField }): string;
        /**
         * Definition for list filtering for GraphQL.
         *
         * ```ts
         * read: {
         *     createListFilters({ field }) {
         *         return `
         *             ${field.fieldId}: MyType
         *             ${field.fieldId}_not: MyType
         *             ${field.fieldId}_in: [MyType]
         *             ${field.fieldId}_not_in: [MyType]
         *         `;
         *     }
         * }
         * ```
         */
        createListFilters?(params: { model: CmsContentModel; field: CmsContentModelField }): string;
        /**
         * Definition of the field type for GraphQL - be aware if multiple values is selected.
         *
         * ```ts
         * read: {
         *     createTypeField({ field }) {
         *         if (field.multipleValues) {
         *             return `${field.fieldId}: [MyFieldType]`;
         *         }
         *
         *         return `${field.fieldId}: MyField`;
         *     }
         * }
         * ```
         */
        createTypeField(params: { model: CmsContentModel; field: CmsContentModelField }): string;
        /**
         * Definition for field resolver.
         * By default it is simple return of the `instance.values[fieldId]` but if required, users can define their own.
         *
         * ```ts
         * read: {
         *     createResolver({ field }) {
         *         return instance => {
         *             return instance.values[field.fieldId];
         *         };
         *     }
         * }
         * ```
         */
        createResolver?(params: {
            models: CmsContentModel[];
            model: CmsContentModel;
            field: CmsContentModelField;
        }): GraphQLFieldResolver;
        /**
         * Read API schema definitions for the field and resolvers for them.
         *
         * ```ts
         * read: {
         *     createSchema() {
         *         return {
         *             typeDefs: `
         *                 myField {
         *                     id
         *                     date
         *                 }
         *             `,
         *             resolvers: {}
         *         }
         *     }
         * }
         * ```
         */
        createSchema?(params: {
            models: CmsContentModel[];
            model: CmsContentModel;
        }): GraphQLSchemaDefinition<CmsContext>;
    };
    manage: {
        /**
         * Definition for list filtering for GraphQL.
         *
         * ```ts
         * manage: {
         *     createListFilters({ field }) {
         *         return `
         *             ${field.fieldId}: MyType
         *             ${field.fieldId}_not: MyType
         *             ${field.fieldId}_in: [MyType]
         *             ${field.fieldId}_not_in: [MyType]
         *         `;
         *     }
         * }
         * ```
         */
        createListFilters?(params: { model: CmsContentModel; field: CmsContentModelField }): string;
        /**
         * Manage API schema definitions for the field and resolvers for them. Probably similar to `read.createSchema`.
         *
         * ```ts
         *     createSchema() {
         *         return {
         *             typeDefs: `
         *                 myField {
         *                     id
         *                     date
         *                 }
         *             `,
         *             resolvers: {}
         *         }
         *     }
         * ```
         */
        createSchema?(params: {
            models: CmsContentModel[];
            model: CmsContentModel;
        }): GraphQLSchemaDefinition<CmsContext>;
        /**
         * Definition of the field type for GraphQL - be aware if multiple values is selected. Probably same as `read.createTypeField`.
         *
         * ```ts
         * manage: {
         *     createTypeField({ field }) {
         *         if (field.multipleValues) {
         *             return field.fieldId + ": [MyType]";
         *         }
         *
         *         return field.fieldId + ": MyType";
         *     }
         * }
         * ```
         */
        createTypeField(params: {
            model: CmsContentModel;
            field: CmsContentModelField;
        }): CmsModelFieldDefinition | string;
        /**
         * Definition for input GraphQL field type.
         *
         * ```ts
         * manage: {
         *     createInputField({ field }) {
         *         if (field.multipleValues) {
         *             return field.fieldId + ": [MyField]";
         *         }
         *
         *         return field.fieldId + ": MyField";
         *     }
         * }
         * ```
         */
        createInputField(params: { model: CmsContentModel; field: CmsContentModelField }): string;
        /**
         * Definition for field resolver.
         * By default it is simple return of the `instance.values[fieldId]` but if required, users can define their own.
         *
         * ```ts
         * manage: {
         *     createResolver({ field }) {
         *         return instance => {
         *             return instance.values[field.fieldId];
         *         };
         *     }
         * }
         * ```
         */
        createResolver?(params: {
            models: CmsContentModel[];
            model: CmsContentModel;
            field: CmsContentModelField;
        }): GraphQLFieldResolver;
    };
}

/**
 * Check for content model locked field.
 * A custom plugin definable by the user.
 *
 * @category ContentModel
 * @category Plugin
 */
export interface CmsModelLockedFieldPlugin extends Plugin {
    /**
     * A plugin type
     */
    type: "cms-model-locked-field";
    /**
     * A unique identifier of the field type (text, number, json, myField, ...).
     */
    fieldType: string;
    /**
     * A method to check if field really is locked.
     */
    checkLockedField?(params: { lockedField: LockedField; field: CmsContentModelField }): void;
    /**
     * A method to get the locked field data.
     */
    getLockedFieldData?(params: { field: CmsContentModelField }): { [key: string]: any };
}

/**
 * @category ContentModelField
 */
export interface CmsFieldTypePlugins {
    [key: string]: CmsModelFieldToGraphQLPlugin;
}

/**
 * A interface describing the reference to a user that created some data in the database.
 *
 * @category General
 */
export interface CreatedBy {
    /**
     * ID if the user.
     */
    id: string;
    /**
     * Full name of the user.
     */
    displayName: string;
    /**
     * Type of the user (admin, user)
     */
    type: string;
}

/**
 * Representation of settings database model.
 *
 * @category Database model
 */
export interface CmsSettings {
    /**
     * Last content model change. Used to cache GraphQL schema.
     */
<<<<<<< HEAD
    contentModelLastChange: Date;
    /**
     * Internal API key used to access Read API
     */
    readAPIKey: string;
=======
    contentModelLastChange: string;
>>>>>>> 43142f04
}

/**
 * Settings CRUD in context.
 *
 * @category Context
 */
export interface CmsSettingsContext {
    /**
     * A function defining usage of a method without authenticating the user.
     */
    noAuth: () => {
        /**
         * Gets settings model from the database.
         */
        get: () => Promise<CmsSettings | null>;
    };
    /**
     * Gets settings model from the database.
     */
    get: () => Promise<CmsSettings | null>;
    /**
     * Updates settings model with a new date.
     */
    updateContentModelLastChange: () => Promise<void>;
    /**
     * Get the datetime when content model last changed.
     */
    getContentModelLastChange: () => Promise<Date>;
}

export type CmsSystemContext = {
    getVersion(): Promise<string>;
    setVersion(version: string): Promise<void>;
    install(): Promise<void>;
    upgrade(version: string): Promise<boolean>;
};

/**
 * A GraphQL args.data parameter received when creating content model group.
 *
 * @category ContentModelGroup
 * @category GraphQL args
 */
export interface CmsContentModelGroupCreateInput {
    name: string;
    slug?: string;
    description?: string;
    icon: string;
}
/**
 * A GraphQL args.data parameter received when updating content model group.
 *
 * @category ContentModelGroup
 * @category GraphQL args
 */
export interface CmsContentModelGroupUpdateInput {
    name?: string;
    slug?: string;
    description?: string;
    icon?: string;
}

/**
 * A representation of content model group in the database.
 *
 * @category ContentModelGroup
 * @category Database model
 */
export interface CmsContentModelGroup {
    /**
     * Generated ID.
     */
    id: string;
    /**
     * Name of the group.
     */
    name: string;
    /**
     * Slug for the group. Must be unique.
     */
    slug: string;
    /**
     * Locale this group belongs to.
     */
    locale: string;
    /**
     * Description for the group.
     */
    description: string;
    /**
     * Icon for the group. In a form of "ico/ico".
     */
    icon: string;
    /**
     * CreatedBy reference object.
     */
    createdBy: CreatedBy;
    /**
     * Date group was created on.
     */
    createdOn: Date;
    /**
     * Date group was created or changed on.
     */
    savedOn: Date;
}

/**
 * A data.where parameter received when listing content model groups.
 *
 * @category ContentModelGroup
 * @category GraphQL args
 */
export interface CmsContentModelGroupListArgs {
    where?: Record<string, any>;
    limit?: number;
}

/**
 * Content model group in context.
 *
 * @category Context
 * @category ContentModelGroup
 */
export interface CmsContentModelGroupContext {
    /**
     * A function defining usage of a method without authenticating the user.
     */
    noAuth: () => {
        /**
         * Gets content model group by given id.
         */
        get: (id: string) => Promise<CmsContentModelGroup | null>;
        /**
         * List all content model groups. Filterable via params.
         */
        list: (args?: CmsContentModelGroupListArgs) => Promise<CmsContentModelGroup[]>;
    };
    /**
     * Gets content model group by given id.
     */
    get: (id: string) => Promise<CmsContentModelGroup | null>;
    /**
     * List all content model groups. Filterable via params.
     */
    list: (args?: CmsContentModelGroupListArgs) => Promise<CmsContentModelGroup[]>;
    /**
     * Create a new content model group.
     */
    create: (data: CmsContentModelGroupCreateInput) => Promise<CmsContentModelGroup>;
    /**
     * Update existing content model group.
     */
    update: (id: string, data: CmsContentModelGroupUpdateInput) => Promise<CmsContentModelGroup>;
    /**
     * Delete content model group by given id.
     */
    delete: (id: string) => Promise<boolean>;
}

/**
 * Definition for content model field validator.
 *
 * @category ContentModelField
 * @category FieldValidation
 */
export interface CmsContentModelFieldValidation {
    name: string;
    message: string;
    settings?: Record<string, any>;
}

/**
 * A GraphQL args.data parameter received when creating content model.
 *
 * @category GraphQL args
 * @category ContentModel
 */
export interface CmsContentModelCreateInput {
    /**
     * Name of the content model.
     */
    name: string;
    /**
     * Unique ID of the content model. Created from name if not sent by the user. Cannot be changed.
     */
    modelId?: string;
    /**
     * Description of the content model.
     */
    description?: string;
}

/**
 * A definition for content model field received from the user.
 *
 * Input type for `CmsContentModelField`.
 * @see CmsContentModelField
 *
 * @category GraphQL args
 * @category ContentModelField
 */
export interface CmsContentModelFieldInput {
    /**
     * Generated ID.
     */
    id: string;
    /**
     * Type of the field. A plugin for the field must be defined.
     * @see CmsModelFieldToGraphQLPlugin
     */
    type: string;
    /**
     * A unique ID for the field. Values will be mapped via this value.
     */
    fieldId: string;
    /**
     * Label for the field.
     */
    label: string;
    /**
     * Text to display below the field to help user what to write in the field.
     */
    helpText?: string;
    /**
     * Text to display in the field.
     */
    placeholderText?: string;
    /**
     * Are multiple values allowed?
     */
    multipleValues?: boolean;
    /**
     * Predefined values options for the field. Check the reference for more information.
     */
    predefinedValues?: CmsContentModelFieldPredefinedValues;
    /**
     * Renderer options for the field. Check the reference for more information.
     */
    renderer?: CmsContentModelFieldRenderer;
    /**
     * List of validations for the field.
     */
    validation?: CmsContentModelFieldValidation[];
    /**
     * @see CmsContentModelField.listValidation
     */
    listValidation: CmsContentModelFieldValidation[];
    /**
     * User defined settings.
     */
    settings?: Record<string, any>;
}

/**
 * A GraphQL args.data parameter received when updating content model.
 *
 * @category GraphQL args
 * @category ContentModel
 */
export interface CmsContentModelUpdateInput {
    /**
     * A new content model name.
     */
    name?: string;
    /**
     * A new description of the content model.
     */
    description?: string;
    /**
     * A list of content model fields to define the entry values.
     */
    fields: CmsContentModelFieldInput[];
    /**
     * Admin UI field layout
     *
     * ```ts
     * layout: [
     *      [field1id, field2id],
     *      [field3id]
     * ]
     * ```
     */
    layout: string[][];
    /**
     * The field that is being displayed as entry title.
     * It is picked as first available text field. Or user can select own field.
     */
    titleFieldId?: string;
}

/**
 * A plugin to load a CmsContentModelManager.
 *
 * @see CmsContentModelManager
 *
 * @category Plugin
 * @category ContentModel
 * @category ContentEntry
 */
export interface ContentModelManagerPlugin extends Plugin {
    /**
     * A plugin type.
     */
    type: "cms-content-model-manager";
    /**
     * Specific model CmsContentModelManager loader. Can target exact modelId(s).
     * Be aware that if you define multiple plugins without `modelId`, last one will run.
     */
    modelId?: string[] | string;
    /**
     * Create a CmsContentModelManager for specific type - or new default one.
     * For reference in how is this plugin run check [contentModelManagerFactory](https://github.com/webiny/webiny-js/blob/f15676/packages/api-headless-cms/src/content/plugins/CRUD/contentModel/contentModelManagerFactory.ts)
     */
    create(context: CmsContext, model: CmsContentModel): Promise<CmsContentModelManager>;
}

/**
 * A content entry definition for and from the database.
 *
 * @category Database model
 * @category ContentEntry
 */
export interface CmsContentEntry {
    /**
     * Generated ID of the entry.
     */
    id: string;
    /**
     * CreatedBy object reference.
     */
    createdBy: CreatedBy;
    /**
     * OwnedBy object reference. Can be different from CreatedBy.
     */
    ownedBy: CreatedBy;
    /**
     * A string of Date.toISOString() type.
     * Populated on creation.
     */
    createdOn: string;
    /**
     * A string of Date.toISOString() type.
     * Populated every time entry is saved.
     */
    savedOn: string;
    /**
     * Model ID of the definition for the entry.
     * @see CmsContentModel
     */
    modelId: string;
    /**
     * A locale of the entry.
     * @see I18NLocale.code
     */
    locale: string;
    /**
     * A string of Date.toISOString() type - if published.
     * Populated when entry is published.
     */
    publishedOn?: string;
    /**
     * A revision version of the entry.
     */
    version: number;
    /**
     * Is the entry locked?
     */
    locked: boolean;
    /**
     * Status type of the entry.
     */
    status: CmsContentEntryStatus;
    /**
     * A mapped fieldId -> value object.
     *
     * @see CmsContentModelField
     */
    values: Record<string, any>;
}

/**
 * A definition for content model manager to be used in the code.
 * The default one uses `CmsContentEntryContext` methods internally, but devs can change to what every they want.
 *
 * @see CmsContentEntryContext
 *
 * @category Context
 * @category ContentEntry
 * @category ContentModel
 */
export interface CmsContentModelManager {
    /**
     * List entries in this content model.
     */
    list(
        args?: CmsContentEntryListArgs,
        options?: CmsContentEntryListOptions
    ): Promise<[CmsContentEntry[], CmsContentEntryMeta]>;
    /**
     * List only published entries in the content model.
     */
    listPublished(
        args?: CmsContentEntryListArgs
    ): Promise<[CmsContentEntry[], CmsContentEntryMeta]>;
    /**
     * List latest entries in the content model. Used for administration.
     */
    listLatest(args?: CmsContentEntryListArgs): Promise<[CmsContentEntry[], CmsContentEntryMeta]>;
    /**
     * Get a list of published entries by the ID list.
     */
    getPublishedByIds(ids: string[]): Promise<CmsContentEntry[]>;
    /**
     * Get a list of latest entries by the ID list.
     */
    getLatestByIds(ids: string[]): Promise<CmsContentEntry[]>;
    /**
     * Get an entry filtered by given args. Will always get one.
     */
    get(args?: CmsContentEntryGetArgs): Promise<CmsContentEntry>;
    /**
     * Create a entry.
     */
    create(data: Record<string, any>): Promise<CmsContentEntry>;
    /**
     * Update a entry.
     */
    update(id: string, data: Record<string, any>): Promise<CmsContentEntry>;
    /**
     * Delete a entry.
     */
    delete(id: string): Promise<void>;
}
/**
 * Content model in the context.
 *
 * @category Context
 * @category ContentModel
 */
export interface CmsContentModelContext {
    /**
     * A function defining usage of a method without authenticating the user.
     */
    noAuth: () => {
        /**
         * Get a single content model.
         */
        get: (modelId: string) => Promise<CmsContentModel | null>;
        /**
         * Get all content models.
         */
        list: () => Promise<CmsContentModel[]>;
    };
    /**
     * A function defining usage of a method with authenticating the user but not throwing an error.
     */
    silentAuth: () => {
        /**
         * Get all content models.
         */
        list: () => Promise<CmsContentModel[]>;
    };
    /**
     * Get a single content model.
     */
    get: (modelId: string) => Promise<CmsContentModel | null>;
    /**
     * Get all content models.
     */
    list: () => Promise<CmsContentModel[]>;
    /**
     * Create a content model.
     */
    create: (data: CmsContentModelCreateInput) => Promise<CmsContentModel>;
    /**
     * Update content model without data validation. Used internally.
     *
     * @hidden
     */
    updateModel: (model: CmsContentModel, data: Partial<CmsContentModel>) => Promise<void>;
    /**
     * Update content model.
     */
    update: (modelId: string, data: CmsContentModelUpdateInput) => Promise<CmsContentModel>;
    /**
     * Delete content model. Should not allow deletion if there are entries connected to it.
     */
    delete: (modelId: string) => Promise<void>;
    /**
     * Get a instance of CmsContentModelManager for given content modelId.
     *
     * @see CmsContentModelManager
     */
    getManager: (modelId: string) => Promise<CmsContentModelManager>;
    /**
     * Get all content model managers mapped by modelId.
     * @see CmsContentModelManager
     */
    getManagers: () => Map<string, CmsContentModelManager>;
}

/**
 * Available statuses for content entry.
 *
 * @category ContentEntry
 */
type CmsContentEntryStatus =
    | "published"
    | "unpublished"
    | "reviewRequested"
    | "changesRequested"
    | "draft";

/**
 * Entry listing where args.
 *
 * @category ContentEntry
 * @category GraphQL args
 */
export interface CmsContentEntryListWhere {
    id?: string;
    id_in?: string[];
    id_not?: string;
    id_not_in?: string[];
    [key: string]: any;
}

/**
 * Entry listing sort.
 *
 * @category ContentEntry
 * @category GraphQL args
 */
export type CmsContentEntryListSort = string[];

/**
 * Get entry GraphQL resolver args.
 *
 * @category ContentEntry
 * @category GraphQL args
 */
export interface CmsContentEntryGetArgs {
    where?: CmsContentEntryListWhere;
    sort?: CmsContentEntryListSort;
}

/**
 * List entries GraphQL resolver args.
 *
 * @category ContentEntry
 * @category GraphQL args
 */
export interface CmsContentEntryListArgs {
    where?: CmsContentEntryListWhere;
    sort?: CmsContentEntryListSort;
    limit?: number;
    after?: string;
}

/**
 * List entries CRUD options.
 *
 * @category ContentEntry
 */
export interface CmsContentEntryListOptions {
    /**
     * A type to be searched for, probably published or latest. Can be extended.
     */
    type?: string;
}

/**
 * Meta information for GraphQL output.
 *
 * @category ContentEntry
 * @category GraphQL output
 */
export interface CmsContentEntryMeta {
    /**
     * A Elasticsearch cursor for pagination.
     */
    cursor: string;
    hasMoreItems: boolean;
    /**
     * Total count of the items in the Elasticsearch
     */
    totalCount: number;
}

/**
 * Content entry CRUD methods in the context.
 *
 * @category Context
 * @category ContentEntry
 */
export interface CmsContentEntryContext {
    /**
     * Get a single content entry for a model.
     */
    get: (model: CmsContentModel, args?: CmsContentEntryGetArgs) => Promise<CmsContentEntry | null>;
    /**
     * Get a list of entries for a model by a given ID (revision).
     */
    getByIds: (model: CmsContentModel, revisions: string[]) => Promise<CmsContentEntry[] | null>;
    /**
     * List entries for a model. Internal method used by get, listLatest and listPublished.
     */
    list: (
        model: CmsContentModel,
        args?: CmsContentEntryListArgs,
        options?: CmsContentEntryListOptions
    ) => Promise<[CmsContentEntry[], CmsContentEntryMeta]>;
    /**
     * Lists latest entries. Used for manage API.
     */
    listLatest: (
        model: CmsContentModel,
        args?: CmsContentEntryListArgs
    ) => Promise<[CmsContentEntry[], CmsContentEntryMeta]>;
    /**
     * List published entries. Used for read API.
     */
    listPublished: (
        model: CmsContentModel,
        args?: CmsContentEntryListArgs
    ) => Promise<[CmsContentEntry[], CmsContentEntryMeta]>;
    /**
     * List published entries by IDs.
     */
    getPublishedByIds: (model: CmsContentModel, ids: string[]) => Promise<CmsContentEntry[]>;
    /**
     * List latest entries by IDs.
     */
    getLatestByIds: (model: CmsContentModel, ids: string[]) => Promise<CmsContentEntry[]>;
    /**
     * Create a new content entry.
     */
    create: (model: CmsContentModel, data: Record<string, any>) => Promise<CmsContentEntry>;
    /**
     * Create a new entry from already existing entry.
     */
    createRevisionFrom: (
        model: CmsContentModel,
        id: string,
        data: Record<string, any>
    ) => Promise<CmsContentEntry>;
    /**
     * Update existing entry.
     */
    update: (
        model: CmsContentModel,
        id: string,
        data?: Record<string, any>
    ) => Promise<CmsContentEntry>;
    /**
     * Delete only a certain revision of the entry.
     */
    deleteRevision: (model: CmsContentModel, id: string) => Promise<void>;
    /**
     * Delete entry with all its revisions.
     */
    deleteEntry: (model: CmsContentModel, id: string) => Promise<void>;
    /**
     * Publish entry.
     */
    publish(model: CmsContentModel, id: string): Promise<CmsContentEntry>;
    /**
     * Unpublish entry.
     */
    unpublish(model: CmsContentModel, id: string): Promise<CmsContentEntry>;
    /**
     * Request a review for the entry.
     */
    requestReview(model: CmsContentModel, id: string): Promise<CmsContentEntry>;
    /**
     * Request changes for the entry.
     */
    requestChanges(model: CmsContentModel, id: string): Promise<CmsContentEntry>;
    /**
     * Get all entry revisions.
     */
    getEntryRevisions(id: string): Promise<CmsContentEntry[]>;
}

/**
 * A cms part of the context that has all the CRUD operations.
 *
 * @category Context
 */
interface CmsCrudContextObject {
    /**
     * Settings CRUD methods.
     */
    settings: CmsSettingsContext;
    /**
     * Content model group CRUD methods.
     */
    groups: CmsContentModelGroupContext;
    /**
     * Content model CRUD methods.
     */
    models: CmsContentModelContext;
    /**
     * Fetch the content entry manager. It calls content entry methods internally, with given model as the target.
     */
    getModel: (modelId: string) => Promise<CmsContentModelManager>;
    /**
     * Content entry CRUD methods.
     */
    entries: CmsContentEntryContext;
    /**
     * System CRUD methods
     */
    system: CmsSystemContext;
}

/**
 * Parameters for ContentEntryResolverFactory.
 *
 * @category GraphQL resolver
 * @category ContentEntry
 */
interface CmsContentEntryResolverFactoryParams {
    model: CmsContentModel;
}

/**
 * A type for ContentEntryResolvers. Used when creating get, list, update, publish, ...etc.
 *
 * @category GraphQL resolver
 * @category ContentEntry
 */
export type CmsContentEntryResolverFactory<TSource = any, TArgs = any, TContext = CmsContext> = {
    (params: CmsContentEntryResolverFactoryParams): GraphQLFieldResolver<TSource, TArgs, TContext>;
};
/**
 * Definitions of possible Elasticsearch operators.
 *
 * @category Elasticsearch
 */
export type ElasticsearchQueryOperator =
    | "eq"
    | "not"
    | "in"
    | "not_in"
    | "contains"
    | "not_contains"
    | "between"
    | "not_between"
    | "gt"
    | "gte"
    | "lt"
    | "lte";
/**
 * A definition for Elasticsearch range keyword.
 *
 * @category Elasticsearch
 */
type ElasticsearchQueryRangeParam = {
    [key: string]: {
        gt?: string | number | Date;
        gte?: string | number | Date;
        lt?: string | number | Date;
        lte?: string | number | Date;
    };
};
/**
 * A definition for Elasticsearch query string.
 *
 * @category Elasticsearch
 */
type ElasticsearchQueryQueryParam = {
    allow_leading_wildcard?: boolean;
    fields: string[];
    query: string;
};
/**
 * A definition for Elasticsearch simple query string.
 *
 * @category Elasticsearch
 */
type ElasticsearchQuerySimpleQueryParam = {
    fields: string[];
    query: string;
};
/**
 * A definition for Elasticsearch must keyword.
 *
 * @category Elasticsearch
 */
type ElasticsearchQueryMustParam = {
    term?: {
        [key: string]: any;
    };
    terms?: {
        [key: string]: any[];
    };
    range?: ElasticsearchQueryRangeParam;
    query_string?: ElasticsearchQueryQueryParam;
    simple_query_string?: ElasticsearchQuerySimpleQueryParam;
};
/**
 * A definition for Elasticsearch must_not keyword.
 *
 * @category Elasticsearch
 */
type ElasticsearchQueryMustNotParam = {
    term?: {
        [key: string]: any;
    };
    terms?: {
        [key: string]: any[];
    };
    range?: ElasticsearchQueryRangeParam;
    query_string?: ElasticsearchQueryQueryParam;
    simple_query_string?: ElasticsearchQuerySimpleQueryParam;
};
/**
 * A definition for Elasticsearch match keyword.
 *
 * @category Elasticsearch
 */
type ElasticsearchQueryMatchParam = {
    [key: string]: {
        query: string;
        // OR is default one in ES
        operator?: "AND" | "OR";
    };
};
/**
 * A definition for Elasticsearch should keyword.
 *
 * @category Elasticsearch
 */
type ElasticsearchQueryShouldParam = {
    term: {
        [key: string]: any;
    };
};

/**
 * Definition for Elasticsearch query.
 *
 * @category Elasticsearch
 */
export interface ElasticsearchQuery {
    /**
     * A must part of the query.
     */
    must: ElasticsearchQueryMustParam[];
    /**
     * A mustNot part of the query.
     */
    mustNot: ElasticsearchQueryMustNotParam[];
    /**
     * A match part of the query.
     */
    match: ElasticsearchQueryMatchParam[];
    /**
     * A should part of the query.
     */
    should: ElasticsearchQueryShouldParam[];
}

/**
 * Definition for arguments of the ElasticsearchQueryBuilderPlugin.apply method.
 *
 * @see ElasticsearchQueryBuilderPlugin.apply
 *
 * @category Plugin
 * @category Elasticsearch
 */
export interface ElasticsearchQueryBuilderArgsPlugin {
    field: string;
    value: any;
    context: CmsContext;
    parentObject?: string;
    originalField?: string;
}

/**
 * Arguments for ElasticsearchQueryPlugin.
 *
 * @see ElasticsearchQueryPlugin.modify
 */
interface ElasticsearchQueryPluginArgs {
    query: ElasticsearchQuery;
    model: CmsContentModel;
    context: CmsContext;
}
/**
 * A plugin definition to modify Elasticsearch query.
 *
 * @category Plugin
 * @category Elasticsearch
 */
export interface ElasticsearchQueryPlugin extends Plugin {
    type: "cms-elasticsearch-query";
    modify: (args: ElasticsearchQueryPluginArgs) => void;
}

/**
 * A plugin definition to build Elasticsearch query.
 *
 * @category Plugin
 * @category Elasticsearch
 */
export interface ElasticsearchQueryBuilderPlugin extends Plugin {
    /**
     * A plugin type.
     */
    type: "cms-elastic-search-query-builder";
    /**
     * Name of the plugin. Name it for better debugging experience.
     */
    name: string;
    /**
     * Target operator.
     */
    operator: ElasticsearchQueryOperator;
    /**
     * Method used to modify received query object.
     * Has access to whole query object so it can remove something added by other plugins.
     */
    apply: (query: ElasticsearchQuery, args: ElasticsearchQueryBuilderArgsPlugin) => void;
}

/**
 * Arguments for ElasticsearchQueryBuilderValueSearchPlugin.
 *
 * @see ElasticsearchQueryBuilderValueSearchPlugin.transform
 */
interface ElasticsearchQueryBuilderValueSearchPluginArgs {
    field: CmsContentModelField;
    value: any;
    context: CmsContext;
}
/**
 * A plugin definition for transforming the search value for Elasticsearch.
 *
 * @category Plugin
 * @category Elasticsearch
 */
export interface ElasticsearchQueryBuilderValueSearchPlugin extends Plugin {
    /**
     * A plugin type.
     */
    type: "cms-elastic-search-query-builder-value-search";
    /**
     * A field type for plugin to target.
     */
    fieldType: string;
    /**
     * Transform value that is going to be searched for in the Elasticsearch.
     */
    transform: (args: ElasticsearchQueryBuilderValueSearchPluginArgs) => any;
}

/**
 * Settings security permission.
 *
 * @category SecurityPermission
 */
export type CmsSettingsPermission = SecurityPermission;
/**
 * A security permission for content model.
 *
 * @category SecurityPermission
 * @category ContentModel
 */
export type CmsContentModelPermission = SecurityPermission<{
    own: boolean;
    rwd: string;
    /**
     * A object representing `key: model.modelId` values where key is locale code.
     */
    models?: {
        [key: string]: string[];
    };
    /**
     * A object representing `key: group.id` values where key is locale code.
     */
    groups?: {
        [key: string]: string[];
    };
}>;
/**
 * The security permission for content model groups.
 *
 * @category SecurityPermission
 * @category ContentModelGroup
 */
export type CmsContentModelGroupPermission = SecurityPermission<{
    own: boolean;
    rwd: string;
}>;
/**
 * The security permission for content entry.
 *
 * @category SecurityPermission
 * @category ContentEntry
 */
export type CmsContentEntryPermission = SecurityPermission<{
    own: boolean;
    rwd: string;
    pw: string;
    /**
     * A object representing `key: model.modelId` values where key is locale code.
     */
    models?: {
        [key: string]: string[];
    };
    /**
     * A object representing `key: group.id` values where key is locale code.
     */
    groups?: {
        [key: string]: string[];
    };
}>;

/**
 * A definition of the entry that is being prepared for the Elasticsearch.
 *
 * @category Elasticsearch
 * @category ContentEntry
 */
export interface CmsContentIndexEntry extends CmsContentEntry {
    /**
     * Values that are not going to be indexed.
     */
    rawValues: Record<string, any>;
    /**
     * Version of Webiny this entry was created with.
     */
    webinyVersion?: string;
    /**
     * Dev can add what ever keys they want and need. Just need to be careful not to break the entry.
     */
    [key: string]: any;
}

/**
 * Arguments for the method that is transforming content entry in its original form to the one we are storing to the Elasticsearch.
 *
 * @category Elasticsearch
 * @category ContentEntry
 */
interface CmsModelFieldToElasticsearchToArgs {
    fieldTypePlugin: CmsModelFieldToGraphQLPlugin;
    field: CmsContentModelField;
    context: CmsContext;
    model: CmsContentModel;
    /**
     * This is the entry that will go into the index
     * It is exact copy of storageEntry at the beginning of the toIndex loop
     * Always return top level properties that you want to merge together, eg. {values: {...toIndexEntry.values, ...myValues}}
     */
    toIndexEntry: CmsContentIndexEntry;
    /**
     * This is the entry in the same form it gets stored to DB (processed, possibly compressed, etc.)
     */
    storageEntry: CmsContentEntry;
    /**
     * This is the entry in the original form (the way it comes into the API)
     */
    originalEntry: CmsContentEntry;
}

/**
 * Arguments for the method that is transforming content entry from Elasticsearch into the original one.
 *
 * @category Elasticsearch
 * @category ContentEntry
 */
interface CmsModelFieldToElasticsearchFromArgs {
    context: CmsContext;
    model: CmsContentModel;
    fieldTypePlugin: CmsModelFieldToGraphQLPlugin;
    field: CmsContentModelField;
    /**
     * The entry that is received from Elasticsearch.
     */
    entry: CmsContentIndexEntry;
}
/**
 * A plugin defining transformation of entry for Elasticsearch.
 *
 * @category Plugin
 * @category ContentModelField
 * @category ContentEntry
 * @category Elasticsearch
 */
export interface CmsModelFieldToElasticsearchPlugin extends Plugin {
    /**
     * A plugin type
     */
    type: "cms-model-field-to-elastic-search";
    /**
     * A unique identifier of the field type (text, number, json, myField, ...).
     *
     * ```ts
     * fieldType: "myField"
     * ```
     */
    fieldType: string;
    /**
     * If you need to define a type when building an Elasticsearch query.
     * Check [dateTimeIndexing](https://github.com/webiny/webiny-js/blob/3074165701b8b45e5fc6ac2444caace7d04ada66/packages/api-headless-cms/src/content/plugins/es/indexing/dateTimeIndexing.ts) plugin for usage example.
     *
     * ```ts
     * unmappedType: "date"
     * ```
     */
    unmappedType?: (field: CmsContentModelField) => string;
    /**
     * This is meant to do some transformation of the entry, preferably only to fieldType it was defined for. Nothing is stopping you to do anything you want to other fields, but try to separate field transformations.
     * It returns `Partial<CmsContentIndexEntryType>`. Always return a top-level property of the entry since it is merged via spread operator.
     *
     * ```ts
     * toIndex({toIndexEntry, storageEntry, originalEntry, field}) {
     *    const value = toIndexEntry.values[field.fieldId];
     *    delete toIndexEntry.values[field.fieldId];
     *    return {
     *        values: toIndexEntry.values,
     *        rawValues: {
     *            ...toIndexEntry.rawValues,
     *            [field.fieldId]: JSON.stringify(value),
     *        },
     *    };
     * }
     * ```
     */
    toIndex?(params: CmsModelFieldToElasticsearchToArgs): Partial<CmsContentIndexEntry>;
    /**
     * This is meant to revert a transformation done in the `toIndex` method. Again, you can transform any field but try to keep things separated. It returns `Partial<CmsContentIndexEntryType>`. Always return a top-level property of the entry since it is merged via spread operator.
     *
     * ```ts
     * fromIndex({entry, field}) {
     *     const value = entry.rawValues[field.fieldId];
     *     delete entry.rawValues[field.fieldId];
     *     return {
     *         values: {
     *             ...entry.values,
     *             [field.fieldId]: JSON.parse(value),
     *         },
     *         rawValues: entry.rawValues,
     *     };
     * }
     * ```
     */
    fromIndex?(params: CmsModelFieldToElasticsearchFromArgs): Partial<CmsContentIndexEntry>;
}

/**
 * A argument definition for CmsModelFieldToStoragePlugin.toStorage
 *
 * @see CmsModelFieldToStoragePlugin.toStorage
 *
 * @category Plugin
 * @category ContentModelField
 * @category Storage
 */
export interface CmsModelFieldToStoragePluginToStorageArgs {
    field: CmsContentModelField;
    model: CmsContentModel;
    context: CmsContext;
    /**
     * The value to be transformed to storage type from the original one.
     */
    value: any;
}

/**
 * A argument definition for CmsModelFieldToStoragePlugin.fromStorage
 *
 * @see CmsModelFieldToStoragePlugin.fromStorage
 *
 * @category Plugin
 * @category ContentModelField
 * @category Storage
 */
export interface CmsModelFieldToStoragePluginFromStorageArgs {
    field: CmsContentModelField;
    model: CmsContentModel;
    context: CmsContext;
    /**
     * The value to be transformed from storage type into the original one.
     */
    value: any;
}

/**
 * A plugin defining transformation of field value to and from storage.
 *
 * @category Plugin
 * @category ContentModelField
 * @category ContentEntry
 * @category Storage
 */
export interface CmsModelFieldToStoragePlugin extends Plugin {
    /**
     * A plugin type
     */
    type: "cms-model-field-to-storage";
    /**
     * A unique identifier of the field type (text, number, json, myField, ...).
     *
     * ```ts
     * fieldType: "myField"
     * ```
     */
    fieldType: string;
    /**
     * A function that is ran when storing the data. You can do what ever transformations you need on input value and return a new value that is stored into the database.
     *
     * ```ts
     * toStorage({value}) {
     *      return gzip(value);
     * }
     * ```
     */
    toStorage(args: CmsModelFieldToStoragePluginToStorageArgs): Promise<any>;
    /**
     * A function that is ran when retrieving the data from the database. You either revert the action you did in the `toStorage` or handle it via some other way available to you.
     *
     * ```ts
     * fromStorage({value}) {
     *      return ungzip(value);
     * }
     * ```
     */
    fromStorage(args: CmsModelFieldToStoragePluginFromStorageArgs): Promise<any>;
}

/**
 * @category LifecycleHook
 * @category ContentModel
 */
export interface CmsContentModelHookPluginArgs {
    model: CmsContentModel;
    context: CmsContext;
}
/**
 * @category LifecycleHook
 * @category ContentModel
 */
export interface CmsContentModelUpdateHookPluginArgs extends CmsContentModelHookPluginArgs {
    data: Partial<CmsContentModel>;
}
/**
 * A plugin type that defines lifecycle hooks for content model.
 *
 * @category Plugin
 * @category ContentModel
 * @category LifecycleHook
 */
export interface CmsContentModelHookPlugin extends Plugin {
    type: "cms-content-model-hook";
    /**
     * A hook triggered before the content model is created.
     */
    beforeCreate?: (args: CmsContentModelHookPluginArgs) => void;
    /**
     * A hook triggered after the content model is created.
     */
    afterCreate?: (args: CmsContentModelHookPluginArgs) => void;
    /**
     * A hook triggered before the content model is updated.
     */
    beforeUpdate?: (args: CmsContentModelUpdateHookPluginArgs) => void;
    /**
     * A hook triggered after the content model is updated.
     */
    afterUpdate?: (args: CmsContentModelHookPluginArgs) => void;
    /**
     * A hook triggered before the content model is deleted.
     */
    beforeDelete?: (args: CmsContentModelHookPluginArgs) => void;
    /**
     * A hook triggered after the content model is deleted.
     */
    afterDelete?: (args: CmsContentModelHookPluginArgs) => void;
}
/**
 * @category ContentEntry
 * @category LifecycleHook
 */
export interface CmsContentEntryHookPluginArgs<T = CmsContext> {
    model: CmsContentModel;
    entry: CmsContentEntry;
    context: T;
}
/**
 * A plugin type that defines lifecycle hooks for content entry.
 *
 * @category Plugin
 * @category ContentEntry
 * @category LifecycleHook
 */
export interface CmsContentEntryHookPlugin<T extends ContextInterface = CmsContext> extends Plugin {
    type: "cms-content-entry-hook";
    /**
     * A hook triggered before entry is stored.
     * At this point, entry for storage and elastic search is already built so you cannot modify them.
     */
    beforeCreate?: (args: CmsContentEntryHookPluginArgs<T>) => void;
    /**
     * A hook triggered after entry is stored to the database and Elasticsearch.
     */
    afterCreate?: (args: CmsContentEntryHookPluginArgs<T>) => void;
    /**
     * @see CmsContentEntryHookPlugin.beforeCreate
     */
    beforeCreateRevisionFrom?: (args: CmsContentEntryHookPluginArgs<T>) => void;
    /**
     * @see CmsContentEntryHookPlugin.afterCreate
     */
    afterCreateRevisionFrom?: (args: CmsContentEntryHookPluginArgs<T>) => void;
    /**
     * A hook triggered before entry is updated in the database.
     * It can be modified but we do not recommend it.
     */
    beforeUpdate?: (args: CmsContentEntryHookPluginArgs<T>) => void;
    /**
     * A hook triggered after entry is updated in the database and Elasticsearch.
     */
    afterUpdate?: (args: CmsContentEntryHookPluginArgs<T>) => void;
    /**
     * A hook triggered before deleting a certain revision (id#revision).
     */
    beforeDeleteRevision?: (args: CmsContentEntryHookPluginArgs<T>) => void;
    /**
     * A hook triggered after deleting certain revision from the database and Elasticsearch.
     * In a case that deleted revision is only one, deleteEntry is called just to make sure that nothing is left in storage.
     */
    afterDeleteRevision?: (args: CmsContentEntryHookPluginArgs<T>) => void;
    /**
     * A hook triggered before deleting an entry with all its revisions.
     */
    beforeDelete?: (args: CmsContentEntryHookPluginArgs<T>) => void;
    /**
     * A hook triggered after deleting an entry from the database and Elasticsearch.
     */
    afterDelete?: (args: CmsContentEntryHookPluginArgs<T>) => void;
    /**
     * A hook triggered before publishing of an entry.
     */
    beforePublish?: (args: CmsContentEntryHookPluginArgs<T>) => void;
    /**
     * A hook triggered after publishing of an entry. Publish is stored in both database and Elasticsearch.
     */
    afterPublish?: (args: CmsContentEntryHookPluginArgs<T>) => void;
    /**
     * A hook triggered before unpublishing of an entry.
     */
    beforeUnpublish?: (args: CmsContentEntryHookPluginArgs<T>) => void;
    /**
     * A hook triggered after unpublishing of an entry. Publish is stored in both database and Elasticsearch.
     */
    afterUnpublish?: (args: CmsContentEntryHookPluginArgs<T>) => void;
    /**
     * A hook triggered before requesting changes of an entry.
     */
    beforeRequestChanges?: (args: CmsContentEntryHookPluginArgs<T>) => void;
    /**
     * A hook triggered after requesting changes of an entry.
     */
    afterRequestChanges?: (args: CmsContentEntryHookPluginArgs<T>) => void;
    /**
     * A hook triggered before requesting review of an entry.
     */
    beforeRequestReview?: (args: CmsContentEntryHookPluginArgs<T>) => void;
    /**
     * A hook triggered after requesting review of an entry.
     */
    afterRequestReview?: (args: CmsContentEntryHookPluginArgs<T>) => void;
}<|MERGE_RESOLUTION|>--- conflicted
+++ resolved
@@ -634,15 +634,11 @@
     /**
      * Last content model change. Used to cache GraphQL schema.
      */
-<<<<<<< HEAD
-    contentModelLastChange: Date;
+    contentModelLastChange: string;
     /**
      * Internal API key used to access Read API
      */
     readAPIKey: string;
-=======
-    contentModelLastChange: string;
->>>>>>> 43142f04
 }
 
 /**
