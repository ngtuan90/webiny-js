--- conflicted
+++ resolved
@@ -611,15 +611,11 @@
          * }
          * ```
          */
-<<<<<<< HEAD
-        createListFilters?(params: { model: CmsModel; field: TField }): string;
-=======
         createListFilters?(params: {
             model: CmsModel;
-            field: CmsModelField;
+            field: TField;
             plugins: CmsFieldTypePlugins;
         }): string;
->>>>>>> 88bc5314
         /**
          * Definition of the field type for GraphQL - be aware if multiple values is selected.
          *
@@ -693,15 +689,11 @@
          * }
          * ```
          */
-<<<<<<< HEAD
-        createListFilters?: (params: { model: CmsModel; field: TField }) => string;
-=======
         createListFilters?: (params: {
             model: CmsModel;
-            field: CmsModelField;
+            field: TField;
             plugins: CmsFieldTypePlugins;
         }) => string;
->>>>>>> 88bc5314
         /**
          * Manage API schema definitions for the field and resolvers for them. Probably similar to `read.createSchema`.
          *
@@ -1727,9 +1719,6 @@
     /**
      * This is to allow querying by any content model field defined by the user.
      */
-<<<<<<< HEAD
-    [key: string]: any | CmsEntryListWhereRef;
-=======
     [key: string]:
         | string
         | number
@@ -1746,7 +1735,6 @@
      */
     AND?: CmsEntryListWhere[];
     OR?: CmsEntryListWhere[];
->>>>>>> 88bc5314
 }
 
 /**
@@ -2729,6 +2717,7 @@
 }
 
 export interface HeadlessCmsStorageOperations<C = CmsContext> {
+    name: string;
     system: CmsSystemStorageOperations;
     settings: CmsSettingsStorageOperations;
     groups: CmsGroupStorageOperations;
