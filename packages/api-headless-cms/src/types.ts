--- conflicted
+++ resolved
@@ -1547,7 +1547,6 @@
     /**
      * @deprecated
      */
-<<<<<<< HEAD
     onBeforeModelCreate: Topic<OnModelBeforeCreateTopicParams>;
     /**
      * @deprecated
@@ -1588,17 +1587,7 @@
     onModelAfterUpdate: Topic<OnModelAfterUpdateTopicParams>;
     onModelBeforeDelete: Topic<OnModelBeforeDeleteTopicParams>;
     onModelAfterDelete: Topic<OnModelAfterDeleteTopicParams>;
-=======
-    onBeforeModelCreate: Topic<BeforeModelCreateTopicParams>;
-    onAfterModelCreate: Topic<AfterModelCreateTopicParams>;
-    onBeforeModelCreateFrom: Topic<BeforeModelCreateFromTopicParams>;
-    onAfterModelCreateFrom: Topic<AfterModelCreateFromTopicParams>;
-    onBeforeModelUpdate: Topic<BeforeModelUpdateTopicParams>;
-    onAfterModelUpdate: Topic<AfterModelUpdateTopicParams>;
-    onBeforeModelDelete: Topic<BeforeModelDeleteTopicParams>;
-    onAfterModelDelete: Topic<AfterModelDeleteTopicParams>;
     onModelInitialize: Topic<OnModelInitializeParams>;
->>>>>>> 42395f8a
 }
 
 /**
