--- conflicted
+++ resolved
@@ -94,13 +94,8 @@
     return pickedEntryMetaFields;
 };
 
-<<<<<<< HEAD
-export const isNullableEntryMetaField = (fieldName: EntryMetaFieldName) => {
+export const isNullableEntryMetaField = (fieldName: string) => {
     // Only modifiedX, publishedX, deletedX fields are nullable.
-=======
-export const isNullableEntryMetaField = (fieldName: string) => {
-    // Only `modifiedX` and `publishedX` fields are nullable.
->>>>>>> ce7781a9
     const lcFieldName = fieldName.toLowerCase();
     return (
         lcFieldName.includes("modified") ||
