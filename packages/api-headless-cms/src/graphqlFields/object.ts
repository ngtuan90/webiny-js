import upperFirst from "lodash/upperFirst";
<<<<<<< HEAD
import { CmsModelFieldToGraphQLPlugin } from "~/types";
import { attachRequiredFieldValue } from "./helpers";
import { createTypeFromFields } from "~/utils/createTypeFromFields";
import { createTypeName } from "~/utils/createTypeName";
=======
import {
    ApiEndpoint,
    CmsFieldTypePlugins,
    CmsModel,
    CmsModelField,
    CmsModelFieldToGraphQLPlugin
} from "~/types";
import { renderField } from "~/utils/renderFields";
import { renderInputField } from "~/utils/renderInputFields";
import {
    createManageTypeName,
    createTypeName as createModelTypeName
} from "~/utils/createTypeName";
import { attachRequiredFieldValue } from "./helpers";
import lodashUpperFirst from "lodash/upperFirst";

interface TypeFromFieldParams {
    typeOfType: string;
    model: CmsModel;
    type: ApiEndpoint;
    field: CmsModelField;
    fieldTypePlugins: CmsFieldTypePlugins;
}
interface TypeFromFieldResponse {
    fieldType: string;
    typeDefs: string;
}
const typeFromField = (params: TypeFromFieldParams): TypeFromFieldResponse | null => {
    const { typeOfType, model, type, field: parentField, fieldTypePlugins } = params;
    const typeSuffix = typeOfType === "input" ? "Input" : "";
    const typeName = createModelTypeName(model.modelId);
    const mTypeName = createManageTypeName(typeName);

    // `field` is an "object" field
    const fields: CmsModelField[] = parentField.settings?.fields || [];

    const fieldTypeName = `${mTypeName}_${upperFirst(parentField.fieldId)}`;

    const typeFields = [];
    const nestedTypes = [];

    // Once the loop below starts, we'll be executing a recursive "object" type generation.
    // The main trick here is that nested objects don't know who the parent is, and will generate
    // type names using the "model", as if they're at the top level:
    // Every time the types are returned, we need to replace the model name in the generated type name
    // with the actual prefix which includes parent field name type.
    const replace = new RegExp(`${mTypeName}_`, "g");

    for (const field of fields) {
        const result =
            typeOfType === "type"
                ? renderField({
                      field,
                      type,
                      model,
                      fieldTypePlugins
                  })
                : renderInputField({
                      field,
                      model,
                      fieldTypePlugins
                  });

        if (!result) {
            continue;
        }

        const { fields, typeDefs } = result;

        typeFields.push(fields.replace(replace, `${fieldTypeName}_`));
        if (typeDefs) {
            nestedTypes.push(typeDefs.replace(replace, `${fieldTypeName}_`));
        }
    }

    return {
        fieldType: `${fieldTypeName}${typeSuffix}`,
        typeDefs: /* GraphQL */ `
            ${nestedTypes.join("\n")}
            
            ${typeOfType} ${fieldTypeName}${typeSuffix} {
                ${typeFields.join("\n")}
            }
        `
    };
};
>>>>>>> 88bc5314

interface AttachTypeDefinitionsParams {
    model: CmsModel;
    field: CmsModelField;
    plugins: CmsFieldTypePlugins;
    endpointType: "manage" | "read";
}
const createChildTypeDefs = (params: AttachTypeDefinitionsParams): string => {
    const { field, plugins, model, endpointType } = params;
    const fields = field.settings?.fields || [];

    const typeName = createTypeName({
        model,
        field,
        parents: field.settings?.parents
    });

    const filters = fields
        .map(child => {
            const createListFilters = plugins[child.type][endpointType].createListFilters;
            if (!createListFilters) {
                return null;
            }

            const filters = createListFilters({
                model,
                field: {
                    ...child,
                    settings: {
                        ...child.settings,
                        parents: (child.settings?.parents || []).concat([field.fieldId])
                    }
                },
                plugins
            });
            if (!filters) {
                return null;
            }
            return filters;
        })
        .filter(Boolean)
        .join("\n");
    return `input ${typeName}WhereInput {
        ${filters}
    }`;
};

interface CreateTypeNameParams {
    model: CmsModel;
    parents?: string[];
    field: CmsModelField;
}
const createTypeName = (params: CreateTypeNameParams): string => {
    const { model, parents = [], field } = params;
    return [model.modelId]
        .concat(parents)
        .concat([field.fieldId])
        .filter(Boolean)
        .map(id => {
            return lodashUpperFirst(id);
        })
        .join("_");
};

interface CreateListFiltersParams {
    field: CmsModelField;
    model: CmsModel;
}
const createListFilters = ({ field, model }: CreateListFiltersParams) => {
    const typeName = createTypeName({
        model,
        field,
        parents: field.settings?.parents
    });

    return `${field.fieldId}: ${typeName}WhereInput`;
};

export const createObjectField = (): CmsModelFieldToGraphQLPlugin => {
    return {
        name: "cms-model-field-to-graphql-object",
        type: "cms-model-field-to-graphql",
        fieldType: "object",
        isSortable: false,
        isSearchable: false,
        read: {
            createTypeField({ field, model, fieldTypePlugins }) {
                const result = createTypeFromFields({
                    typeOfType: "type",
                    model,
                    type: "read",
                    typeName: createTypeName(field.fieldId),
                    fields: field.settings?.fields || [],
                    fieldTypePlugins
                });

                if (!result) {
                    return null;
                }
                const { fieldType, typeDefs } = result;

                const childTypeDefs = createChildTypeDefs({
                    model,
                    field,
                    plugins: fieldTypePlugins,
                    endpointType: "read"
                });

                return {
                    fields: `${field.fieldId}: ${
                        field.multipleValues ? `[${fieldType}!]` : fieldType
                    }`,
                    typeDefs: `${typeDefs}${childTypeDefs}`
                };
            },
            createResolver({ field, createFieldResolvers, graphQLType }) {
                if (!field.settings?.fields || field.settings.fields.length === 0) {
                    return false;
                }

                const fieldType = `${graphQLType}_${upperFirst(field.fieldId)}`;

                const typeResolvers = createFieldResolvers({
                    graphQLType: fieldType,
                    fields: field.settings.fields
                });
                return {
                    resolver: null,
                    typeResolvers: typeResolvers || {}
                };
            },
            createListFilters
        },
        manage: {
            createTypeField({ model, field, fieldTypePlugins }) {
                const result = createTypeFromFields({
                    typeOfType: "type",
                    model,
                    type: "manage",
                    typeName: createTypeName(field.fieldId),
                    fields: field.settings?.fields || [],
                    fieldTypePlugins
                });

                if (!result) {
                    return null;
                }
                const { fieldType, typeDefs } = result;

                const childTypeDefs = createChildTypeDefs({
                    model,
                    field,
                    plugins: fieldTypePlugins,
                    endpointType: "manage"
                });

                return {
                    fields: `${field.fieldId}: ${
                        field.multipleValues ? `[${fieldType}!]` : fieldType
                    }`,
                    typeDefs: `${typeDefs}${childTypeDefs}`
                };
            },
            createInputField({ model, field, fieldTypePlugins }) {
                const result = createTypeFromFields({
                    typeOfType: "input",
                    model,
                    type: "manage",
                    typeName: createTypeName(field.fieldId),
                    fields: field.settings?.fields || [],
                    fieldTypePlugins
                });
                if (!result) {
                    return null;
                }
                const { fieldType, typeDefs } = result;

                return {
                    fields: attachRequiredFieldValue(
                        `${field.fieldId}: ${field.multipleValues ? `[${fieldType}!]` : fieldType}`,
                        field
                    ),
                    typeDefs
                };
            },
            createResolver({ graphQLType, field, createFieldResolvers }) {
                if (!field.settings?.fields || field.settings.fields.length === 0) {
                    return false;
                }
                const fieldType = `${graphQLType}_${upperFirst(field.fieldId)}`;
                const typeResolvers = createFieldResolvers({
                    graphQLType: fieldType,
                    fields: field.settings.fields
                });
                return {
                    resolver: null,
                    typeResolvers: typeResolvers || {}
                };
            },
            createListFilters
        }
    };
};<|MERGE_RESOLUTION|>--- conflicted
+++ resolved
@@ -1,10 +1,4 @@
 import upperFirst from "lodash/upperFirst";
-<<<<<<< HEAD
-import { CmsModelFieldToGraphQLPlugin } from "~/types";
-import { attachRequiredFieldValue } from "./helpers";
-import { createTypeFromFields } from "~/utils/createTypeFromFields";
-import { createTypeName } from "~/utils/createTypeName";
-=======
 import {
     ApiEndpoint,
     CmsFieldTypePlugins,
@@ -91,7 +85,6 @@
         `
     };
 };
->>>>>>> 88bc5314
 
 interface AttachTypeDefinitionsParams {
     model: CmsModel;
@@ -179,12 +172,11 @@
         isSearchable: false,
         read: {
             createTypeField({ field, model, fieldTypePlugins }) {
-                const result = createTypeFromFields({
+                const result = typeFromField({
                     typeOfType: "type",
                     model,
                     type: "read",
-                    typeName: createTypeName(field.fieldId),
-                    fields: field.settings?.fields || [],
+                    field,
                     fieldTypePlugins
                 });
 
@@ -227,12 +219,11 @@
         },
         manage: {
             createTypeField({ model, field, fieldTypePlugins }) {
-                const result = createTypeFromFields({
+                const result = typeFromField({
                     typeOfType: "type",
                     model,
                     type: "manage",
-                    typeName: createTypeName(field.fieldId),
-                    fields: field.settings?.fields || [],
+                    field,
                     fieldTypePlugins
                 });
 
@@ -256,12 +247,11 @@
                 };
             },
             createInputField({ model, field, fieldTypePlugins }) {
-                const result = createTypeFromFields({
+                const result = typeFromField({
                     typeOfType: "input",
                     model,
                     type: "manage",
-                    typeName: createTypeName(field.fieldId),
-                    fields: field.settings?.fields || [],
+                    field,
                     fieldTypePlugins
                 });
                 if (!result) {
