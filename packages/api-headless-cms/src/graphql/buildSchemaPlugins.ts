<<<<<<< HEAD
import { CmsContext } from "~/types";
=======
import { GraphQLSchemaPlugin } from "@webiny/handler-graphql/plugins/GraphQLSchemaPlugin";
import { CmsContext, CmsModel } from "~/types";
>>>>>>> 6905231b
import { createModelsSchema } from "./schema/contentModels";
import { createContentEntriesSchema } from "./schema/contentEntries";
import { createGroupsSchema } from "./schema/contentModelGroups";
import { createBaseContentSchema } from "./schema/baseContentSchema";
import { generateSchemaPlugins } from "./schema/schemaPlugins";
import { CmsGraphQLSchemaPlugin } from "~/plugins";

/**
 * This factory is called whenever we need to generate graphql-schema plugins using the current context.
 */
interface BuildSchemaPluginsParams {
    context: CmsContext;
    models: CmsModel[];
}
export const buildSchemaPlugins = async (
<<<<<<< HEAD
    context: CmsContext
): Promise<CmsGraphQLSchemaPlugin[]> => {
=======
    params: BuildSchemaPluginsParams
): Promise<GraphQLSchemaPlugin<CmsContext>[]> => {
>>>>>>> 6905231b
    return [
        // Base GQL types and scalars
        createBaseContentSchema(params),
        createModelsSchema(params),
        createContentEntriesSchema(params),
        createGroupsSchema(params),
        // Dynamic schema
        ...(await generateSchemaPlugins(params))
    ].filter(Boolean);
};<|MERGE_RESOLUTION|>--- conflicted
+++ resolved
@@ -1,9 +1,4 @@
-<<<<<<< HEAD
-import { CmsContext } from "~/types";
-=======
-import { GraphQLSchemaPlugin } from "@webiny/handler-graphql/plugins/GraphQLSchemaPlugin";
 import { CmsContext, CmsModel } from "~/types";
->>>>>>> 6905231b
 import { createModelsSchema } from "./schema/contentModels";
 import { createContentEntriesSchema } from "./schema/contentEntries";
 import { createGroupsSchema } from "./schema/contentModelGroups";
@@ -19,13 +14,8 @@
     models: CmsModel[];
 }
 export const buildSchemaPlugins = async (
-<<<<<<< HEAD
-    context: CmsContext
+    params: BuildSchemaPluginsParams
 ): Promise<CmsGraphQLSchemaPlugin[]> => {
-=======
-    params: BuildSchemaPluginsParams
-): Promise<GraphQLSchemaPlugin<CmsContext>[]> => {
->>>>>>> 6905231b
     return [
         // Base GQL types and scalars
         createBaseContentSchema(params),
