import { GraphQLScalarPlugin } from "@webiny/handler-graphql/types";
import { CmsContext } from "~/types";
import {
    RefInputScalar,
    NumberScalar,
    AnyScalar,
    DateTimeScalar,
    DateScalar,
    TimeScalar,
    LongScalar,
    JsonScalar,
    DateTimeZScalar
} from "@webiny/handler-graphql/builtInTypes";
import { GraphQLScalarType } from "graphql";
import { CmsGraphQLSchemaPlugin } from "~/plugins";

<<<<<<< HEAD
export const createBaseContentSchema = (context: CmsContext): CmsGraphQLSchemaPlugin => {
=======
interface Params {
    context: CmsContext;
}
export const createBaseContentSchema = ({ context }: Params): GraphQLSchemaPlugin => {
>>>>>>> 6905231b
    const scalars = context.plugins
        .byType<GraphQLScalarPlugin>("graphql-scalar")
        .map(item => item.scalar);

    return new CmsGraphQLSchemaPlugin({
        typeDefs: /* GraphQL */ `
            ${scalars.map(scalar => `scalar ${scalar.name}`).join(" ")}
            scalar JSON
            scalar Long
            scalar RefInput
            scalar Number
            scalar Any
            scalar Date
            scalar DateTime
            scalar DateTimeZ
            scalar Time

            type Query

            type Mutation {
                _empty: String
            }

            type CmsCreatedBy {
                id: String
                displayName: String
                type: String
            }

            type CmsOwnedBy {
                id: String
                displayName: String
                type: String
            }

            enum CmsEntryStatusType {
                latest
                published
            }
        `,
        resolvers: {
            ...scalars.reduce<Record<string, GraphQLScalarType>>((acc, s) => {
                acc[s.name] = s;
                return acc;
            }, {}),
            JSON: JsonScalar,
            Long: LongScalar,
            RefInput: RefInputScalar,
            Number: NumberScalar,
            Any: AnyScalar,
            DateTime: DateTimeScalar,
            DateTimeZ: DateTimeZScalar,
            Date: DateScalar,
            Time: TimeScalar,
            Mutation: {
                _empty: () => "_empty"
            }
        }
    });
};<|MERGE_RESOLUTION|>--- conflicted
+++ resolved
@@ -14,14 +14,10 @@
 import { GraphQLScalarType } from "graphql";
 import { CmsGraphQLSchemaPlugin } from "~/plugins";
 
-<<<<<<< HEAD
-export const createBaseContentSchema = (context: CmsContext): CmsGraphQLSchemaPlugin => {
-=======
 interface Params {
     context: CmsContext;
 }
-export const createBaseContentSchema = ({ context }: Params): GraphQLSchemaPlugin => {
->>>>>>> 6905231b
+export const createBaseContentSchema = ({ context }: Params): CmsGraphQLSchemaPlugin => {
     const scalars = context.plugins
         .byType<GraphQLScalarPlugin>("graphql-scalar")
         .map(item => item.scalar);
