import { GraphQLScalarPlugin } from "@webiny/handler-graphql/types";
import { CmsContext } from "~/types";
import {
    RefInputScalar,
    NumberScalar,
    AnyScalar,
    DateTimeScalar,
    DateScalar,
    TimeScalar,
    LongScalar,
    JsonScalar,
    DateTimeZScalar
} from "@webiny/handler-graphql/builtInTypes";
import { GraphQLScalarType } from "graphql";
import { CmsGraphQLSchemaPlugin } from "~/plugins";

interface Params {
    context: CmsContext;
}
export const createBaseContentSchema = ({ context }: Params): CmsGraphQLSchemaPlugin => {
    const scalars = context.plugins
        .byType<GraphQLScalarPlugin>("graphql-scalar")
        .map(item => item.scalar);

<<<<<<< HEAD
    return new CmsGraphQLSchemaPlugin({
=======
    const plugin = new GraphQLSchemaPlugin({
>>>>>>> 3bfb416a
        typeDefs: /* GraphQL */ `
            ${scalars.map(scalar => `scalar ${scalar.name}`).join(" ")}
            scalar JSON
            scalar Long
            scalar RefInput
            scalar Number
            scalar Any
            scalar Date
            scalar DateTime
            scalar DateTimeZ
            scalar Time

            type Query

            type Mutation {
                _empty: String
            }

            type CmsCreatedBy {
                id: String
                displayName: String
                type: String
            }

            type CmsOwnedBy {
                id: String
                displayName: String
                type: String
            }

            enum CmsEntryStatusType {
                latest
                published
            }
        `,
        resolvers: {
            ...scalars.reduce<Record<string, GraphQLScalarType>>((acc, s) => {
                acc[s.name] = s;
                return acc;
            }, {}),
            JSON: JsonScalar,
            Long: LongScalar,
            RefInput: RefInputScalar,
            Number: NumberScalar,
            Any: AnyScalar,
            DateTime: DateTimeScalar,
            DateTimeZ: DateTimeZScalar,
            Date: DateScalar,
            Time: TimeScalar,
            Mutation: {
                _empty: () => "_empty"
            }
        }
    });
    plugin.name = `headless-cms.graphql.schema.base`;

    return plugin;
};<|MERGE_RESOLUTION|>--- conflicted
+++ resolved
@@ -22,11 +22,7 @@
         .byType<GraphQLScalarPlugin>("graphql-scalar")
         .map(item => item.scalar);
 
-<<<<<<< HEAD
-    return new CmsGraphQLSchemaPlugin({
-=======
-    const plugin = new GraphQLSchemaPlugin({
->>>>>>> 3bfb416a
+    const plugin = new CmsGraphQLSchemaPlugin({
         typeDefs: /* GraphQL */ `
             ${scalars.map(scalar => `scalar ${scalar.name}`).join(" ")}
             scalar JSON
