import { ErrorResponse, NotFoundError, Response } from "@webiny/handler-graphql";
import { CmsContext, CmsModel } from "~/types";
import { Resolvers } from "@webiny/handler-graphql/types";
import { CmsModelPlugin } from "~/plugins/CmsModelPlugin";
<<<<<<< HEAD
import { CmsGraphQLSchemaPlugin } from "~/plugins";

export const createModelsSchema = (context: CmsContext): CmsGraphQLSchemaPlugin => {
=======
import { toSlug } from "~/utils/toSlug";

interface Params {
    context: CmsContext;
}
export const createModelsSchema = ({ context }: Params): GraphQLSchemaPlugin<CmsContext> => {
>>>>>>> 6905231b
    const resolvers: Resolvers<CmsContext> = {
        Query: {
            getContentModel: async (_: unknown, args: any, context) => {
                try {
                    const model = await context.cms.getModel(args.modelId);
                    if (model?.isPrivate === true) {
                        if (!model) {
                            throw new NotFoundError(
                                `Content model "${args.modelId}" was not found!`
                            );
                        }
                    }
                    return new Response(model);
                } catch (e) {
                    return new ErrorResponse(e);
                }
            },
            listContentModels: async (_: unknown, __: unknown, context: CmsContext) => {
                try {
                    const models = await context.cms.listModels();
                    return new Response(models.filter(model => model.isPrivate !== true));
                } catch (e) {
                    return new ErrorResponse(e);
                }
            }
        },
        CmsContentModelField: {
            tags(field) {
                // Make sure `tags` are always returned as an array.
                return Array.isArray(field.tags) ? field.tags : [];
            }
        },
        CmsContentModel: {
            group: async (model: CmsModel) => {
                context.security.disableAuthorization();
                const groups = await context.cms.listGroups();
                context.security.enableAuthorization();

                const group = groups.find(group => group.id === model.group.id);
                return {
                    ...model.group,
                    slug: toSlug(model.group.name),
                    ...(group || {})
                };
            },
            tags(model: CmsModel) {
                // Make sure `tags` always contain a `type` tag, to differentiate between models.
                const hasType = (model.tags || []).find(tag => tag.startsWith("type:"));

                return hasType ? model.tags : ["type:model", ...(model.tags || [])];
            },
            plugin: async (model, _, context): Promise<boolean> => {
                return context.plugins
                    .byType<CmsModelPlugin>(CmsModelPlugin.type)
                    .some(item => item.contentModel.modelId === model.modelId);
            }
        }
    };

    let manageSchema = "";
    if (context.cms.MANAGE) {
        resolvers["Mutation"] = {
            createContentModel: async (_: unknown, args: any, context) => {
                try {
                    const model = await context.cms.createModel(args.data);
                    return new Response(model);
                } catch (e) {
                    return new ErrorResponse(e);
                }
            },
            createContentModelFrom: async (_: unknown, args: any, context) => {
                try {
                    const model = await context.cms.createModelFrom(args.modelId, args.data);
                    return new Response(model);
                } catch (e) {
                    return new ErrorResponse(e);
                }
            },
            updateContentModel: async (_: unknown, args: any, context) => {
                const { modelId, data } = args;
                try {
                    const model = await context.cms.updateModel(modelId, data);
                    return new Response(model);
                } catch (e) {
                    return new ErrorResponse(e);
                }
            },
            deleteContentModel: async (_: unknown, args: any, context) => {
                const { modelId } = args;
                try {
                    await context.cms.deleteModel(modelId);
                    return new Response(true);
                } catch (e) {
                    return new ErrorResponse(e);
                }
            },
            initializeModel: async (_, args, context) => {
                const { modelId, data } = args;

                try {
                    const result = await context.cms.initializeModel(modelId, data || {});
                    return new Response(result);
                } catch (e) {
                    return new ErrorResponse(e);
                }
            }
        };

        manageSchema = /* GraphQL */ `
            input CmsPredefinedValueInput {
                label: String!
                value: String!
                selected: Boolean
            }

            input CmsPredefinedValuesInput {
                enabled: Boolean
                values: [CmsPredefinedValueInput]
            }
            input CmsFieldRendererInput {
                name: String
            }

            input CmsFieldValidationInput {
                name: String!
                message: String
                settings: JSON
            }

            input CmsContentModelFieldInput {
                id: ID!
                label: String!
                helpText: String
                placeholderText: String
                # we never use user input - this is here to the GraphQL does not break when posting from our UI
                # used for debugging purposes
                storageId: String
                fieldId: String!
                type: String!
                tags: [String!]
                multipleValues: Boolean
                predefinedValues: CmsPredefinedValuesInput
                renderer: CmsFieldRendererInput
                validation: [CmsFieldValidationInput]
                listValidation: [CmsFieldValidationInput]
                settings: JSON
            }

            input CmsContentModelCreateInput {
                name: String!
                modelId: String
                group: RefInput!
                description: String
                layout: [[ID!]!]
                fields: [CmsContentModelFieldInput!]
                titleFieldId: String
                tags: [String!]
            }

            input CmsContentModelCreateFromInput {
                name: String!
                modelId: String
                group: RefInput!
                description: String
                locale: String
            }

            input CmsContentModelUpdateInput {
                name: String
                group: RefInput
                description: String
                layout: [[ID!]!]!
                fields: [CmsContentModelFieldInput!]!
                titleFieldId: String
                tags: [String!]
            }

            type InitializeModelResponse {
                data: Boolean
                error: CmsError
            }

            extend type Mutation {
                createContentModel(data: CmsContentModelCreateInput!): CmsContentModelResponse

                createContentModelFrom(
                    modelId: ID!
                    data: CmsContentModelCreateFromInput!
                ): CmsContentModelResponse

                updateContentModel(
                    modelId: ID!
                    data: CmsContentModelUpdateInput!
                ): CmsContentModelResponse

                deleteContentModel(modelId: ID!): CmsDeleteResponse

                # users can send anything into the data variable
                initializeModel(modelId: ID!, data: JSON): InitializeModelResponse!
            }
        `;
    }

    return new CmsGraphQLSchemaPlugin({
        typeDefs: /* GraphQL */ `
            type CmsFieldValidation {
                name: String!
                message: String
                settings: JSON
            }

            type CmsFieldRenderer {
                name: String
            }

            type CmsPredefinedValue {
                label: String
                value: String
                selected: Boolean
            }

            type CmsPredefinedValues {
                enabled: Boolean
                values: [CmsPredefinedValue]
            }

            type CmsContentModelField {
                id: ID!
                # auto-generated value
                # used for debugging purposes
                storageId: String
                fieldId: String!
                label: String!
                helpText: String
                placeholderText: String
                type: String!
                tags: [String!]!
                multipleValues: Boolean
                predefinedValues: CmsPredefinedValues
                renderer: CmsFieldRenderer
                validation: [CmsFieldValidation!]
                listValidation: [CmsFieldValidation!]
                settings: JSON
            }

            type CmsContentModel {
                name: String!
                modelId: String!
                description: String
                group: CmsContentModelGroup!
                createdOn: DateTime
                savedOn: DateTime
                createdBy: CmsCreatedBy
                fields: [CmsContentModelField!]!
                lockedFields: [JSON]
                layout: [[String!]!]!
                titleFieldId: String
                tags: [String!]!
                # Returns true if the content model is registered via a plugin.
                plugin: Boolean!
            }

            type CmsContentModelResponse {
                data: CmsContentModel
                error: CmsError
            }

            type CmsContentModelListResponse {
                data: [CmsContentModel]
                meta: CmsListMeta
                error: CmsError
            }

            extend type Query {
                getContentModel(modelId: ID!, where: JSON, sort: String): CmsContentModelResponse

                listContentModels: CmsContentModelListResponse
            }

            ${manageSchema}
        `,
        resolvers
    });
};<|MERGE_RESOLUTION|>--- conflicted
+++ resolved
@@ -2,18 +2,13 @@
 import { CmsContext, CmsModel } from "~/types";
 import { Resolvers } from "@webiny/handler-graphql/types";
 import { CmsModelPlugin } from "~/plugins/CmsModelPlugin";
-<<<<<<< HEAD
 import { CmsGraphQLSchemaPlugin } from "~/plugins";
-
-export const createModelsSchema = (context: CmsContext): CmsGraphQLSchemaPlugin => {
-=======
 import { toSlug } from "~/utils/toSlug";
 
 interface Params {
     context: CmsContext;
 }
-export const createModelsSchema = ({ context }: Params): GraphQLSchemaPlugin<CmsContext> => {
->>>>>>> 6905231b
+export const createModelsSchema = ({ context }: Params): CmsGraphQLSchemaPlugin => {
     const resolvers: Resolvers<CmsContext> = {
         Query: {
             getContentModel: async (_: unknown, args: any, context) => {
