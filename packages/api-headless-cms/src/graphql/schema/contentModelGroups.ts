import { ErrorResponse, NotFoundError, Response } from "@webiny/handler-graphql";
import { CmsContext } from "~/types";
import { Resolvers } from "@webiny/handler-graphql/types";
import { CmsGroupPlugin } from "~/plugins/CmsGroupPlugin";
import { CmsGraphQLSchemaPlugin } from "~/plugins";

<<<<<<< HEAD
export const createGroupsSchema = (context: CmsContext): CmsGraphQLSchemaPlugin => {
=======
interface Params {
    context: CmsContext;
}
export const createGroupsSchema = ({ context }: Params): GraphQLSchemaPlugin<CmsContext> => {
>>>>>>> 6905231b
    let manageSchema = "";
    if (context.cms.MANAGE) {
        manageSchema = /* GraphQL */ `
            input CmsContentModelGroupInput {
                name: String!
                slug: String
                description: String
                icon: String!
            }

            type CmsContentModelGroupResponse {
                data: CmsContentModelGroup
                error: CmsError
            }

            type CmsContentModelGroupListResponse {
                data: [CmsContentModelGroup]
                meta: CmsListMeta
                error: CmsError
            }

            extend type Query {
                getContentModelGroup(id: ID): CmsContentModelGroupResponse
                listContentModelGroups: CmsContentModelGroupListResponse
            }

            extend type Mutation {
                createContentModelGroup(
                    data: CmsContentModelGroupInput!
                ): CmsContentModelGroupResponse

                updateContentModelGroup(
                    id: ID!
                    data: CmsContentModelGroupInput!
                ): CmsContentModelGroupResponse

                deleteContentModelGroup(id: ID!): CmsDeleteResponse
            }
        `;
    }

    let resolvers: Resolvers<CmsContext> = {};

    if (context.cms.MANAGE) {
        resolvers = {
            CmsContentModelGroup: {
                contentModels: async (group, _, context) => {
                    context.security.disableAuthorization();
                    const models = await context.cms.listModels();
                    context.security.enableAuthorization();
                    return models.filter(model => {
                        if (model.isPrivate === true) {
                            return false;
                        }
                        return model.group.id === group.id;
                    });
                },
                totalContentModels: async (group, _, context) => {
                    context.security.disableAuthorization();
                    const models = await context.cms.listModels();
                    context.security.enableAuthorization();
                    return models.filter(model => {
                        if (model.isPrivate === true) {
                            return false;
                        }
                        return model.group === group.id;
                    }).length;
                },
                plugin: async (group, _, context: CmsContext): Promise<boolean> => {
                    return context.plugins
                        .byType<CmsGroupPlugin>(CmsGroupPlugin.type)
                        .some(item => item.contentModelGroup.id === group.id);
                }
            },
            Query: {
                getContentModelGroup: async (_, args: any, context) => {
                    try {
                        const { id } = args;
                        const group = await context.cms.getGroup(id);
                        if (group?.isPrivate) {
                            throw new NotFoundError(`Cms Group "${id}" was not found!`);
                        }
                        return new Response(group);
                    } catch (e) {
                        return new ErrorResponse(e);
                    }
                },
                listContentModelGroups: async (_, __, context) => {
                    try {
                        const groups = await context.cms.listGroups();
                        return new Response(groups.filter(group => group.isPrivate !== true));
                    } catch (e) {
                        return new ErrorResponse(e);
                    }
                }
            },
            Mutation: {
                createContentModelGroup: async (_, args: any, context) => {
                    try {
                        const model = await context.cms.createGroup(args.data);
                        return new Response(model);
                    } catch (e) {
                        return new ErrorResponse(e);
                    }
                },
                updateContentModelGroup: async (_, args: any, context) => {
                    try {
                        const group = await context.cms.updateGroup(args.id, args.data);
                        return new Response(group);
                    } catch (e) {
                        return new ErrorResponse(e);
                    }
                },
                deleteContentModelGroup: async (_, args: any, context) => {
                    try {
                        await context.cms.deleteGroup(args.id);
                        return new Response(true);
                    } catch (e) {
                        return new ErrorResponse(e);
                    }
                }
            }
        };
    }

    return new CmsGraphQLSchemaPlugin({
        typeDefs: /* GraphQL */ `
            type CmsContentModelGroup {
                id: ID!
                createdOn: DateTime
                savedOn: DateTime
                name: String!
                contentModels: [CmsContentModel!]
                totalContentModels: Int!
                slug: String!
                description: String
                icon: String
                createdBy: CmsCreatedBy

                # Returns true if the content model group is registered via a plugin.
                plugin: Boolean!
            }
            ${manageSchema}
        `,
        resolvers
    });
};<|MERGE_RESOLUTION|>--- conflicted
+++ resolved
@@ -4,14 +4,10 @@
 import { CmsGroupPlugin } from "~/plugins/CmsGroupPlugin";
 import { CmsGraphQLSchemaPlugin } from "~/plugins";
 
-<<<<<<< HEAD
-export const createGroupsSchema = (context: CmsContext): CmsGraphQLSchemaPlugin => {
-=======
 interface Params {
     context: CmsContext;
 }
-export const createGroupsSchema = ({ context }: Params): GraphQLSchemaPlugin<CmsContext> => {
->>>>>>> 6905231b
+export const createGroupsSchema = ({ context }: Params): CmsGraphQLSchemaPlugin => {
     let manageSchema = "";
     if (context.cms.MANAGE) {
         manageSchema = /* GraphQL */ `
