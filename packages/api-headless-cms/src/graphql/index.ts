--- conflicted
+++ resolved
@@ -1,57 +1,6 @@
 import { createSystemSchemaPlugin } from "./system";
 import { graphQLHandlerFactory, GraphQLHandlerFactoryParams } from "./graphQLHandlerFactory";
-<<<<<<< HEAD
-import { CmsGraphQLSchemaPlugin } from "~/plugins";
-import { GraphQLSchemaPlugin } from "@webiny/handler-graphql";
-import { CmsContext } from "~/types";
-
-const createBaseSchema = (): GraphQLSchemaPlugin<CmsContext>[] => {
-    const cmsPlugin = new CmsGraphQLSchemaPlugin({
-        typeDefs: /* GraphQL */ `
-            type CmsError {
-                code: String
-                message: String
-                data: JSON
-                stack: String
-            }
-
-            type CmsCursors {
-                next: String
-                previous: String
-            }
-
-            type CmsListMeta {
-                cursor: String
-                hasMoreItems: Boolean
-                totalCount: Int
-            }
-
-            type CmsDeleteResponse {
-                data: Boolean
-                error: CmsError
-            }
-
-            type CmsBooleanResponse {
-                data: Boolean
-                error: CmsError
-            }
-        `,
-        resolvers: {}
-    });
-    cmsPlugin.name = "graphql.cms.schema.base";
-    const corePlugin = new GraphQLSchemaPlugin({
-        typeDefs: cmsPlugin.schema.typeDefs,
-        resolvers: cmsPlugin.schema.resolvers
-    });
-    corePlugin.name = "graphql.cms.core.schema.base";
-    /**
-     * Due to splitting of CMS and Core schema plugins, we must have both defined for CMS to work.
-     */
-    return [cmsPlugin, corePlugin];
-};
-=======
 import { createBaseSchema } from "~/graphql/schema/baseSchema";
->>>>>>> 6905231b
 
 export type CreateGraphQLParams = GraphQLHandlerFactoryParams;
 export const createGraphQL = (params: CreateGraphQLParams) => {
