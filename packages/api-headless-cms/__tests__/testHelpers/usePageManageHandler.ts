import { GraphQLHandlerParams, useGraphQLHandler } from "./useGraphQLHandler";
import { CmsEntryListParams, CmsModel } from "~/types";
import { pageModel } from "~tests/contentAPI/mocks/pageWithDynamicZonesModel";

const singularPageApiName = pageModel.singularApiName;

const pageFields = `
    id   
    content {
        ...on ${singularPageApiName}_Content_Hero {
            title
            _templateId
            __typename
        }
        ...on ${singularPageApiName}_Content_SimpleText {
            text
            _templateId
            __typename
        }
        ...on ${singularPageApiName}_Content_Objecting {
            nestedObject {
                __typename
                objectTitle
                objectNestedObject {
                    nestedObjectNestedTitle
                }
            }
<<<<<<< HEAD
            dynamicZone {
                __typename
                ... on ${singularPageApiName}_Content_Objecting_DynamicZone_SuperNestedObject {
                    authors {
                        id
                        modelId
                    }
                }
            }
            __typename
        }
        ...on ${singularPageApiName}_Content_Author {
            author {
                id
                modelId
            }
            authors {
                id
                modelId
            }
=======
            _templateId
>>>>>>> be5b7d29
            __typename
        }
    }
    header {
        ...on ${singularPageApiName}_Header_TextHeader {
            title
            __typename
        }
        ...on ${singularPageApiName}_Header_ImageHeader {
            title
            image
            __typename
        }
    }
    objective {
        ...on ${singularPageApiName}_Objective_Objecting {
            nestedObject {
                objectTitle
                objectBody
                objectNestedObject {
                    nestedObjectNestedTitle
                }
            }
            __typename
        }
    }
    reference {
        ...on ${singularPageApiName}_Reference_Author {
            __typename
            author {
                id
                modelId
                __typename
            }
        }
    }
    references1 {
        ...on ${singularPageApiName}_References1_Authors {
            authors {
                id
                modelId
                __typename
            }
            __typename
        }
    }
    references2 {
        ...on ${singularPageApiName}_References2_Author {
            author {
                id
                modelId
                __typename
            }
            __typename
        }
    }
`;

const errorFields = `
    error {
        code
        message
        data
    }
`;

const getPageQuery = (model: CmsModel) => {
    return /* GraphQL */ `
        query GetPage($revision: ID, $entryId: ID, $status: CmsEntryStatusType) {
            getPage: get${model.singularApiName}(revision: $revision, entryId: $entryId, status: $status) {
                data {
                    ${pageFields}
                }
                ${errorFields}
            }
        }
    `;
};

const listPagesQuery = (model: CmsModel) => {
    return /* GraphQL */ `
        query ListPages(
            $where: ${model.singularApiName}ListWhereInput
            $sort: [${model.singularApiName}ListSorter]
            $limit: Int
            $after: String
        ) {
            listPages: list${model.pluralApiName}(where: $where, sort: $sort, limit: $limit, after: $after) {
                data {
                    ${pageFields}
                }
                meta {
                    cursor
                    hasMoreItems
                    totalCount
                }
                ${errorFields}
            }
        }
    `;
};

const createPageMutation = (model: CmsModel) => {
    return /* GraphQL */ `
        mutation CreatePage($data: ${model.singularApiName}Input!) {
            createPage: create${model.singularApiName}(data: $data) {
                data {
                    ${pageFields}
                }
                ${errorFields}
            }
        }
    `;
};

const updatePageMutation = (model: CmsModel) => {
    return /* GraphQL */ `
        mutation UpdatePage($revision: ID!, $data: ${model.singularApiName}Input!) {
            updatePage: update${model.singularApiName}(revision: $revision, data: $data) {
                data {
                    ${pageFields}
                }
                ${errorFields}
            }
        }
    `;
};

export const usePageManageHandler = (params: GraphQLHandlerParams) => {
    const contentHandler = useGraphQLHandler(params);

    const model = pageModel as CmsModel;

    return {
        ...contentHandler,
        async getPage(variables: Record<string, any>, headers: Record<string, any> = {}) {
            return await contentHandler.invoke({
                body: {
                    query: getPageQuery(model),
                    variables
                },
                headers
            });
        },
        async listPages(variables: CmsEntryListParams = {}, headers: Record<string, any> = {}) {
            return await contentHandler.invoke({
                body: { query: listPagesQuery(model), variables },
                headers
            });
        },
        async createPage(variables: Record<string, any>, headers: Record<string, any> = {}) {
            return await contentHandler.invoke({
                body: { query: createPageMutation(model), variables },
                headers
            });
        },
        async updatePage(variables: Record<string, any>, headers: Record<string, any> = {}) {
            return await contentHandler.invoke({
                body: { query: updatePageMutation(model), variables },
                headers
            });
        }
    };
};<|MERGE_RESOLUTION|>--- conflicted
+++ resolved
@@ -25,7 +25,6 @@
                     nestedObjectNestedTitle
                 }
             }
-<<<<<<< HEAD
             dynamicZone {
                 __typename
                 ... on ${singularPageApiName}_Content_Objecting_DynamicZone_SuperNestedObject {
@@ -35,6 +34,7 @@
                     }
                 }
             }
+            _templateId
             __typename
         }
         ...on ${singularPageApiName}_Content_Author {
@@ -46,9 +46,6 @@
                 id
                 modelId
             }
-=======
-            _templateId
->>>>>>> be5b7d29
             __typename
         }
     }
