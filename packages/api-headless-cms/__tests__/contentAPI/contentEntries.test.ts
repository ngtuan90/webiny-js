import { useFruitManageHandler } from "../testHelpers/useFruitManageHandler";
import { Fruit } from "./mocks/contentModels";
import { setupContentModelGroup, setupContentModels } from "../testHelpers/setup";
import { useGraphQLHandler } from "../testHelpers/useGraphQLHandler";

const appleData: Fruit = {
    name: "Apple",
    isSomething: false,
    rating: 400,
    numbers: [5, 6, 7.2, 10.18, 12.05],
    email: "john@doe.com",
    url: "https://apple.test",
    lowerCase: "apple",
    upperCase: "APPLE",
    date: "2020-12-15",
    dateTime: new Date("2020-12-15T12:12:21").toISOString(),
    dateTimeZ: "2020-12-15T14:52:41+01:00",
    time: "11:39:58",
    description: "fruit named apple cms"
};
const greenAppleData: Fruit = {
    name: "Green-Apple",
    isSomething: false,
    rating: 400,
    numbers: [5, 6, 7.2, 10.18, 12.05],
    email: "john@doe.com",
    url: "https://apple.test",
    lowerCase: "greenapple",
    upperCase: "GREENAPPLE",
    date: "2020-12-15",
    dateTime: new Date("2020-12-15T12:12:21").toISOString(),
    dateTimeZ: "2020-12-15T14:52:41+01:00",
    time: "11:39:58",
    description: "fruit named green apple cms"
};

const strawberryData: Fruit = {
    name: "Strawberry",
    isSomething: true,
    rating: 500,
    numbers: [5, 6, 7.2, 10.18, 12.05],
    email: "john@doe.com",
    url: "https://strawberry.test",
    lowerCase: "strawberry",
    upperCase: "STRAWBERRY",
    date: "2020-12-18",
    dateTime: new Date("2020-12-19T12:12:21").toISOString(),
    dateTimeZ: "2020-12-25T14:52:41+01:00",
    time: "12:44:55",
    description: "strawberry named fruit webiny"
};

const bananaData: Fruit = {
    name: "Banana",
    isSomething: false,
    rating: 450,
    numbers: [5, 6, 7.2, 10.18, 12.05],
    email: "john@doe.com",
    url: "https://banana.test",
    lowerCase: "banana",
    upperCase: "BANANA",
    date: "2020-12-03",
    dateTime: new Date("2020-12-03T12:12:21").toISOString(),
    dateTimeZ: "2020-12-03T14:52:41+01:00",
    time: "11:59:01",
    description: "fruit banana named cms webiny"
};

const orangeData: Fruit = {
    name: "Orange",
    isSomething: false,
    rating: 109001,
    numbers: [5, 6, 7.2, 10.18, 12.05],
    email: "orange@doe.com",
    url: "https://orange.test",
    lowerCase: "orange",
    upperCase: "ORANGE",
    date: "2020-12-04",
    dateTime: new Date("2020-12-04T12:12:21").toISOString(),
    dateTimeZ: "2020-12-03T14:52:41+01:00",
    time: "13:14:38",
    description: "fruit orange named"
};

type CmsEntry<T = Record<string, any>> = T & {
    name: string;
    meta: {
        status: string;
        modelId: string;
    };
};

describe("Content entries", () => {
    const manageOpts = { path: "manage/en-US" };

    const mainManager = useGraphQLHandler(manageOpts);

    const {
        createFruit,
        publishFruit,
        getContentEntries,
        getLatestContentEntries,
        getPublishedContentEntries,
        getContentEntry,
        getLatestContentEntry,
        getPublishedContentEntry,
        createFruitFrom,
        searchContentEntries
    } = useFruitManageHandler({
        ...manageOpts
    });

    const createAndPublishFruit = async (data: any): Promise<CmsEntry<Required<Fruit>>> => {
        const [response] = await createFruit({
            data
        });

        const createdFruit = response.data.createFruit.data;

        if (response.data.createFruit.error) {
            throw new Error(response.data.createFruit.error.message);
        }

        const [publish] = await publishFruit({
            revision: createdFruit.id
        });

        return publish.data.publishFruit.data;
    };

    const createFruits = async () => {
        return {
            apple: await createAndPublishFruit(appleData),
            strawberry: await createAndPublishFruit(strawberryData),
            banana: await createAndPublishFruit(bananaData),
            orange: await createAndPublishFruit(orangeData),
            greenApple: await createAndPublishFruit(greenAppleData)
        };
    };

    const setupFruits = async () => {
        const group = await setupContentModelGroup(mainManager);
        await setupContentModels(mainManager, group, ["fruit"]);
        return createFruits();
    };

<<<<<<< HEAD
    it("should get content entry by modelId and id", async () => {
        const { apple, banana, strawberry } = await setupFruits();
=======
    const waitFruits = async (name: string, expectancy?: FruitExpectancy[]) => {
        // If this `until` resolves successfully, we know entry is accessible via the "read" API
        await until(
            () => listFruits({}).then(([data]) => data),
            ({ data }: any) => {
                const list: any[] = data.listFruits?.data || [];
                if (list.length !== 5) {
                    return false;
                }
                if (!expectancy) {
                    return true;
                }
                return expectancy.every(item => {
                    return list.some(ls => {
                        return ls.id === item.id && ls.meta.status === item.status;
                    });
                });
            },
            { name: `list all fruits - ${name}` }
        );
    };

    it.skip("should get content entry by modelId and id", async () => {
        const { apple, banana, strawberry, orange, greenApple } = await setupFruits();
>>>>>>> 7ca3a4bb

        const [secondBananaResponse] = await createFruitFrom({
            revision: banana.id
        });
        expect(secondBananaResponse).toMatchObject({
            data: {
                createFruitFrom: {
                    data: {
                        id: `${banana.entryId}#0002`,
                        entryId: banana.entryId,
                        meta: {
                            version: 2,
                            status: "draft"
                        }
                    },
                    error: null
                }
            }
        });
        const secondBanana = secondBananaResponse.data.createFruitFrom.data;

        const [publishSecondBananaResponse] = await publishFruit({
            revision: secondBanana.id
        });
        expect(publishSecondBananaResponse).toMatchObject({
            data: {
                publishFruit: {
                    data: {
                        id: secondBanana.id,
                        entryId: banana.entryId,
                        meta: {
                            version: 2,
                            status: "published"
                        }
                    }
                }
            }
        });

        const [thirdBananaResponse] = await createFruitFrom({
            revision: secondBanana.id
        });
        expect(thirdBananaResponse).toMatchObject({
            data: {
                createFruitFrom: {
                    data: {
                        id: (secondBanana.id || "").replace("0002", "0003"),
                        entryId: banana.entryId,
                        meta: {
                            version: 3,
                            status: "draft"
                        }
                    },
                    error: null
                }
            }
        });
        const thirdBanana = thirdBananaResponse.data.createFruitFrom.data;

        const [getThirdBananaResponse] = await getContentEntry({
            entry: {
                id: thirdBanana.id,
                modelId: banana.meta.modelId
            }
        });

        expect(getThirdBananaResponse).toMatchObject({
            data: {
                getContentEntry: {
                    data: {
                        id: thirdBanana.id,
                        title: thirdBanana.meta.title
                    }
                }
            }
        });

<<<<<<< HEAD
=======
        await waitFruits("should filter fruits by date and sort asc", [
            {
                id: apple.id,
                status: "published"
            },
            {
                id: thirdBanana.id,
                status: "draft"
            },
            {
                id: strawberry.id,
                status: "published"
            },
            {
                id: orange.id,
                status: "published"
            },
            {
                id: greenApple.id,
                status: "published"
            }
        ]);

>>>>>>> 7ca3a4bb
        /**
         * Exact entries queries.
         */
        const [exactAppleResponse] = await getContentEntry({
            entry: {
                id: apple.id,
                modelId: apple.meta.modelId
            }
        });

        expect(exactAppleResponse).toEqual({
            data: {
                getContentEntry: {
                    data: {
                        id: apple.id,
                        entryId: apple.entryId,
                        status: apple.meta.status,
                        title: apple.name,
                        model: {
                            modelId: apple.meta.modelId,
                            name: "Fruit"
                        }
                    },
                    error: null
                }
            }
        });

        const [exactFruitsResponse] = await getContentEntries({
            entries: [
                {
                    id: apple.id,
                    modelId: apple.meta.modelId
                },
                {
                    id: banana.id,
                    modelId: banana.meta.modelId
                },
                {
                    id: strawberry.id,
                    modelId: strawberry.meta.modelId
                }
            ]
        });

        expect(exactFruitsResponse).toEqual({
            data: {
                getContentEntries: {
                    data: [
                        {
                            id: apple.id,
                            entryId: apple.entryId,
                            status: apple.meta.status,
                            title: apple.name,
                            model: {
                                modelId: apple.meta.modelId,
                                name: "Fruit"
                            }
                        },
                        {
                            id: banana.id,
                            entryId: banana.entryId,
                            status: "unpublished",
                            title: banana.name,
                            model: {
                                modelId: banana.meta.modelId,
                                name: "Fruit"
                            }
                        },
                        {
                            id: strawberry.id,
                            entryId: strawberry.entryId,
                            status: strawberry.meta.status,
                            title: strawberry.name,
                            model: {
                                modelId: strawberry.meta.modelId,
                                name: "Fruit"
                            }
                        }
                    ],
                    error: null
                }
            }
        });

        /**
         * Latest entries queries.
         */
        const [latestBananaResponse] = await getLatestContentEntry({
            entry: {
                id: thirdBanana.id,
                modelId: thirdBanana.meta.modelId
            }
        });

        expect(latestBananaResponse).toEqual({
            data: {
                getLatestContentEntry: {
                    data: {
                        id: thirdBanana.id,
                        entryId: thirdBanana.entryId,
                        status: "draft",
                        title: thirdBanana.name,
                        model: {
                            modelId: thirdBanana.meta.modelId,
                            name: "Fruit"
                        }
                    },
                    error: null
                }
            }
        });

        const [latestFruitsResponse] = await getLatestContentEntries({
            entries: [
                {
                    id: apple.id,
                    modelId: apple.meta.modelId
                },
                {
                    id: banana.id,
                    modelId: banana.meta.modelId
                },
                {
                    id: strawberry.id,
                    modelId: strawberry.meta.modelId
                }
            ]
        });

        expect(latestFruitsResponse).toEqual({
            data: {
                getLatestContentEntries: {
                    data: [
                        {
                            id: apple.id,
                            entryId: apple.entryId,
                            status: "published",
                            title: apple.name,
                            model: {
                                modelId: apple.meta.modelId,
                                name: "Fruit"
                            }
                        },
                        {
                            id: thirdBanana.id,
                            entryId: thirdBanana.entryId,
                            status: "draft",
                            title: thirdBanana.name,
                            model: {
                                modelId: thirdBanana.meta.modelId,
                                name: "Fruit"
                            }
                        },
                        {
                            id: strawberry.id,
                            entryId: strawberry.entryId,
                            status: "published",
                            title: strawberry.name,
                            model: {
                                modelId: strawberry.meta.modelId,
                                name: "Fruit"
                            }
                        }
                    ],
                    error: null
                }
            }
        });
        /**
         * Published entries queries.
         */
        const [publishedBananaResponse] = await getPublishedContentEntry({
            entry: {
                id: thirdBanana.id,
                modelId: thirdBanana.meta.modelId
            }
        });

        expect(publishedBananaResponse).toEqual({
            data: {
                getPublishedContentEntry: {
                    data: {
                        id: secondBanana.id,
                        entryId: secondBanana.entryId,
                        status: "published",
                        title: secondBanana.name,
                        model: {
                            modelId: secondBanana.meta.modelId,
                            name: "Fruit"
                        }
                    },
                    error: null
                }
            }
        });

        const [publishedFruitsResponse] = await getPublishedContentEntries({
            entries: [
                {
                    id: apple.id,
                    modelId: apple.meta.modelId
                },
                {
                    id: banana.id,
                    modelId: banana.meta.modelId
                },
                {
                    id: strawberry.id,
                    modelId: strawberry.meta.modelId
                }
            ]
        });

        expect(publishedFruitsResponse).toEqual({
            data: {
                getPublishedContentEntries: {
                    data: [
                        {
                            id: apple.id,
                            entryId: apple.entryId,
                            status: "published",
                            title: apple.name,
                            model: {
                                modelId: apple.meta.modelId,
                                name: "Fruit"
                            }
                        },
                        {
                            id: secondBanana.id,
                            entryId: secondBanana.entryId,
                            status: "published",
                            title: secondBanana.name,
                            model: {
                                modelId: secondBanana.meta.modelId,
                                name: "Fruit"
                            }
                        },
                        {
                            id: strawberry.id,
                            entryId: strawberry.entryId,
                            status: "published",
                            title: strawberry.name,
                            model: {
                                modelId: strawberry.meta.modelId,
                                name: "Fruit"
                            }
                        }
                    ],
                    error: null
                }
            }
        });
    });

    it.skip("should search for latest entries in given models", async () => {
        const { apple, banana, strawberry, orange, greenApple } = await setupFruits();

        const [secondBananaResponse] = await createFruitFrom({
            revision: banana.id
        });
        expect(secondBananaResponse).toMatchObject({
            data: {
                createFruitFrom: {
                    data: {
                        id: `${banana.entryId}#0002`,
                        entryId: banana.entryId,
                        meta: {
                            version: 2,
                            status: "draft"
                        }
                    },
                    error: null
                }
            }
        });

        const secondBanana = secondBananaResponse.data.createFruitFrom.data;

        const [response] = await searchContentEntries({
            modelsIds: ["fruit"]
        });

        expect(response).toMatchObject({
            data: {
                entries: {
                    data: [
                        {
                            id: secondBanana.id,
                            entryId: secondBanana.entryId,
                            title: secondBanana.name,
                            status: secondBanana.meta.status,
                            published: {
                                id: banana.id,
                                entryId: banana.entryId,
                                title: banana.name
                            }
                        },
                        {
                            id: greenApple.id,
                            entryId: greenApple.entryId,
                            title: greenApple.name,
                            status: greenApple.meta.status,
                            published: {
                                id: greenApple.id,
                                entryId: greenApple.entryId,
                                title: greenApple.name
                            }
                        },
                        {
                            id: orange.id,
                            entryId: orange.entryId,
                            title: orange.name,
                            status: orange.meta.status,
                            published: {
                                id: orange.id,
                                entryId: orange.entryId,
                                title: orange.name
                            }
                        },
                        {
                            id: strawberry.id,
                            entryId: strawberry.entryId,
                            title: strawberry.name,
                            status: strawberry.meta.status,
                            published: {
                                id: strawberry.id,
                                entryId: strawberry.entryId,
                                title: strawberry.name
                            }
                        },
                        {
                            id: apple.id,
                            entryId: apple.entryId,
                            title: apple.name,
                            status: apple.meta.status,
                            published: {
                                id: apple.id,
                                entryId: apple.entryId,
                                title: apple.name
                            }
                        }
                    ],
                    error: null
                }
            }
        });
    });

    const searchQueries: [string, string[]][] = [
        ["webiny", ["Banana", "Strawberry"]],
        ["cms", ["Green-Apple", "Banana", "Apple"]]
    ];

    it.skip.each(searchQueries)(
        `should search for latest entries containing "%s" in given models`,
        async (query, titles) => {
<<<<<<< HEAD
            await setupFruits();
=======
            const { apple, banana, strawberry, orange, greenApple } = await setupFruits();

            await waitFruits("should be second banana as draft", [
                {
                    id: apple.id,
                    status: "published"
                },
                {
                    id: banana.id,
                    status: "published"
                },
                {
                    id: strawberry.id,
                    status: "published"
                },
                {
                    id: orange.id,
                    status: "published"
                },
                {
                    id: greenApple.id,
                    status: "published"
                }
            ]);
>>>>>>> 7ca3a4bb

            const [response] = await searchContentEntries({
                modelsIds: ["fruit"],
                query
            });

            expect(response.data.entries.data).toHaveLength(titles.length);

            expect(response).toMatchObject({
                data: {
                    entries: {
                        data: titles.map(title => {
                            return {
                                title
                            };
                        }),
                        error: null
                    }
                }
            });
        }
    );

    it("should find an entry containing dash in the name", async () => {
        const { greenApple } = await setupFruits();

        const [response] = await searchContentEntries({
            modelsIds: ["fruit"],
            query: "green-apple"
        });

        expect(response).toMatchObject({
            data: {
                entries: {
                    data: [
                        {
                            id: greenApple.id,
                            title: greenApple.name
                        }
                    ],
                    error: null
                }
            }
        });
    });
});<|MERGE_RESOLUTION|>--- conflicted
+++ resolved
@@ -18,6 +18,7 @@
     time: "11:39:58",
     description: "fruit named apple cms"
 };
+
 const greenAppleData: Fruit = {
     name: "Green-Apple",
     isSomething: false,
@@ -144,35 +145,8 @@
         return createFruits();
     };
 
-<<<<<<< HEAD
     it("should get content entry by modelId and id", async () => {
         const { apple, banana, strawberry } = await setupFruits();
-=======
-    const waitFruits = async (name: string, expectancy?: FruitExpectancy[]) => {
-        // If this `until` resolves successfully, we know entry is accessible via the "read" API
-        await until(
-            () => listFruits({}).then(([data]) => data),
-            ({ data }: any) => {
-                const list: any[] = data.listFruits?.data || [];
-                if (list.length !== 5) {
-                    return false;
-                }
-                if (!expectancy) {
-                    return true;
-                }
-                return expectancy.every(item => {
-                    return list.some(ls => {
-                        return ls.id === item.id && ls.meta.status === item.status;
-                    });
-                });
-            },
-            { name: `list all fruits - ${name}` }
-        );
-    };
-
-    it.skip("should get content entry by modelId and id", async () => {
-        const { apple, banana, strawberry, orange, greenApple } = await setupFruits();
->>>>>>> 7ca3a4bb
 
         const [secondBananaResponse] = await createFruitFrom({
             revision: banana.id
@@ -250,32 +224,6 @@
             }
         });
 
-<<<<<<< HEAD
-=======
-        await waitFruits("should filter fruits by date and sort asc", [
-            {
-                id: apple.id,
-                status: "published"
-            },
-            {
-                id: thirdBanana.id,
-                status: "draft"
-            },
-            {
-                id: strawberry.id,
-                status: "published"
-            },
-            {
-                id: orange.id,
-                status: "published"
-            },
-            {
-                id: greenApple.id,
-                status: "published"
-            }
-        ]);
-
->>>>>>> 7ca3a4bb
         /**
          * Exact entries queries.
          */
@@ -531,7 +479,7 @@
         });
     });
 
-    it.skip("should search for latest entries in given models", async () => {
+    it("should search for latest entries in given models", async () => {
         const { apple, banana, strawberry, orange, greenApple } = await setupFruits();
 
         const [secondBananaResponse] = await createFruitFrom({
@@ -630,37 +578,10 @@
         ["cms", ["Green-Apple", "Banana", "Apple"]]
     ];
 
-    it.skip.each(searchQueries)(
+    it.each(searchQueries)(
         `should search for latest entries containing "%s" in given models`,
         async (query, titles) => {
-<<<<<<< HEAD
             await setupFruits();
-=======
-            const { apple, banana, strawberry, orange, greenApple } = await setupFruits();
-
-            await waitFruits("should be second banana as draft", [
-                {
-                    id: apple.id,
-                    status: "published"
-                },
-                {
-                    id: banana.id,
-                    status: "published"
-                },
-                {
-                    id: strawberry.id,
-                    status: "published"
-                },
-                {
-                    id: orange.id,
-                    status: "published"
-                },
-                {
-                    id: greenApple.id,
-                    status: "published"
-                }
-            ]);
->>>>>>> 7ca3a4bb
 
             const [response] = await searchContentEntries({
                 modelsIds: ["fruit"],
