{
<<<<<<< HEAD
	"name": "@webiny/api-headless-cms",
	"version": "4.13.0",
	"main": "index.js",
	"repository": {
		"type": "git",
		"url": "https://github.com/webiny/webiny-js.git",
		"directory": "packages/api-headless-cms"
	},
	"description": "GraphQL API for Webiny Headless CMS.",
	"contributors": [
		"Pavel Denisjuk <pavel@webiny.com>",
		"Sven Al Hamad <sven@webiny.com>",
		"Adrian Smijulj <adrian@webiny.com>"
	],
	"license": "MIT",
	"dependencies": {
		"@babel/runtime": "^7.5.5",
		"@webiny/api-i18n": "^4.13.0",
		"@webiny/api-security": "^4.13.0",
		"@webiny/commodo": "^4.13.0",
		"@webiny/commodo-graphql": "^4.13.0",
		"@webiny/graphql": "^4.13.0",
		"@webiny/handler": "^4.13.0",
		"@webiny/handler-http": "^4.13.0",
		"@webiny/handler-client": "^4.13.0",
		"@webiny/handler-apollo-server": "^4.13.0",
		"@webiny/validation": "^4.13.0",
		"apollo-server-core": "2.17.0",
		"apollo-server-env": "^2.4.3",
		"fast-deep-equal": "^3.1.1",
		"fecha": "^4.0.0",
		"graphql-tag": "^2.10.1",
		"lodash": "^4.5.0",
		"pluralize": "^8.0.0",
		"shortid": "^2.2.15",
		"slugify": "^1.4.0",
		"@webiny/api-settings-manager": "^4.13.0"
	},
	"devDependencies": {
		"@babel/cli": "^7.5.5",
		"@babel/core": "^7.5.5",
		"@babel/preset-env": "^7.5.5",
		"@babel/preset-flow": "^7.0.0",
		"@commodo/fields-storage-nedb": "^2.0.0-next.15",
		"@shelf/jest-mongodb": "^1.1.3",
		"@webiny/api-plugin-commodo-mongodb": "^4.13.0",
		"@webiny/api-plugin-commodo-nedb": "^4.13.0",
		"@webiny/api-settings-manager": "^4.13.0",
		"apollo-graphql": "^0.4.1",
		"chalk": "^3.0.0",
		"graphql": "^14.6.0",
		"mdbid": "^1.0.0",
		"mongodb": "^3.5.7",
		"prettier": "^1.19.1",
		"sinon": "^9.0.2"
	},
	"publishConfig": {
		"access": "public",
		"directory": "dist"
	},
	"scripts": {
		"build": "rimraf ./dist *.tsbuildinfo && babel src -d dist --source-maps --copy-files --extensions \".ts\"",
		"watch": "babel src -d dist --source-maps --copy-files --extensions \".ts\" --watch",
		"postbuild": "cp package.json LICENSE README.md dist/ && tsc -p tsconfig.build.json"
	}
=======
  "name": "@webiny/api-headless-cms",
  "version": "4.14.0",
  "main": "index.js",
  "repository": {
    "type": "git",
    "url": "https://github.com/webiny/webiny-js.git",
    "directory": "packages/api-headless-cms"
  },
  "description": "GraphQL API for Webiny Headless CMS.",
  "contributors": [
    "Pavel Denisjuk <pavel@webiny.com>",
    "Sven Al Hamad <sven@webiny.com>",
    "Adrian Smijulj <adrian@webiny.com>"
  ],
  "license": "MIT",
  "dependencies": {
    "@babel/runtime": "^7.5.5",
    "@webiny/api-i18n": "^4.14.0",
    "@webiny/api-security": "^4.14.0",
    "@webiny/commodo": "^4.14.0",
    "@webiny/commodo-graphql": "^4.14.0",
    "@webiny/graphql": "^4.14.0",
    "@webiny/handler": "^4.14.0",
    "@webiny/handler-http": "^4.14.0",
    "@webiny/handler-client": "^4.14.0",
    "@webiny/handler-apollo-server": "^4.14.0",
    "@webiny/validation": "^4.14.0",
    "apollo-server-core": "2.17.0",
    "apollo-server-env": "^2.4.3",
    "fast-deep-equal": "^3.1.1",
    "fecha": "^4.0.0",
    "graphql-tag": "^2.10.1",
    "lodash": "^4.5.0",
    "pluralize": "^8.0.0",
    "shortid": "^2.2.15",
    "slugify": "^1.4.0"
  },
  "devDependencies": {
    "@babel/cli": "^7.5.5",
    "@babel/core": "^7.5.5",
    "@babel/preset-env": "^7.5.5",
    "@babel/preset-flow": "^7.0.0",
    "@commodo/fields-storage-nedb": "^2.0.0-next.15",
    "@shelf/jest-mongodb": "^1.1.3",
    "@webiny/api-plugin-commodo-mongodb": "^4.14.0",
    "@webiny/api-plugin-commodo-nedb": "^4.14.0",
    "@webiny/api-settings-manager": "^4.14.0",
    "apollo-graphql": "^0.4.1",
    "chalk": "^3.0.0",
    "graphql": "^14.6.0",
    "mdbid": "^1.0.0",
    "mongodb": "^3.5.7",
    "prettier": "^1.19.1",
    "sinon": "^9.0.2"
  },
  "publishConfig": {
    "access": "public",
    "directory": "dist"
  },
  "scripts": {
    "build": "rimraf ./dist *.tsbuildinfo && babel src -d dist --source-maps --copy-files --extensions \".ts\"",
    "watch": "babel src -d dist --source-maps --copy-files --extensions \".ts\" --watch",
    "postbuild": "cp package.json LICENSE README.md dist/ && tsc -p tsconfig.build.json"
  }
>>>>>>> 06f7ddb5
}<|MERGE_RESOLUTION|>--- conflicted
+++ resolved
@@ -1,71 +1,4 @@
 {
-<<<<<<< HEAD
-	"name": "@webiny/api-headless-cms",
-	"version": "4.13.0",
-	"main": "index.js",
-	"repository": {
-		"type": "git",
-		"url": "https://github.com/webiny/webiny-js.git",
-		"directory": "packages/api-headless-cms"
-	},
-	"description": "GraphQL API for Webiny Headless CMS.",
-	"contributors": [
-		"Pavel Denisjuk <pavel@webiny.com>",
-		"Sven Al Hamad <sven@webiny.com>",
-		"Adrian Smijulj <adrian@webiny.com>"
-	],
-	"license": "MIT",
-	"dependencies": {
-		"@babel/runtime": "^7.5.5",
-		"@webiny/api-i18n": "^4.13.0",
-		"@webiny/api-security": "^4.13.0",
-		"@webiny/commodo": "^4.13.0",
-		"@webiny/commodo-graphql": "^4.13.0",
-		"@webiny/graphql": "^4.13.0",
-		"@webiny/handler": "^4.13.0",
-		"@webiny/handler-http": "^4.13.0",
-		"@webiny/handler-client": "^4.13.0",
-		"@webiny/handler-apollo-server": "^4.13.0",
-		"@webiny/validation": "^4.13.0",
-		"apollo-server-core": "2.17.0",
-		"apollo-server-env": "^2.4.3",
-		"fast-deep-equal": "^3.1.1",
-		"fecha": "^4.0.0",
-		"graphql-tag": "^2.10.1",
-		"lodash": "^4.5.0",
-		"pluralize": "^8.0.0",
-		"shortid": "^2.2.15",
-		"slugify": "^1.4.0",
-		"@webiny/api-settings-manager": "^4.13.0"
-	},
-	"devDependencies": {
-		"@babel/cli": "^7.5.5",
-		"@babel/core": "^7.5.5",
-		"@babel/preset-env": "^7.5.5",
-		"@babel/preset-flow": "^7.0.0",
-		"@commodo/fields-storage-nedb": "^2.0.0-next.15",
-		"@shelf/jest-mongodb": "^1.1.3",
-		"@webiny/api-plugin-commodo-mongodb": "^4.13.0",
-		"@webiny/api-plugin-commodo-nedb": "^4.13.0",
-		"@webiny/api-settings-manager": "^4.13.0",
-		"apollo-graphql": "^0.4.1",
-		"chalk": "^3.0.0",
-		"graphql": "^14.6.0",
-		"mdbid": "^1.0.0",
-		"mongodb": "^3.5.7",
-		"prettier": "^1.19.1",
-		"sinon": "^9.0.2"
-	},
-	"publishConfig": {
-		"access": "public",
-		"directory": "dist"
-	},
-	"scripts": {
-		"build": "rimraf ./dist *.tsbuildinfo && babel src -d dist --source-maps --copy-files --extensions \".ts\"",
-		"watch": "babel src -d dist --source-maps --copy-files --extensions \".ts\" --watch",
-		"postbuild": "cp package.json LICENSE README.md dist/ && tsc -p tsconfig.build.json"
-	}
-=======
   "name": "@webiny/api-headless-cms",
   "version": "4.14.0",
   "main": "index.js",
@@ -130,5 +63,4 @@
     "watch": "babel src -d dist --source-maps --copy-files --extensions \".ts\" --watch",
     "postbuild": "cp package.json LICENSE README.md dist/ && tsc -p tsconfig.build.json"
   }
->>>>>>> 06f7ddb5
 }