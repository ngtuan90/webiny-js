--- conflicted
+++ resolved
@@ -1,10 +1,6 @@
 {
   "name": "@webiny/api-headless-cms",
-<<<<<<< HEAD
-  "version": "5.10.0-next.1",
-=======
   "version": "5.10.0",
->>>>>>> b269b1db
   "main": "index.js",
   "keywords": [
     "cms:base"
@@ -25,23 +21,6 @@
     "@babel/runtime": "^7.5.5",
     "@commodo/fields": "beta",
     "@graphql-tools/schema": "^7.1.2",
-<<<<<<< HEAD
-    "@webiny/api-file-manager": "^5.10.0-next.1",
-    "@webiny/api-i18n": "^5.10.0-next.1",
-    "@webiny/api-i18n-content": "^5.10.0-next.1",
-    "@webiny/api-security": "^5.10.0-next.1",
-    "@webiny/api-security-admin-users": "^5.10.0-next.1",
-    "@webiny/api-tenancy": "^5.10.0-next.1",
-    "@webiny/api-upgrade": "^5.10.0-next.1",
-    "@webiny/error": "^5.10.0-next.1",
-    "@webiny/handler": "^5.10.0-next.1",
-    "@webiny/handler-aws": "^5.10.0-next.1",
-    "@webiny/handler-db": "^5.10.0-next.1",
-    "@webiny/handler-graphql": "^5.10.0-next.1",
-    "@webiny/handler-http": "^5.10.0-next.1",
-    "@webiny/plugins": "^5.10.0-next.1",
-    "@webiny/validation": "^5.10.0-next.1",
-=======
     "@webiny/api-file-manager": "^5.10.0",
     "@webiny/api-i18n": "^5.10.0",
     "@webiny/api-i18n-content": "^5.10.0",
@@ -57,7 +36,6 @@
     "@webiny/handler-http": "^5.10.0",
     "@webiny/plugins": "^5.10.0",
     "@webiny/validation": "^5.10.0",
->>>>>>> b269b1db
     "boolean": "^3.0.2",
     "commodo-fields-object": "^1.0.6",
     "dataloader": "^2.0.0",
@@ -72,13 +50,8 @@
     "@babel/core": "^7.5.5",
     "@babel/preset-env": "^7.5.5",
     "@babel/preset-flow": "^7.0.0",
-<<<<<<< HEAD
-    "@webiny/cli": "^5.10.0-next.1",
-    "@webiny/project-utils": "^5.10.0-next.1",
-=======
     "@webiny/cli": "^5.10.0",
     "@webiny/project-utils": "^5.10.0",
->>>>>>> b269b1db
     "apollo-graphql": "^0.4.1",
     "get-yarn-workspaces": "^1.0.2",
     "graphql": "^14.6.0",
