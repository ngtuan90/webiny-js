--- conflicted
+++ resolved
@@ -1,5 +1,4 @@
 // @flow
-import * as React from "react";
 import { fileUploadPlugin, imagePlugin } from "webiny-app/plugins";
 import adminPlugins from "webiny-admin/plugins";
 import securityPlugins from "webiny-app-security/admin/plugins";
@@ -8,36 +7,16 @@
 import googleTagManagerPlugins from "webiny-integration-google-tag-manager/plugins/admin";
 import typeformPlugins from "webiny-integration-typeform/plugins/admin";
 import mailchimpPlugins from "webiny-integration-mailchimp/plugins/admin";
-import AdminLayout from "webiny-admin/components/AdminLayout";
 
 const plugins = [
     imagePlugin,
     adminPlugins,
     securityPlugins,
-<<<<<<< HEAD
-    /*cmsPlugins,
-=======
     cmsPlugins,
->>>>>>> 8c94f9c8
     cookiePolicyPlugins,
     googleTagManagerPlugins,
     typeformPlugins,
-    mailchimpPlugins,*/
-    {
-        name: "route-dashboard",
-        type: "route",
-        route: {
-            name: "MyApp.Dashboard",
-            path: "/",
-            render() {
-                return (
-                    <AdminLayout>
-                        <div style={{ padding: 15 }}>My Dashboard</div>
-                    </AdminLayout>
-                );
-            }
-        }
-    }
+    mailchimpPlugins
 ];
 
 if (process.env.NODE_ENV !== "development") {
