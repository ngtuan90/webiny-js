--- conflicted
+++ resolved
@@ -22,19 +22,7 @@
   ],
   "license": "MIT",
   "dependencies": {
-<<<<<<< HEAD
     "@babel/runtime": "^7.19.0",
-    "@webiny/api": "^5.33.1",
-    "@webiny/api-elasticsearch": "^5.33.1",
-    "@webiny/api-file-manager": "^5.33.1",
-    "@webiny/api-upgrade": "^5.33.1",
-    "@webiny/db-dynamodb": "^5.33.1",
-    "@webiny/error": "^5.33.1",
-    "@webiny/handler-db": "^5.33.1",
-    "@webiny/plugins": "^5.33.1",
-    "@webiny/project-utils": "^5.33.1",
-=======
-    "@babel/runtime": "^7.16.3",
     "@webiny/api": "^5.33.2",
     "@webiny/api-elasticsearch": "^5.33.2",
     "@webiny/api-file-manager": "^5.33.2",
@@ -44,7 +32,6 @@
     "@webiny/handler-db": "^5.33.2",
     "@webiny/plugins": "^5.33.2",
     "@webiny/project-utils": "^5.33.2",
->>>>>>> 42395f8a
     "aws-sdk": "^2.971.0",
     "dynamodb-toolbox": "^0.3.5"
   },
