{
  "name": "@webiny/api-file-manager-ddb-es",
  "version": "5.17.4",
  "main": "index.js",
  "keywords": [
    "@webiny/api-file-manager",
    "storage-operations",
    "dynamodb",
    "elasticsearch",
    "fm:ddb-es"
  ],
  "repository": {
    "type": "git",
    "url": "https://github.com/webiny/webiny-js.git",
    "directory": "packages/api-file-manager-ddb-es"
  },
  "description": "The DynamoDB + Elasticsearch storage operations for File Manager API.",
  "contributors": [
    "Pavel Denisjuk <pavel@webiny.com>",
    "Sven Al Hamad <sven@webiny.com>",
    "Adrian Smijulj <adrian@webiny.com>"
  ],
  "license": "MIT",
  "dependencies": {
    "@babel/runtime": "^7.5.5",
<<<<<<< HEAD
    "@webiny/api-elasticsearch": "^5.17.4",
    "@webiny/api-file-manager": "^5.17.4",
    "@webiny/api-upgrade": "^5.17.4",
    "@webiny/db-dynamodb": "^5.17.4",
    "@webiny/error": "^5.17.4",
    "@webiny/handler-db": "^5.17.4",
    "@webiny/plugins": "^5.17.4",
    "@webiny/project-utils": "^5.17.4",
    "aws-sdk": "^2.539.0",
    "dynamodb-toolbox": "^0.3.4",
    "lodash.chunk": "^4.2.0",
    "lodash.omit": "^4.5.0"
=======
    "@webiny/api-elasticsearch": "^5.17.0",
    "@webiny/api-file-manager": "^5.17.0",
    "@webiny/api-upgrade": "^5.17.0",
    "@webiny/db-dynamodb": "^5.17.0",
    "@webiny/error": "^5.17.0",
    "@webiny/handler-db": "^5.17.0",
    "@webiny/plugins": "^5.17.0",
    "@webiny/project-utils": "^5.17.0",
    "aws-sdk": "^2.971.0",
    "dynamodb-toolbox": "^0.3.4"
>>>>>>> fdd6f0e0
  },
  "devDependencies": {
    "@babel/cli": "^7.5.5",
    "@babel/core": "^7.5.5",
    "@babel/plugin-proposal-object-rest-spread": "^7.5.5",
    "@babel/plugin-transform-runtime": "^7.5.5",
    "@babel/preset-env": "^7.5.5",
    "@babel/preset-typescript": "^7.0.0",
    "@elastic/elasticsearch": "7.12.0",
    "@elastic/elasticsearch-mock": "0.3.0",
    "@shelf/jest-elasticsearch": "^1.0.0",
    "@webiny/api-dynamodb-to-elasticsearch": "^5.17.4",
    "@webiny/api-i18n": "^5.17.4",
    "@webiny/cli": "^5.17.4",
    "jest": "^26.6.3",
    "jest-dynalite": "^3.2.0",
    "jsonpack": "^1.1.5",
    "rimraf": "^3.0.2",
    "ttypescript": "^1.5.12",
    "typescript": "^4.1.3"
  },
  "publishConfig": {
    "access": "public",
    "directory": "dist"
  },
  "scripts": {
    "watch": "yarn webiny run watch",
    "build": "yarn webiny run build"
  },
  "adio": {
    "ignoreDirs": [
      "__tests__"
    ],
    "ignore": {
      "src": [
        "aws-sdk",
        "sharp"
      ]
    }
  },
  "gitHead": "8476da73b653c89cc1474d968baf55c1b0ae0e5f"
}<|MERGE_RESOLUTION|>--- conflicted
+++ resolved
@@ -23,7 +23,6 @@
   "license": "MIT",
   "dependencies": {
     "@babel/runtime": "^7.5.5",
-<<<<<<< HEAD
     "@webiny/api-elasticsearch": "^5.17.4",
     "@webiny/api-file-manager": "^5.17.4",
     "@webiny/api-upgrade": "^5.17.4",
@@ -32,22 +31,8 @@
     "@webiny/handler-db": "^5.17.4",
     "@webiny/plugins": "^5.17.4",
     "@webiny/project-utils": "^5.17.4",
-    "aws-sdk": "^2.539.0",
-    "dynamodb-toolbox": "^0.3.4",
-    "lodash.chunk": "^4.2.0",
-    "lodash.omit": "^4.5.0"
-=======
-    "@webiny/api-elasticsearch": "^5.17.0",
-    "@webiny/api-file-manager": "^5.17.0",
-    "@webiny/api-upgrade": "^5.17.0",
-    "@webiny/db-dynamodb": "^5.17.0",
-    "@webiny/error": "^5.17.0",
-    "@webiny/handler-db": "^5.17.0",
-    "@webiny/plugins": "^5.17.0",
-    "@webiny/project-utils": "^5.17.0",
     "aws-sdk": "^2.971.0",
     "dynamodb-toolbox": "^0.3.4"
->>>>>>> fdd6f0e0
   },
   "devDependencies": {
     "@babel/cli": "^7.5.5",
