--- conflicted
+++ resolved
@@ -22,19 +22,7 @@
   ],
   "license": "MIT",
   "dependencies": {
-<<<<<<< HEAD
     "@babel/runtime": "^7.19.0",
-    "@webiny/api": "^5.33.0",
-    "@webiny/api-elasticsearch": "^5.33.0",
-    "@webiny/api-file-manager": "^5.33.0",
-    "@webiny/api-upgrade": "^5.33.0",
-    "@webiny/db-dynamodb": "^5.33.0",
-    "@webiny/error": "^5.33.0",
-    "@webiny/handler-db": "^5.33.0",
-    "@webiny/plugins": "^5.33.0",
-    "@webiny/project-utils": "^5.33.0",
-=======
-    "@babel/runtime": "^7.16.3",
     "@webiny/api": "^5.33.1",
     "@webiny/api-elasticsearch": "^5.33.1",
     "@webiny/api-file-manager": "^5.33.1",
@@ -44,7 +32,6 @@
     "@webiny/handler-db": "^5.33.1",
     "@webiny/plugins": "^5.33.1",
     "@webiny/project-utils": "^5.33.1",
->>>>>>> a0448810
     "aws-sdk": "^2.971.0",
     "dynamodb-toolbox": "^0.3.5"
   },
