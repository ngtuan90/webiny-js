{
  "name": "@webiny/error",
  "version": "5.33.2",
  "main": "index.js",
  "types": "index.d.ts",
  "repository": {
    "type": "git",
    "url": "https://github.com/webiny/webiny-js.git"
  },
  "description": "A simple multi-database client.",
  "license": "MIT",
  "publishConfig": {
    "access": "public",
    "directory": "dist"
  },
  "devDependencies": {
<<<<<<< HEAD
    "@babel/cli": "^7.19.3",
    "@babel/core": "^7.19.3",
    "@webiny/cli": "^5.33.1",
    "@webiny/project-utils": "^5.33.1",
=======
    "@babel/cli": "^7.16.0",
    "@babel/core": "^7.16.0",
    "@webiny/cli": "^5.33.2",
    "@webiny/project-utils": "^5.33.2",
>>>>>>> 42395f8a
    "rimraf": "^3.0.2",
    "typescript": "4.7.4"
  },
  "scripts": {
    "build": "yarn webiny run build",
    "watch": "yarn webiny run watch"
  },
  "gitHead": "8476da73b653c89cc1474d968baf55c1b0ae0e5f"
}<|MERGE_RESOLUTION|>--- conflicted
+++ resolved
@@ -14,17 +14,10 @@
     "directory": "dist"
   },
   "devDependencies": {
-<<<<<<< HEAD
     "@babel/cli": "^7.19.3",
     "@babel/core": "^7.19.3",
-    "@webiny/cli": "^5.33.1",
-    "@webiny/project-utils": "^5.33.1",
-=======
-    "@babel/cli": "^7.16.0",
-    "@babel/core": "^7.16.0",
     "@webiny/cli": "^5.33.2",
     "@webiny/project-utils": "^5.33.2",
->>>>>>> 42395f8a
     "rimraf": "^3.0.2",
     "typescript": "4.7.4"
   },
