--- conflicted
+++ resolved
@@ -1,10 +1,6 @@
 {
   "name": "@webiny/error",
-<<<<<<< HEAD
-  "version": "5.8.0",
-=======
   "version": "5.10.0",
->>>>>>> a43d03c9
   "main": "index.js",
   "types": "index.d.ts",
   "repository": {
@@ -20,13 +16,8 @@
   "devDependencies": {
     "@babel/cli": "^7.12.10",
     "@babel/core": "^7.5.5",
-<<<<<<< HEAD
-    "@webiny/cli": "^5.8.0",
-    "@webiny/project-utils": "^5.8.0",
-=======
     "@webiny/cli": "^5.10.0",
     "@webiny/project-utils": "^5.10.0",
->>>>>>> a43d03c9
     "rimraf": "^3.0.2",
     "typescript": "^4.1.3"
   },
