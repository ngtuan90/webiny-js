{
  "name": "@webiny/project-utils",
  "version": "5.14.0",
  "main": "index.js",
  "description": "A collection of utilities for Webiny project.",
  "repository": {
    "type": "git",
    "url": "https://github.com/webiny/webiny-js.git"
  },
  "author": "Pavel Denisjuk <pavel@webiny.com>",
  "contributors": [
    "Sven Al Hamad <sven@webiny.com>",
    "Adrian Smijulj <adrian@webiny.com>"
  ],
  "dependencies": {
    "@babel/core": "7.12.10",
    "@babel/plugin-proposal-class-properties": "7.12.1",
    "@babel/plugin-syntax-object-rest-spread": "7.8.3",
    "@babel/preset-env": "7.12.11",
    "@babel/preset-react": "7.12.10",
    "@babel/preset-typescript": "7.12.7",
    "@hot-loader/react-dom": "16.14.0+4.13.0",
    "@svgr/webpack": "4.3.3",
    "@types/webpack-env": "1.15.2",
<<<<<<< HEAD
    "@webiny/cli": "^5.13.0",
    "@webiny/telemetry": "^5.13.0",
=======
    "@webiny/cli": "^5.14.0",
>>>>>>> b66cb50d
    "babel-loader": "8.0.6",
    "babel-plugin-lodash": "3.3.4",
    "babel-plugin-named-asset-import": "0.3.7",
    "babel-preset-react-app": "9.1.2",
    "boolean": "3.0.2",
    "camelcase": "5.3.1",
    "case-sensitive-paths-webpack-plugin": "2.2.0",
    "chalk": "4.1.0",
    "css-loader": "3.2.0",
    "eslint": "6.8.0",
    "eslint-loader": "3.0.2",
    "execa": "^5.0.0",
    "file-loader": "4.3.0",
    "fs-extra": "8.1.0",
    "get-yarn-workspaces": "1.0.2",
    "html-webpack-plugin": "4.0.0-beta.5",
    "lodash.get": "4.4.2",
    "mini-css-extract-plugin": "0.9.0",
    "node-sass": "4.14.1",
    "optimize-css-assets-webpack-plugin": "5.0.3",
    "pnp-webpack-plugin": "1.5.0",
    "postcss-flexbugs-fixes": "4.1.0",
    "postcss-loader": "3.0.0",
    "postcss-normalize": "8.0.1",
    "postcss-preset-env": "6.7.0",
    "postcss-safe-parser": "4.0.1",
    "raw-loader": "4.0.2",
    "react": "16.14.0",
    "react-dev-utils": "10.2.1",
    "react-dom": "16.14.0",
    "react-native-web": "0.12.3",
    "read-json-sync": "2.0.1",
    "resolve": "1.12.2",
    "resolve-url-loader": "3.1.1",
    "rimraf": "3.0.2",
    "sass-loader": "8.0.0",
    "scheduler": "0.19.1",
    "style-loader": "1.0.0",
    "terser-webpack-plugin": "2.2.1",
    "ts-pnp": "1.1.5",
    "url": "0.11.0",
    "url-loader": "2.3.0",
    "webpack": "4.41.2",
    "webpack-dev-server": "3.9.0",
    "webpack-manifest-plugin": "2.2.0",
    "webpackbar": "4.0.0"
  },
  "license": "MIT",
  "adio": {
    "ignore": {
      "src": [
        "!!raw-loader!",
        "@material/base"
      ],
      "dependencies": [
        "@babel/core",
        "@babel/preset-react",
        "@babel/plugin-syntax-object-rest-spread",
        "@svgr/webpack",
        "@types/webpack-env",
        "babel-plugin-lodash",
        "chalk",
        "raw-loader",
        "node-sass"
      ]
    }
  },
  "publishConfig": {
    "access": "public",
    "directory": "."
  },
  "gitHead": "b8aec8a1be3f25c3b428b357fe1e352c7cbff9ae"
}<|MERGE_RESOLUTION|>--- conflicted
+++ resolved
@@ -22,12 +22,8 @@
     "@hot-loader/react-dom": "16.14.0+4.13.0",
     "@svgr/webpack": "4.3.3",
     "@types/webpack-env": "1.15.2",
-<<<<<<< HEAD
-    "@webiny/cli": "^5.13.0",
-    "@webiny/telemetry": "^5.13.0",
-=======
     "@webiny/cli": "^5.14.0",
->>>>>>> b66cb50d
+    "@webiny/telemetry": "^5.14.0",
     "babel-loader": "8.0.6",
     "babel-plugin-lodash": "3.3.4",
     "babel-plugin-named-asset-import": "0.3.7",
