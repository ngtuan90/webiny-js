--- conflicted
+++ resolved
@@ -35,12 +35,7 @@
     "chalk": "4.1.0",
     "css-loader": "6.5.1",
     "css-minimizer-webpack-plugin": "^3.2.0",
-<<<<<<< HEAD
-    "esbuild": "^0.14.25",
     "eslint": "^8.16.0",
-=======
-    "eslint": "^8.4.1",
->>>>>>> fbb70506
     "eslint-config-react-app": "^6.0.0",
     "eslint-webpack-plugin": "^3.1.1",
     "file-loader": "6.2.0",
