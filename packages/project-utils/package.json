--- conflicted
+++ resolved
@@ -1,5 +1,4 @@
 {
-<<<<<<< HEAD
 	"name": "@webiny/project-utils",
 	"version": "5.0.0-beta.1",
 	"main": "index.js",
@@ -23,7 +22,7 @@
 		"@hot-loader/react-dom": "16.14.0+4.13.0",
 		"@svgr/webpack": "4.3.3",
 		"@types/webpack-env": "1.15.2",
-		"@webiny/cli": "^5.0.0-beta.1",
+		"@webiny/cli": "^5.0.0-beta.0",
 		"babel-loader": "8.0.6",
 		"babel-plugin-lodash": "3.3.4",
 		"babel-plugin-named-asset-import": "0.3.7",
@@ -96,102 +95,4 @@
 		"directory": "."
 	},
 	"gitHead": "b8aec8a1be3f25c3b428b357fe1e352c7cbff9ae"
-=======
-  "name": "@webiny/project-utils",
-  "version": "5.0.0-beta.0",
-  "main": "index.js",
-  "description": "A collection of utilities for Webiny project.",
-  "repository": {
-    "type": "git",
-    "url": "https://github.com/webiny/webiny-js.git"
-  },
-  "author": "Pavel Denisjuk <pavel@webiny.com>",
-  "contributors": [
-    "Sven Al Hamad <sven@webiny.com>",
-    "Adrian Smijulj <adrian@webiny.com>"
-  ],
-  "dependencies": {
-    "@babel/core": "7.12.10",
-    "@babel/plugin-proposal-class-properties": "7.12.1",
-    "@babel/plugin-syntax-object-rest-spread": "7.8.3",
-    "@babel/preset-env": "7.12.11",
-    "@babel/preset-react": "7.12.10",
-    "@babel/preset-typescript": "7.12.7",
-    "@hot-loader/react-dom": "16.14.0+4.13.0",
-    "@svgr/webpack": "4.3.3",
-    "@types/webpack-env": "1.15.2",
-    "@webiny/cli": "^5.0.0-beta.0",
-    "babel-loader": "8.0.6",
-    "babel-plugin-lodash": "3.3.4",
-    "babel-plugin-named-asset-import": "0.3.7",
-    "babel-preset-react-app": "9.1.2",
-    "boolean": "3.0.2",
-    "camelcase": "5.3.1",
-    "case-sensitive-paths-webpack-plugin": "2.2.0",
-    "chalk": "3.0.0",
-    "constant-case": "3.0.4",
-    "css-loader": "3.2.0",
-    "eslint": "6.8.0",
-    "eslint-loader": "3.0.2",
-    "file-loader": "4.3.0",
-    "fs-extra": "8.1.0",
-    "get-yarn-workspaces": "1.0.2",
-    "html-webpack-plugin": "4.0.0-beta.5",
-    "lodash.get": "4.4.2",
-    "mini-css-extract-plugin": "0.9.0",
-    "node-sass": "4.14.1",
-    "optimize-css-assets-webpack-plugin": "5.0.3",
-    "pnp-webpack-plugin": "1.5.0",
-    "postcss-flexbugs-fixes": "4.1.0",
-    "postcss-loader": "3.0.0",
-    "postcss-normalize": "8.0.1",
-    "postcss-preset-env": "6.7.0",
-    "postcss-safe-parser": "4.0.1",
-    "raw-loader": "4.0.2",
-    "react": "16.14.0",
-    "react-dev-utils": "10.2.1",
-    "react-dom": "16.14.0",
-    "react-native-web": "0.12.3",
-    "read-json-sync": "2.0.1",
-    "resolve": "1.12.2",
-    "resolve-url-loader": "3.1.1",
-    "rimraf": "3.0.2",
-    "sass-loader": "8.0.0",
-    "scheduler": "0.19.1",
-    "style-loader": "1.0.0",
-    "terser-webpack-plugin": "2.2.1",
-    "ts-pnp": "1.1.5",
-    "url": "0.11.0",
-    "url-loader": "2.3.0",
-    "webpack": "4.41.2",
-    "webpack-dev-server": "3.9.0",
-    "webpack-manifest-plugin": "2.2.0",
-    "webpackbar": "4.0.0"
-  },
-  "license": "MIT",
-  "adio": {
-    "ignore": {
-      "src": [
-        "!!raw-loader!",
-        "@material/base"
-      ],
-      "dependencies": [
-        "@babel/core",
-        "@babel/preset-react",
-        "@babel/plugin-syntax-object-rest-spread",
-        "@svgr/webpack",
-        "@types/webpack-env",
-        "babel-plugin-lodash",
-        "chalk",
-        "raw-loader",
-        "node-sass"
-      ]
-    }
-  },
-  "publishConfig": {
-    "access": "public",
-    "directory": "."
-  },
-  "gitHead": "8476da73b653c89cc1474d968baf55c1b0ae0e5f"
->>>>>>> 3a069dc5
 }