{
  "name": "@webiny/project-utils",
<<<<<<< HEAD
  "version": "5.8.0",
=======
  "version": "5.10.0",
>>>>>>> a43d03c9
  "main": "index.js",
  "description": "A collection of utilities for Webiny project.",
  "repository": {
    "type": "git",
    "url": "https://github.com/webiny/webiny-js.git"
  },
  "author": "Pavel Denisjuk <pavel@webiny.com>",
  "contributors": [
    "Sven Al Hamad <sven@webiny.com>",
    "Adrian Smijulj <adrian@webiny.com>"
  ],
  "dependencies": {
    "@babel/core": "7.12.10",
    "@babel/plugin-proposal-class-properties": "7.12.1",
    "@babel/plugin-syntax-object-rest-spread": "7.8.3",
    "@babel/preset-env": "7.12.11",
    "@babel/preset-react": "7.12.10",
    "@babel/preset-typescript": "7.12.7",
    "@hot-loader/react-dom": "16.14.0+4.13.0",
    "@svgr/webpack": "4.3.3",
    "@types/webpack-env": "1.15.2",
<<<<<<< HEAD
    "@webiny/cli": "^5.8.0",
=======
    "@webiny/cli": "^5.10.0",
>>>>>>> a43d03c9
    "babel-loader": "8.0.6",
    "babel-plugin-lodash": "3.3.4",
    "babel-plugin-named-asset-import": "0.3.7",
    "babel-preset-react-app": "9.1.2",
    "boolean": "3.0.2",
    "camelcase": "5.3.1",
    "case-sensitive-paths-webpack-plugin": "2.2.0",
    "chalk": "3.0.0",
    "css-loader": "3.2.0",
    "eslint": "6.8.0",
    "eslint-loader": "3.0.2",
    "execa": "^5.0.0",
    "file-loader": "4.3.0",
    "fs-extra": "8.1.0",
    "get-yarn-workspaces": "1.0.2",
    "html-webpack-plugin": "4.0.0-beta.5",
    "lodash.get": "4.4.2",
    "mini-css-extract-plugin": "0.9.0",
    "node-sass": "4.14.1",
    "optimize-css-assets-webpack-plugin": "5.0.3",
    "pnp-webpack-plugin": "1.5.0",
    "postcss-flexbugs-fixes": "4.1.0",
    "postcss-loader": "3.0.0",
    "postcss-normalize": "8.0.1",
    "postcss-preset-env": "6.7.0",
    "postcss-safe-parser": "4.0.1",
    "raw-loader": "4.0.2",
    "react": "16.14.0",
    "react-dev-utils": "10.2.1",
    "react-dom": "16.14.0",
    "react-native-web": "0.12.3",
    "read-json-sync": "2.0.1",
    "resolve": "1.12.2",
    "resolve-url-loader": "3.1.1",
    "rimraf": "3.0.2",
    "sass-loader": "8.0.0",
    "scheduler": "0.19.1",
    "style-loader": "1.0.0",
    "terser-webpack-plugin": "2.2.1",
    "ts-pnp": "1.1.5",
    "url": "0.11.0",
    "url-loader": "2.3.0",
    "webpack": "4.41.2",
    "webpack-dev-server": "3.9.0",
    "webpack-manifest-plugin": "2.2.0",
    "webpackbar": "4.0.0"
  },
  "license": "MIT",
  "adio": {
    "ignore": {
      "src": [
        "!!raw-loader!",
        "@material/base"
      ],
      "dependencies": [
        "@babel/core",
        "@babel/preset-react",
        "@babel/plugin-syntax-object-rest-spread",
        "@svgr/webpack",
        "@types/webpack-env",
        "babel-plugin-lodash",
        "chalk",
        "raw-loader",
        "node-sass"
      ]
    }
  },
  "publishConfig": {
    "access": "public",
    "directory": "."
  },
  "gitHead": "b8aec8a1be3f25c3b428b357fe1e352c7cbff9ae"
}<|MERGE_RESOLUTION|>--- conflicted
+++ resolved
@@ -1,10 +1,6 @@
 {
   "name": "@webiny/project-utils",
-<<<<<<< HEAD
-  "version": "5.8.0",
-=======
   "version": "5.10.0",
->>>>>>> a43d03c9
   "main": "index.js",
   "description": "A collection of utilities for Webiny project.",
   "repository": {
@@ -26,11 +22,7 @@
     "@hot-loader/react-dom": "16.14.0+4.13.0",
     "@svgr/webpack": "4.3.3",
     "@types/webpack-env": "1.15.2",
-<<<<<<< HEAD
-    "@webiny/cli": "^5.8.0",
-=======
     "@webiny/cli": "^5.10.0",
->>>>>>> a43d03c9
     "babel-loader": "8.0.6",
     "babel-plugin-lodash": "3.3.4",
     "babel-plugin-named-asset-import": "0.3.7",
@@ -38,7 +30,7 @@
     "boolean": "3.0.2",
     "camelcase": "5.3.1",
     "case-sensitive-paths-webpack-plugin": "2.2.0",
-    "chalk": "3.0.0",
+    "chalk": "4.1.0",
     "css-loader": "3.2.0",
     "eslint": "6.8.0",
     "eslint-loader": "3.0.2",
