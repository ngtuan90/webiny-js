--- conflicted
+++ resolved
@@ -1,16 +1,8 @@
 // @flow
 export * from "./withRouter";
-<<<<<<< HEAD
 export { withDataList } from "./withDataList";
 export { withFileUpload } from "./withFileUpload";
 export { withConfig } from "./withConfig";
 export { withUi } from "./withUi";
-=======
-
-export { Image } from "./Image";
-
-export { withDataList } from "./withDataList";
-export { withFileUpload } from "./withFileUpload";
-export { withAppConfig } from "./withAppConfig";
->>>>>>> b8382443
-export type { WithDataListProps, SearchParams, WithDataListParams } from "./withDataList";+export type { WithDataListProps, SearchParams, WithDataListParams } from "./withDataList";
+export { Image } from "./Image";