{
  "name": "@webiny/app-admin-core",
  "version": "5.22.1",
  "main": "index.js",
  "description": "Core framework of the Webiny admin app.",
  "repository": {
    "type": "git",
    "url": "https://github.com/webiny/webiny-js.git"
  },
  "author": "Pavel Denisjuk",
  "license": "MIT",
  "dependencies": {
    "@babel/runtime": "^7.5.5",
    "@types/react": "^16.14.0",
    "@webiny/app": "^5.22.1",
    "@webiny/plugins": "^5.22.1",
    "@webiny/react-router": "^5.22.1",
    "lodash.debounce": "^4.0.8",
    "react": "16.14.0",
    "react-dom": "16.14.0"
  },
  "devDependencies": {
    "@babel/cli": "^7.5.5",
    "@babel/core": "^7.5.5",
    "@babel/plugin-proposal-class-properties": "^7.5.5",
    "@babel/preset-env": "^7.5.5",
    "@babel/preset-react": "^7.0.0",
    "@babel/preset-typescript": "^7.8.3",
<<<<<<< HEAD
    "@types/lodash.debounce": "^4.0.6",
    "@webiny/cli": "^5.22.0",
    "@webiny/project-utils": "^5.22.0",
=======
    "@webiny/cli": "^5.22.1",
    "@webiny/project-utils": "^5.22.1",
>>>>>>> ed0b4736
    "babel-plugin-named-asset-import": "^1.0.0-next.3e165448",
    "rimraf": "^3.0.2",
    "ttypescript": "^1.5.12",
    "typescript": "^4.1.3"
  },
  "publishConfig": {
    "access": "public",
    "directory": "dist"
  },
  "scripts": {
    "build": "yarn webiny run build",
    "watch": "yarn webiny run watch"
  },
  "svgo": {
    "plugins": {
      "removeViewBox": false
    }
  },
  "adio": {
    "ignore": {
      "dependencies": [
        "@svgr/webpack",
        "@emotion/core",
        "@types/mime"
      ],
      "peerDependencies": [
        "react-dom"
      ]
    }
  }
}<|MERGE_RESOLUTION|>--- conflicted
+++ resolved
@@ -26,14 +26,9 @@
     "@babel/preset-env": "^7.5.5",
     "@babel/preset-react": "^7.0.0",
     "@babel/preset-typescript": "^7.8.3",
-<<<<<<< HEAD
     "@types/lodash.debounce": "^4.0.6",
-    "@webiny/cli": "^5.22.0",
-    "@webiny/project-utils": "^5.22.0",
-=======
     "@webiny/cli": "^5.22.1",
     "@webiny/project-utils": "^5.22.1",
->>>>>>> ed0b4736
     "babel-plugin-named-asset-import": "^1.0.0-next.3e165448",
     "rimraf": "^3.0.2",
     "ttypescript": "^1.5.12",
