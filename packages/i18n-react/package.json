--- conflicted
+++ resolved
@@ -14,13 +14,8 @@
   ],
   "license": "MIT",
   "dependencies": {
-<<<<<<< HEAD
     "@babel/runtime": "^7.19.0",
-    "@webiny/i18n": "^5.33.1",
-=======
-    "@babel/runtime": "^7.16.3",
     "@webiny/i18n": "^5.33.2",
->>>>>>> 42395f8a
     "lodash": "^4.17.4"
   },
   "devDependencies": {
@@ -28,15 +23,9 @@
     "@babel/core": "^7.19.3",
     "@babel/preset-env": "^7.19.4",
     "@babel/preset-react": "^7.16.0",
-<<<<<<< HEAD
     "@babel/preset-typescript": "^7.18.6",
-    "@webiny/cli": "^5.33.1",
-    "@webiny/project-utils": "^5.33.1",
-=======
-    "@babel/preset-typescript": "^7.16.0",
     "@webiny/cli": "^5.33.2",
     "@webiny/project-utils": "^5.33.2",
->>>>>>> 42395f8a
     "babel-plugin-lodash": "^3.3.4",
     "rimraf": "^3.0.2",
     "typescript": "4.7.4"
