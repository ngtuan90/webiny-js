--- conflicted
+++ resolved
@@ -12,15 +12,9 @@
   ],
   "license": "MIT",
   "dependencies": {
-<<<<<<< HEAD
-    "@webiny/graphql": "^4.13.0",
-    "@webiny/handler": "^4.13.0",
-    "@webiny/handler-client": "^4.13.0"
-=======
     "@webiny/graphql": "^4.14.0",
     "@webiny/handler": "^4.14.0",
-    "aws-sdk": "^2.685.0"
->>>>>>> 5fbedaea
+    "@webiny/handler-client": "^4.14.0"
   },
   "devDependencies": {
     "@babel/cli": "^7.5.5",
