import { object } from "commodo-fields-object";
import { withFields, string } from "@commodo/fields";
import { DbContext } from "@webiny/handler-db/types";
import { validation } from "@webiny/validation";
import { SecurityContext } from "@webiny/api-security/types";
import dbArgs from "./dbArgs";
import { DbItemSecurityUser2Tenant, Group, GroupsCRUD, TenancyContext } from "../types";
import { paginateBatch } from "./paginateBatch";

const CreateDataModel = withFields({
    tenant: string({ validation: validation.create("required") }),
    name: string({ validation: validation.create("required,minLength:3") }),
    slug: string({ validation: validation.create("required,minLength:3") }),
<<<<<<< HEAD
    description: string({ validation: validation.create("maxLength:500") }),
=======
    description: string({ validation: validation.create("required,minLength:3") }),
>>>>>>> 842d2307
    permissions: object({
        list: true,
        validation: validation.create("required")
    })
})();

const UpdateDataModel = withFields({
    name: string({ validation: validation.create("minLength:3") }),
    description: string({ validation: validation.create("maxLength:500") }),
    permissions: object({ list: true })
})();

export default (context: DbContext & SecurityContext & TenancyContext): GroupsCRUD => {
    const { db } = context;
    return {
        async getGroup(tenant, slug) {
            const [[group]] = await db.read<Group>({
                ...dbArgs,
                query: { PK: `T#${tenant.id}`, SK: `G#${slug}` },
                limit: 1
            });

            return group;
        },
        async listGroups(tenant) {
            const [groups] = await db.read<Group>({
                ...dbArgs,
                query: { PK: `T#${tenant.id}`, SK: { $beginsWith: "G#" } }
            });

            return groups;
        },
        async createGroup(tenant, data) {
            const identity = context.security.getIdentity();

            if (await this.getGroup(tenant, data.slug)) {
                throw {
                    message: `Group with slug "${data.slug}" already exists.`,
                    code: "GROUP_EXISTS"
                };
            }

            await new CreateDataModel().populate({ ...data, tenant: tenant.id }).validate();

            const group = {
                tenant: tenant.id,
                system: false,
                ...data,
                createdOn: new Date().toISOString(),
                createdBy: identity
                    ? {
                          id: identity.id,
                          displayName: identity.displayName,
                          type: identity.type
                      }
                    : null
            };

            await db.create({
                ...dbArgs,
                data: {
                    PK: `T#${tenant.id}`,
                    SK: `G#${data.slug}`,
                    TYPE: "security:group",
                    ...group
                }
            });

            return group;
        },
        async updateGroup(tenant, slug, data) {
            const model = await new UpdateDataModel().populate(data);
            await model.validate();

            await db.update({
                ...dbArgs,
                query: { PK: `T#${tenant.id}`, SK: `G#${slug}` },
                data: await model.toJSON({ onlyDirty: true })
            });

            return true;
        },
        async deleteGroup(tenant, slug) {
            await db.delete({
                ...dbArgs,
                query: {
                    PK: `T#${tenant.id}`,
                    SK: `G#${slug}`
                }
            });

            return true;
        },
        async updateUserLinks(tenant, group) {
            const [links] = await db.read<DbItemSecurityUser2Tenant>({
                ...dbArgs,
                query: {
                    GSI1_PK: `T#${tenant.id}`,
                    GSI1_SK: { $beginsWith: `G#${group.slug}#` }
                }
            });

            await paginateBatch<DbItemSecurityUser2Tenant>(links, 25, async links => {
                const batch = db.batch();
                for (let i = 0; i < links.length; i++) {
                    batch.update({
                        ...dbArgs,
                        query: { PK: links[i].PK, SK: links[i].SK },
                        data: Object.assign(links[i], {
                            group: {
                                slug: group.slug,
                                name: group.name,
                                permissions: group.permissions
                            }
                        })
                    });
                }
                await batch.execute();
            });
        }
    };
};<|MERGE_RESOLUTION|>--- conflicted
+++ resolved
@@ -11,11 +11,7 @@
     tenant: string({ validation: validation.create("required") }),
     name: string({ validation: validation.create("required,minLength:3") }),
     slug: string({ validation: validation.create("required,minLength:3") }),
-<<<<<<< HEAD
     description: string({ validation: validation.create("maxLength:500") }),
-=======
-    description: string({ validation: validation.create("required,minLength:3") }),
->>>>>>> 842d2307
     permissions: object({
         list: true,
         validation: validation.create("required")
@@ -67,10 +63,10 @@
                 createdOn: new Date().toISOString(),
                 createdBy: identity
                     ? {
-                          id: identity.id,
-                          displayName: identity.displayName,
-                          type: identity.type
-                      }
+                        id: identity.id,
+                        displayName: identity.displayName,
+                        type: identity.type
+                    }
                     : null
             };
 
