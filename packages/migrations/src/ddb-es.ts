--- conflicted
+++ resolved
@@ -28,17 +28,13 @@
 import { FileManager_5_39_0_002 } from "~/migrations/5.39.0/002/ddb-es";
 
 // 5.39.2
-<<<<<<< HEAD
-import { CmsEntriesInitNewMetaFields_5_39_2_001 } from "~/migrations/5.39.2/001/ddb-es";
-// Page Blocks storage is the same for both DDB abd DDB-ES projects.
-import { PbUniqueBlockElementIds_5_40_0_001 } from "~/migrations/5.40.0/001/ddb";
-=======
 // Because of the 5.39.6-001 migration, this one is no longer needed.
 // import { CmsEntriesInitNewMetaFields_5_39_2_001 } from "~/migrations/5.39.2/001/ddb-es";
 
 // 5.39.6
 import { CmsEntriesInitNewMetaFields_5_39_6_001 } from "~/migrations/5.39.6/001/ddb-es";
->>>>>>> ce7781a9
+
+import { PbUniqueBlockElementIds_5_40_0_001 } from "~/migrations/5.40.0/001/ddb";
 
 export const migrations = () => {
     return [
@@ -71,16 +67,13 @@
         FileManager_5_39_0_002,
 
         // 5.39.2
-<<<<<<< HEAD
-        CmsEntriesInitNewMetaFields_5_39_2_001,
-        // 5.40.0
-        PbUniqueBlockElementIds_5_40_0_001
-=======
         // Because of the 5.39.6-001 migration, this one is no longer needed.
         // CmsEntriesInitNewMetaFields_5_39_2_001
 
         // 5.39.6
-        CmsEntriesInitNewMetaFields_5_39_6_001
->>>>>>> ce7781a9
+        CmsEntriesInitNewMetaFields_5_39_6_001,
+
+        // 5.40.0
+        PbUniqueBlockElementIds_5_40_0_001
     ];
 };