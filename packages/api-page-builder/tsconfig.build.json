{
  "extends": "../../tsconfig.build.json",
  "include": ["./src"],
  "exclude": [
    "node_modules",
    "../graphql",
    "../api-security",
    "../api-settings-manager",
    "../commodo",
    "../commodo-graphql",
    "../handler",
    "../handler-db",
    "../handler-http",
    "../handler-ssr",
    "../validation",
    "../api-i18n-content"
  ],
  "compilerOptions": {
    "rootDir": "./src",
    "outDir": "./dist",
    "declarationDir": "./dist"
  },
  "references": [
<<<<<<< HEAD
    {
      "path": "../graphql/tsconfig.build.json"
    },
    {
      "path": "../api-security/tsconfig.build.json"
    },
    {
      "path": "../api-settings-manager/tsconfig.build.json"
    },
    {
      "path": "../commodo-graphql/tsconfig.build.json"
    },
    {
      "path": "../handler-ssr/tsconfig.build.json"
    },
    {
      "path": "../validation/tsconfig.build.json"
    },
    {
      "path": "../api-i18n-content/tsconfig.build.json"
    }
=======
    { "path": "../graphql/tsconfig.build.json" },
    { "path": "../api-security/tsconfig.build.json" },
    { "path": "../api-settings-manager/tsconfig.build.json" },
    { "path": "../commodo-graphql/tsconfig.build.json" },
    { "path": "../handler/tsconfig.build.json" },
    { "path": "../handler-db/tsconfig.build.json" },
    { "path": "../handler-http/tsconfig.build.json" },
    { "path": "../handler-ssr/tsconfig.build.json" },
    { "path": "../validation/tsconfig.build.json" }
>>>>>>> b50b0f08
  ]
}<|MERGE_RESOLUTION|>--- conflicted
+++ resolved
@@ -4,6 +4,7 @@
   "exclude": [
     "node_modules",
     "../graphql",
+    "../api-i18n-content",
     "../api-security",
     "../api-settings-manager",
     "../commodo",
@@ -12,8 +13,7 @@
     "../handler-db",
     "../handler-http",
     "../handler-ssr",
-    "../validation",
-    "../api-i18n-content"
+    "../validation"
   ],
   "compilerOptions": {
     "rootDir": "./src",
@@ -21,38 +21,14 @@
     "declarationDir": "./dist"
   },
   "references": [
-<<<<<<< HEAD
-    {
-      "path": "../graphql/tsconfig.build.json"
-    },
-    {
-      "path": "../api-security/tsconfig.build.json"
-    },
-    {
-      "path": "../api-settings-manager/tsconfig.build.json"
-    },
-    {
-      "path": "../commodo-graphql/tsconfig.build.json"
-    },
-    {
-      "path": "../handler-ssr/tsconfig.build.json"
-    },
-    {
-      "path": "../validation/tsconfig.build.json"
-    },
-    {
-      "path": "../api-i18n-content/tsconfig.build.json"
-    }
-=======
     { "path": "../graphql/tsconfig.build.json" },
     { "path": "../api-security/tsconfig.build.json" },
-    { "path": "../api-settings-manager/tsconfig.build.json" },
     { "path": "../commodo-graphql/tsconfig.build.json" },
     { "path": "../handler/tsconfig.build.json" },
     { "path": "../handler-db/tsconfig.build.json" },
     { "path": "../handler-http/tsconfig.build.json" },
     { "path": "../handler-ssr/tsconfig.build.json" },
-    { "path": "../validation/tsconfig.build.json" }
->>>>>>> b50b0f08
+    { "path": "../validation/tsconfig.build.json" },
+    { "path": "../api-i18n-content/tsconfig.build.json" }
   ]
 }