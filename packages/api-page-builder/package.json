{
	"name": "@webiny/api-page-builder",
	"version": "4.14.0",
	"main": "index.js",
	"repository": {
		"type": "git",
		"url": "https://github.com/webiny/webiny-js.git",
		"directory": "packages/api-page-builder"
	},
	"description": "The API for the Webiny Page Builder (webiny-app-page-builder) app.",
	"author": "Webiny Ltd",
	"license": "MIT",
	"dependencies": {
		"@babel/runtime": "^7.5.5",
		"@ramda/pipe": "^0.26.1",
<<<<<<< HEAD
		"@webiny/api-security": "^4.13.0",
		"@webiny/commodo": "^4.13.0",
		"@webiny/commodo-graphql": "^4.13.0",
		"@webiny/graphql": "^4.13.0",
		"@webiny/handler": "^4.13.0",
		"@webiny/handler-apollo-server": "^4.13.0",
		"@webiny/handler-aws": "^4.13.0",
		"@webiny/handler-db": "^4.13.0",
		"@webiny/handler-ssr": "^4.13.0",
		"@webiny/validation": "^4.13.0",
=======
		"@webiny/api-security": "^4.14.0",
		"@webiny/commodo": "^4.14.0",
		"@webiny/commodo-graphql": "^4.14.0",
		"@webiny/db-dynamodb": "^4.14.0",
		"@webiny/graphql": "^4.14.0",
		"@webiny/handler": "^4.14.0",
		"@webiny/handler-apollo-server": "^4.14.0",
		"@webiny/handler-aws": "^4.14.0",
		"@webiny/handler-db": "^4.14.0",
		"@webiny/handler-ssr": "^4.14.0",
		"@webiny/validation": "^4.14.0",
>>>>>>> 06f7ddb5
		"download": "^5.0.3",
		"extract-zip": "^1.6.7",
		"form-data": "^2.5.0",
		"fs-extra": "^7.0.0",
		"got": "^9.6.0",
		"graphql": "^14.4.2",
		"graphql-tag": "^2.10.1",
		"load-json-file": "^6.2.0",
		"lodash": "^4.17.11",
		"lodash.chunk": "^4.2.0",
		"lodash.clonedeep": "^4.5.0",
		"lodash.get": "^4.4.0",
		"lodash.pick": "^4.4.0",
		"mdbid": "^1.0.0",
		"request": "^2.88.0",
		"rimraf": "^2.6.2",
		"zip-local": "^0.3.4",
<<<<<<< HEAD
		"@webiny/api-i18n-content": "^4.13.0",
		"@webiny/api-i18n": "^4.13.0",
		"@webiny/db-dynamodb": "^4.13.0"
=======
		"@webiny/api-i18n-content": "^4.14.0",
		"@webiny/api-i18n": "^4.14.0"
>>>>>>> 06f7ddb5
	},
	"devDependencies": {
		"@babel/cli": "^7.5.5",
		"@babel/core": "^7.5.5",
		"@babel/plugin-proposal-export-default-from": "^7.5.2",
		"@babel/preset-env": "^7.5.5",
		"@babel/preset-typescript": "^7.8.3",
		"@shelf/jest-dynamodb": "^1.7.0",
		"flow-copy-source": "^2.0.2",
<<<<<<< HEAD
		"@webiny/db-dynamodb": "^4.13.0"
=======
		"@webiny/api-settings-manager": "^4.14.0"
>>>>>>> 06f7ddb5
	},
	"publishConfig": {
		"access": "public",
		"directory": "dist"
	},
	"scripts": {
		"build": "rimraf ./dist *.tsbuildinfo && babel src -d dist --source-maps --copy-files --extensions \".ts\"",
		"watch": "babel src -d dist --source-maps --copy-files --extensions \".ts\" --watch",
		"postbuild": "cp package.json LICENSE README.md dist/ && tsc -p tsconfig.build.json"
	},
	"adio": {
		"ignore": {
			"src": [
				"aws-sdk"
			]
		}
	},
	"gitHead": "71cab7d5607b2e32a63034e324a663770507b32b"
}<|MERGE_RESOLUTION|>--- conflicted
+++ resolved
@@ -13,18 +13,6 @@
 	"dependencies": {
 		"@babel/runtime": "^7.5.5",
 		"@ramda/pipe": "^0.26.1",
-<<<<<<< HEAD
-		"@webiny/api-security": "^4.13.0",
-		"@webiny/commodo": "^4.13.0",
-		"@webiny/commodo-graphql": "^4.13.0",
-		"@webiny/graphql": "^4.13.0",
-		"@webiny/handler": "^4.13.0",
-		"@webiny/handler-apollo-server": "^4.13.0",
-		"@webiny/handler-aws": "^4.13.0",
-		"@webiny/handler-db": "^4.13.0",
-		"@webiny/handler-ssr": "^4.13.0",
-		"@webiny/validation": "^4.13.0",
-=======
 		"@webiny/api-security": "^4.14.0",
 		"@webiny/commodo": "^4.14.0",
 		"@webiny/commodo-graphql": "^4.14.0",
@@ -36,7 +24,6 @@
 		"@webiny/handler-db": "^4.14.0",
 		"@webiny/handler-ssr": "^4.14.0",
 		"@webiny/validation": "^4.14.0",
->>>>>>> 06f7ddb5
 		"download": "^5.0.3",
 		"extract-zip": "^1.6.7",
 		"form-data": "^2.5.0",
@@ -54,14 +41,8 @@
 		"request": "^2.88.0",
 		"rimraf": "^2.6.2",
 		"zip-local": "^0.3.4",
-<<<<<<< HEAD
-		"@webiny/api-i18n-content": "^4.13.0",
-		"@webiny/api-i18n": "^4.13.0",
-		"@webiny/db-dynamodb": "^4.13.0"
-=======
 		"@webiny/api-i18n-content": "^4.14.0",
 		"@webiny/api-i18n": "^4.14.0"
->>>>>>> 06f7ddb5
 	},
 	"devDependencies": {
 		"@babel/cli": "^7.5.5",
@@ -71,11 +52,7 @@
 		"@babel/preset-typescript": "^7.8.3",
 		"@shelf/jest-dynamodb": "^1.7.0",
 		"flow-copy-source": "^2.0.2",
-<<<<<<< HEAD
-		"@webiny/db-dynamodb": "^4.13.0"
-=======
 		"@webiny/api-settings-manager": "^4.14.0"
->>>>>>> 06f7ddb5
 	},
 	"publishConfig": {
 		"access": "public",
