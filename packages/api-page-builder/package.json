{
  "name": "@webiny/api-page-builder",
  "version": "4.13.0",
  "main": "index.js",
  "repository": {
    "type": "git",
    "url": "https://github.com/webiny/webiny-js.git",
    "directory": "packages/api-page-builder"
  },
  "description": "The API for the Webiny Page Builder (webiny-app-page-builder) app.",
  "contributors": [
    "Pavel Denisjuk <pavel@webiny.com>",
    "Sven Al Hamad <sven@webiny.com>",
    "Adrian Smijulj <adrian@webiny.com>"
  ],
  "license": "MIT",
  "dependencies": {
    "@babel/runtime": "^7.5.5",
<<<<<<< HEAD
    "@webiny/api-security": "^4.12.1",
    "@webiny/commodo": "^4.12.1",
    "@webiny/commodo-graphql": "^4.12.1",
    "@webiny/graphql": "^4.12.1",
    "@webiny/handler-ssr": "^4.12.1",
    "@webiny/handler": "^4.12.1",
    "@webiny/handler-http": "^4.12.1",
    "@webiny/validation": "^4.12.1",
=======
    "@webiny/api-security": "^4.13.0",
    "@webiny/commodo": "^4.13.0",
    "@webiny/commodo-graphql": "^4.13.0",
    "@webiny/graphql": "^4.13.0",
    "@webiny/handler-ssr": "^4.13.0",
    "@webiny/validation": "^4.13.0",
>>>>>>> 578cbeae
    "download": "^5.0.3",
    "extract-zip": "^1.6.7",
    "form-data": "^2.5.0",
    "fs-extra": "^7.0.0",
    "got": "^9.6.0",
    "graphql": "^14.4.2",
    "graphql-tag": "^2.10.1",
    "load-json-file": "^6.2.0",
    "lodash": "^4.17.11",
    "lodash.chunk": "^4.2.0",
    "lodash.clonedeep": "^4.5.0",
    "lodash.get": "^4.4.0",
    "lodash.pick": "^4.4.0",
    "mdbid": "^1.0.0",
    "request": "^2.88.0",
    "rimraf": "^2.6.2",
    "zip-local": "^0.3.4"
  },
  "devDependencies": {
    "@babel/cli": "^7.5.5",
    "@babel/core": "^7.5.5",
    "@babel/plugin-proposal-export-default-from": "^7.5.2",
    "@babel/preset-env": "^7.5.5",
    "@babel/preset-typescript": "^7.8.3",
    "@webiny/api-settings-manager": "^4.13.0",
    "flow-copy-source": "^2.0.2"
  },
  "publishConfig": {
    "access": "public",
    "directory": "dist"
  },
  "scripts": {
    "build": "rimraf ./dist *.tsbuildinfo && babel src -d dist --source-maps --copy-files --extensions \".ts\"",
    "watch": "babel src -d dist --source-maps --copy-files --extensions \".ts\" --watch",
    "postbuild": "cp package.json LICENSE README.md dist/ && tsc -p tsconfig.build.json"
  },
  "adio": {
    "ignore": {
      "src": [
        "aws-sdk"
      ]
    }
  },
  "gitHead": "71cab7d5607b2e32a63034e324a663770507b32b"
}<|MERGE_RESOLUTION|>--- conflicted
+++ resolved
@@ -1,6 +1,6 @@
 {
   "name": "@webiny/api-page-builder",
-  "version": "4.13.0",
+  "version": "4.12.1",
   "main": "index.js",
   "repository": {
     "type": "git",
@@ -16,7 +16,6 @@
   "license": "MIT",
   "dependencies": {
     "@babel/runtime": "^7.5.5",
-<<<<<<< HEAD
     "@webiny/api-security": "^4.12.1",
     "@webiny/commodo": "^4.12.1",
     "@webiny/commodo-graphql": "^4.12.1",
@@ -25,14 +24,6 @@
     "@webiny/handler": "^4.12.1",
     "@webiny/handler-http": "^4.12.1",
     "@webiny/validation": "^4.12.1",
-=======
-    "@webiny/api-security": "^4.13.0",
-    "@webiny/commodo": "^4.13.0",
-    "@webiny/commodo-graphql": "^4.13.0",
-    "@webiny/graphql": "^4.13.0",
-    "@webiny/handler-ssr": "^4.13.0",
-    "@webiny/validation": "^4.13.0",
->>>>>>> 578cbeae
     "download": "^5.0.3",
     "extract-zip": "^1.6.7",
     "form-data": "^2.5.0",
@@ -57,8 +48,9 @@
     "@babel/plugin-proposal-export-default-from": "^7.5.2",
     "@babel/preset-env": "^7.5.5",
     "@babel/preset-typescript": "^7.8.3",
-    "@webiny/api-settings-manager": "^4.13.0",
-    "flow-copy-source": "^2.0.2"
+    "@webiny/api-settings-manager": "^4.12.1",
+    "flow-copy-source": "^2.0.2",
+    "@webiny/api-settings-manager": "^4.13.0"
   },
   "publishConfig": {
     "access": "public",
