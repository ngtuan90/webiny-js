--- conflicted
+++ resolved
@@ -56,11 +56,7 @@
     "@webiny/api-wcp": "0.0.0",
     "@webiny/cli": "0.0.0",
     "@webiny/project-utils": "0.0.0",
-<<<<<<< HEAD
-=======
-    "aws-sdk": "^2.971.0",
     "bytes": "^3.1.0",
->>>>>>> 79aa2d7c
     "jest": "^29.5.0",
     "rimraf": "^3.0.2",
     "ttypescript": "^1.5.12",
