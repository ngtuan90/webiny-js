--- conflicted
+++ resolved
@@ -10,7 +10,6 @@
 import merge from "lodash/merge";
 import DataLoader from "dataloader";
 
-<<<<<<< HEAD
 import {
     PageHookPlugin,
     PbContext,
@@ -20,9 +19,7 @@
 import getNormalizedListPagesArgs from "./utils/getNormalizedListPagesArgs";
 import getPKPrefix from "./utils/getPKPrefix";
 import defaults from "./utils/defaults";
-=======
 import { Page, PageHookPlugin, PageSecurityPermission, PbContext, TYPE } from "../../types";
->>>>>>> 43142f04
 import createListMeta from "./utils/createListMeta";
 import checkBasePermissions from "./utils/checkBasePermissions";
 import checkOwnPermissions from "./utils/checkOwnPermissions";
@@ -548,13 +545,9 @@
                     }
 
                     const identity = context.security.getIdentity();
-<<<<<<< HEAD
-                    checkOwnPermissions(identity, permission, page, "ownedBy");
-                    
+                    checkOwnPermissions(identity, permission, existingPage, "ownedBy");
+
                     console.log("saving data", data);
-=======
-                    checkOwnPermissions(identity, permission, existingPage, "ownedBy");
->>>>>>> 43142f04
 
                     const updateDataModel = new UpdateDataModel().populate(data);
                     await updateDataModel.validate();
@@ -602,13 +595,6 @@
                         });
 
                         // Update the ES index according to the value of the "latest pages lists" visibility setting.
-<<<<<<< HEAD
-                        if (get(updateData, "visibility.list.latest") !== false) {
-                            await elasticSearch.index({
-                                ...ES_DEFAULTS(),
-                                id: `L#${pid}`,
-                                body: getESLatestPageData(context, { ...page, ...updateData })
-=======
                         if (get(newPageData, "visibility.list.latest") !== false) {
                             batch.update({
                                 ...defaults.esDb,
@@ -618,7 +604,6 @@
                                     index: ES_DEFAULTS().index,
                                     data: getESLatestPageData(context, newPageData)
                                 }
->>>>>>> 43142f04
                             });
                         } else {
                             batch.delete({
@@ -632,14 +617,10 @@
 
                     await executeHookCallbacks(hookPlugins, "afterUpdate", context, newPageData);
 
-<<<<<<< HEAD
-                    return { ...page, ...updateData };
-=======
                     return {
                         ...newPageData,
                         content: newContent || newPageData.content
                     };
->>>>>>> 43142f04
                 },
 
                 async delete(pageId) {
