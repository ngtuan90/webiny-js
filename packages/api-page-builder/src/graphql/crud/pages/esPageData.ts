--- conflicted
+++ resolved
@@ -40,24 +40,4 @@
 
 export const getESPublishedPageData = (context: PbContext, page) => {
     return { ...getESPageData(context, page), published: true };
-<<<<<<< HEAD
-};
-
-export const getESUpdateLatestPageData = updateData => {
-    return {
-        tags: updateData?.settings?.general?.tags || [],
-        snippet: updateData?.settings?.general?.snippet || null,
-        title: updateData.title,
-        titleLC: updateData?.title?.toLowerCase(),
-        path: updateData.path,
-        dynamic: updateData.dynamic,
-        savedOn: updateData.savedOn,
-
-        // Save some images that could maybe be used on listing pages.
-        images: {
-            general: updateData?.settings?.general?.image
-        }
-    };
-=======
->>>>>>> 43142f04
 };