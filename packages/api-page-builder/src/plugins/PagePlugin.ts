--- conflicted
+++ resolved
@@ -3,72 +3,12 @@
 
 export type CallbackFunction<TParams> = (params: TParams) => void | Promise<void>;
 
-<<<<<<< HEAD
-export interface UpdateInput {
-    // TODO: add fields from GraphQL
-    [key: string]: any;
-}
-
-export interface CreateParams<TPage> {
-    context: PbContext;
-    page: TPage;
-}
-
-export interface BeforeUpdateParams<TPage> {
-    context: PbContext;
-    existingPage: TPage;
-    inputData: UpdateInput;
-    updateData: Partial<TPage>;
-}
-
-export interface AfterUpdateParams<TPage> {
-    context: PbContext;
-    page: TPage;
-    inputData: UpdateInput;
-}
-
-export interface DeleteParams<TPage> {
-    context: PbContext;
-    page: TPage;
-    // TODO: @doitadrian - we need to get rid of these two parameters below as they're very DDB specific
-    latestPage: TPage;
-    publishedPage?: TPage;
-}
-
-export interface PublishParams<TPage> {
-    context: PbContext;
-    page: TPage;
-    // TODO: @doitadrian - we need to get rid of these two parameters below as they're very DDB specific
-    latestPage: TPage;
-    publishedPage?: TPage;
-}
-
-export interface UnpublishParams<TPage> {
-    context: PbContext;
-    page: TPage;
-}
-
-=======
->>>>>>> 979505dc
 export interface NotFoundParams {
     context: PbContext;
     args: Record<string, any>;
 }
 
 interface Config<TPage extends Page = Page> {
-<<<<<<< HEAD
-    beforeCreate?: CallbackFunction<CreateParams<TPage>>;
-    afterCreate?: CallbackFunction<CreateParams<TPage>>;
-    beforeUpdate?: CallbackFunction<BeforeUpdateParams<TPage>>;
-    afterUpdate?: CallbackFunction<AfterUpdateParams<TPage>>;
-    beforeDelete?: CallbackFunction<DeleteParams<TPage>>;
-    afterDelete?: CallbackFunction<DeleteParams<TPage>>;
-    beforePublish?: CallbackFunction<PublishParams<TPage>>;
-    afterPublish?: CallbackFunction<PublishParams<TPage>>;
-    beforeUnpublish?: CallbackFunction<UnpublishParams<TPage>>;
-    afterUnpublish?: CallbackFunction<UnpublishParams<TPage>>;
-=======
->>>>>>> 979505dc
     notFound?: (params: NotFoundParams) => Promise<TPage | undefined>;
 }
 
@@ -81,49 +21,6 @@
         this._config = config || {};
     }
 
-<<<<<<< HEAD
-    beforeCreate(params: CreateParams<TPage>): void | Promise<void> {
-        return this._execute("beforeCreate", params);
-    }
-
-    afterCreate(params: CreateParams<TPage>): void | Promise<void> {
-        return this._execute("afterCreate", params);
-    }
-
-    beforeUpdate(params: BeforeUpdateParams<TPage>): void | Promise<void> {
-        return this._execute("beforeUpdate", params);
-    }
-
-    afterUpdate(params: AfterUpdateParams<TPage>): void | Promise<void> {
-        return this._execute("afterUpdate", params);
-    }
-
-    afterDelete(params: DeleteParams<TPage>): void | Promise<void> {
-        return this._execute("afterDelete", params);
-    }
-
-    beforeDelete(params: DeleteParams<TPage>): void | Promise<void> {
-        return this._execute("beforeDelete", params);
-    }
-
-    beforePublish(params: PublishParams<TPage>): void | Promise<void> {
-        return this._execute("beforePublish", params);
-    }
-
-    afterPublish(params: PublishParams<TPage>): void | Promise<void> {
-        return this._execute("afterPublish", params);
-    }
-
-    beforeUnpublish(params: UnpublishParams<TPage>): void | Promise<void> {
-        return this._execute("beforeUnpublish", params);
-    }
-
-    afterUnpublish(params: UnpublishParams<TPage>): void | Promise<void> {
-        return this._execute("afterUnpublish", params);
-    }
-
-=======
->>>>>>> 979505dc
     notFound(params: NotFoundParams): Promise<Page | undefined> {
         return this._execute("notFound", params);
     }
