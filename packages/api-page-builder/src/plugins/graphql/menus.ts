import { hasPermission, NotAuthorizedResponse } from "@webiny/api-security";
import { hasI18NContentPermission } from "@webiny/api-i18n-content";
<<<<<<< HEAD
import { Response, NotFoundResponse } from "@webiny/graphql";
import { HandlerContext } from "@webiny/handler/types";
import { HandlerI18NContext } from "@webiny/api-i18n/types";
import { HandlerSecurityContext } from "@webiny/api-security/types";
import pipe from "@ramda/pipe";
=======
import { Response, NotFoundResponse } from "@webiny/handler-graphql/responses";
import { Context as HandlerContext } from "@webiny/handler/types";
import { I18NContext } from "@webiny/api-i18n/types";
import { SecurityContext } from "@webiny/api-security/types";
import { compose } from "@webiny/handler-graphql";
import { GraphQLSchemaPlugin } from "@webiny/handler-graphql/types";
>>>>>>> ea30b480

const hasRwd = ({ pbMenuPermission, rwd }) => {
    if (typeof pbMenuPermission.rwd !== "string") {
        return true;
    }

    return pbMenuPermission.rwd.includes(rwd);
};

<<<<<<< HEAD
type Context = HandlerContext<HandlerI18NContext, HandlerSecurityContext>;

export default {
    typeDefs: /* GraphQL */ `
        type PbMenuCreatedBy {
            id: ID
            displayName: String
        }
=======
type Context = HandlerContext<I18NContext, SecurityContext>;

const plugin: GraphQLSchemaPlugin = {
    type: "graphql-schema",
    schema: {
        typeDefs: /* GraphQL */ `
            type PbMenu {
                id: ID
                createdOn: DateTime
                createdBy: PbCreatedBy
                title: String
                slug: String
                description: String
                items: JSON
            }

            input PbMenuInput {
                id: ID
                title: String
                slug: String
                description: String
                items: JSON
            }

            # Response types
            type PbMenuResponse {
                data: PbMenu
                error: PbError
            }

            type PbMenuListResponse {
                data: [PbMenu]
                error: PbError
            }

            extend type PbQuery {
                getMenu(slug: String!): PbMenuResponse
                listMenus: PbMenuListResponse

                "Returns menu by given slug."
                getMenuBySlug(slug: String!): PbMenuResponse
            }

            extend type PbMutation {
                createMenu(data: PbMenuInput!): PbMenuResponse
                updateMenu(slug: String!, data: PbMenuInput!): PbMenuResponse
                deleteMenu(slug: String!): PbMenuResponse
            }
        `,
        resolvers: {
            PbQuery: {
                getMenu: compose(
                    hasPermission("pb.menu"),
                    hasI18NContentPermission()
                )(async (_, args: { slug: string }, context: Context) => {
                    // If permission has "rwd" property set, but "r" is not part of it, bail.
                    const pbMenuPermission = await context.security.getPermission("pb.menu");
                    if (pbMenuPermission && !hasRwd({ pbMenuPermission, rwd: "r" })) {
                        return new NotAuthorizedResponse();
                    }
>>>>>>> ea30b480

                    const { menus } = context;
                    const menu = await menus.get(args.slug);
                    if (!menu) {
                        return new NotFoundResponse(`Menu "${args.slug}" not found.`);
                    }

                    // If user can only manage own records, let's check if he owns the loaded one.
                    if (pbMenuPermission?.own === true) {
                        const identity = context.security.getIdentity();
                        if (menu.createdBy.id !== identity.id) {
                            return new NotAuthorizedResponse();
                        }
                    }

                    return new Response(menu);
                }),
                listMenus: compose(
                    hasPermission("pb.menu"),
                    hasI18NContentPermission()
                )(async (_, args, context: Context) => {
                    // If permission has "rwd" property set, but "r" is not part of it, bail.
                    const pbMenuPermission = await context.security.getPermission("pb.menu");
                    if (pbMenuPermission && !hasRwd({ pbMenuPermission, rwd: "r" })) {
                        return new NotAuthorizedResponse();
                    }

                    const { menus } = context;

                    let list = await menus.list();

                    // If user can only manage own records, let's check if he owns the loaded one.
                    if (pbMenuPermission?.own === true) {
                        const identity = context.security.getIdentity();
                        list = list.filter(menu => menu.createdBy.id === identity.id);
                    }

                    return new Response(list);
                })
            },
            PbMutation: {
                createMenu: compose(
                    hasPermission("pb.menu"),
                    hasI18NContentPermission()
                )(async (_, args: { data: Record<string, any> }, context: Context) => {
                    // If permission has "rwd" property set, but "w" is not part of it, bail.
                    const pbMenuPermission = await context.security.getPermission("pb.menu");
                    if (pbMenuPermission && !hasRwd({ pbMenuPermission, rwd: "w" })) {
                        return new NotAuthorizedResponse();
                    }

                    const { menus } = context;
                    const { data } = args;

                    if (await menus.get(data.slug)) {
                        return new NotFoundResponse(
                            `Menu with slug "${data.slug}" already exists.`
                        );
                    }

                    const identity = context.security.getIdentity();

                    const newData = {
                        ...data,
                        locale: context.i18nContent.locale,
                        createdOn: new Date().toISOString(),
                        createdBy: {
                            id: identity.id,
                            displayName: identity.displayName
                        }
                    };

                    await menus.create(newData);

                    return new Response(newData);
                }),
                updateMenu: compose(
                    hasPermission("pb.menu"),
                    hasI18NContentPermission()
                )(
                    async (
                        _,
                        args: { slug: string; data: Record<string, any> },
                        context: Context
                    ) => {
                        // If permission has "rwd" property set, but "w" is not part of it, bail.
                        const pbMenuPermission = await context.security.getPermission("pb.menu");
                        if (pbMenuPermission && !hasRwd({ pbMenuPermission, rwd: "w" })) {
                            return new NotAuthorizedResponse();
                        }

                        const { menus } = context;
                        const { slug, data } = args;

                        let menu = await menus.get(slug);
                        if (!menu) {
                            return new NotFoundResponse(`Menu "${slug}" not found.`);
                        }

                        // If user can only manage own records, let's check if he owns the loaded one.
                        if (pbMenuPermission?.own === true) {
                            const identity = context.security.getIdentity();
                            if (menu.createdBy.id !== identity.id) {
                                return new NotAuthorizedResponse();
                            }
                        }

                        await menus.update(data);

                        menu = await menus.get(slug);
                        return new Response(menu);
                    }
                ),
                deleteMenu: compose(
                    hasPermission("pb.menu"),
                    hasI18NContentPermission()
                )(async (_, args: { slug: string }, context: Context) => {
                    // If permission has "rwd" property set, but "d" is not part of it, bail.
                    const pbMenuPermission = await context.security.getPermission("pb.menu");
                    if (pbMenuPermission && !hasRwd({ pbMenuPermission, rwd: "d" })) {
                        return new NotAuthorizedResponse();
                    }

                    const { menus } = context;
                    const { slug } = args;

                    const menu = await menus.get(slug);
                    if (!menu) {
                        return new NotFoundResponse(`Menu "${args.slug}" not found.`);
                    }

                    // If user can only manage own records, let's check if he owns the loaded one.
                    if (pbMenuPermission?.own === true) {
                        const identity = context.security.getIdentity();
                        if (menu.createdBy.id !== identity.id) {
                            return new NotAuthorizedResponse();
                        }
                    }

                    await menus.delete(slug);

                    return new Response(menu);
                })
            }
        }
    }
};

export default plugin;<|MERGE_RESOLUTION|>--- conflicted
+++ resolved
@@ -1,19 +1,11 @@
 import { hasPermission, NotAuthorizedResponse } from "@webiny/api-security";
 import { hasI18NContentPermission } from "@webiny/api-i18n-content";
-<<<<<<< HEAD
-import { Response, NotFoundResponse } from "@webiny/graphql";
-import { HandlerContext } from "@webiny/handler/types";
-import { HandlerI18NContext } from "@webiny/api-i18n/types";
-import { HandlerSecurityContext } from "@webiny/api-security/types";
-import pipe from "@ramda/pipe";
-=======
 import { Response, NotFoundResponse } from "@webiny/handler-graphql/responses";
 import { Context as HandlerContext } from "@webiny/handler/types";
 import { I18NContext } from "@webiny/api-i18n/types";
 import { SecurityContext } from "@webiny/api-security/types";
 import { compose } from "@webiny/handler-graphql";
 import { GraphQLSchemaPlugin } from "@webiny/handler-graphql/types";
->>>>>>> ea30b480
 
 const hasRwd = ({ pbMenuPermission, rwd }) => {
     if (typeof pbMenuPermission.rwd !== "string") {
@@ -23,16 +15,6 @@
     return pbMenuPermission.rwd.includes(rwd);
 };
 
-<<<<<<< HEAD
-type Context = HandlerContext<HandlerI18NContext, HandlerSecurityContext>;
-
-export default {
-    typeDefs: /* GraphQL */ `
-        type PbMenuCreatedBy {
-            id: ID
-            displayName: String
-        }
-=======
 type Context = HandlerContext<I18NContext, SecurityContext>;
 
 const plugin: GraphQLSchemaPlugin = {
@@ -93,7 +75,6 @@
                     if (pbMenuPermission && !hasRwd({ pbMenuPermission, rwd: "r" })) {
                         return new NotAuthorizedResponse();
                     }
->>>>>>> ea30b480
 
                     const { menus } = context;
                     const menu = await menus.get(args.slug);
