--- conflicted
+++ resolved
@@ -1,10 +1,6 @@
 {
   "name": "create-webiny-project",
-<<<<<<< HEAD
-  "version": "5.10.0-next.1",
-=======
   "version": "5.10.0",
->>>>>>> b269b1db
   "description": "Webiny project bootstrap tool.",
   "main": "index.js",
   "scripts": {
@@ -17,11 +13,7 @@
   "author": "Webiny Ltd.",
   "license": "MIT",
   "dependencies": {
-<<<<<<< HEAD
-    "@webiny/telemetry": "^5.10.0-next.1",
-=======
     "@webiny/telemetry": "^5.10.0",
->>>>>>> b269b1db
     "chalk": "4.1.0",
     "execa": "^4.1.0",
     "find-up": "^5.0.0",
