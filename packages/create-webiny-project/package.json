--- conflicted
+++ resolved
@@ -1,10 +1,6 @@
 {
   "name": "create-webiny-project",
-<<<<<<< HEAD
-  "version": "5.8.0",
-=======
   "version": "5.10.0",
->>>>>>> a43d03c9
   "description": "Webiny project bootstrap tool.",
   "main": "index.js",
   "scripts": {
@@ -17,11 +13,7 @@
   "author": "Webiny Ltd.",
   "license": "MIT",
   "dependencies": {
-<<<<<<< HEAD
-    "@webiny/telemetry": "^5.8.0",
-=======
     "@webiny/telemetry": "^5.10.0",
->>>>>>> a43d03c9
     "chalk": "4.1.0",
     "execa": "^4.1.0",
     "find-up": "^5.0.0",
