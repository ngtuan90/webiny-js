#!/usr/bin/env node
const { red, green, blue } = require("chalk");
const execa = require("execa");
const fs = require("fs-extra");
const Listr = require("listr");
const os = require("os");
const path = require("path");
const yargs = require("yargs");
const indentString = require("indent-string");
const validateProjectName = require("validate-npm-package-name");
const fg = require("fast-glob");
const findUp = require("find-up");
const loadJsonFile = require("load-json-file");
const { sendEvent } = require("@webiny/tracking");
const writeJsonFile = require("write-json-file");
const rimraf = require("rimraf");
const packageJson = require("./package.json");
const { getPackageVersion } = require("./utils");

process.on("unhandledRejection", err => {
    throw err;
});

// Add indentation to console.log output
const log = console.log;
console.log = (first = "", ...args) => {
    if (typeof first === "string") {
        log(indentString(first, 2), ...args);
    } else {
        log(first, ...args);
    }
};

yargs
    .usage("Usage: $0 <project-name> [options]")
    .version(packageJson.version)
    .demandCommand(1)
    .help()
    .alias("help", "h")
    .fail(function(msg, err) {
        if (msg) {
            console.log(msg);
        }
        if (err) {
            console.log(err);
        }
        process.exit(1);
    });

yargs.command(
    "$0 <project-name> [options]",
    "Name of application and template to use",
    yargs => {
        yargs.positional("project-name", {
            describe: "Project name"
        });
        yargs.option("template", {
            describe:
                "Name of template to use, if no template is provided it will default to 'full' template",
            alias: "t",
            type: "string",
            default: "full",
            demandOption: false
        });
        yargs.option("tag", {
            describe: "NPM tag to use for @webiny packages",
            type: "string",
            default: "latest",
            demandOption: false
        });
        yargs.option("log", {
            describe:
                "Creates a log file to see output of installation. Defaults to creating cwp-logs.txt in current directory.",
            alias: "l",
            default: "",
            type: "string",
            demandOption: false
        });
        yargs.example("$0 <project-name>");
        yargs.example("$0 <project-name> --template=cms");
        yargs.example("$0 <project-name> --template=../path/to/template");
        yargs.example("$0 <project-name> --log=./my-logs.txt");
    },
    argv => createApp(argv)
).argv;

function checkAppName(appName) {
    const validationResult = validateProjectName(appName);
    if (!validationResult.validForNewPackages) {
        console.error(
            red(
                `Cannot create a project named ${green(
                    `"${appName}"`
                )} because of npm naming restrictions:\n`
            )
        );
        [...(validationResult.errors || []), ...(validationResult.warnings || [])].forEach(
            error => {
                console.error(red(`  * ${error}`));
            }
        );
        console.error(red("\nPlease choose a different project name."));
        process.exit(1);
    }
}

async function createApp({ projectName, template, tag, log }) {
    if (!projectName) {
        throw Error("You must provide a name for the project to use.");
    }

    const root = path.resolve(projectName).replace(/\\/g, "/");
    const appName = path.basename(root);

    if (fs.existsSync(root)) {
        console.log(`\nSorry, target folder ${red(projectName)} already exists!`);
        process.exit(1);
    }

    // Check if @webiny/cli is installed globally and warn user
    try {
        await execa("npm", ["list", "-g", "@webiny/cli"]);
        console.log(
            [
                "",
                "IMPORTANT NOTICE:",
                "----------------------------------------",
                `We've detected a global installation of ${blue(
                    "@webiny/cli"
                )}. This might not play well with your new project.`,
                `We recommend you do one of the following things:\n`,
                ` - uninstall the global @webiny/cli package by running ${blue(
                    "npm rm -g @webiny/cli"
                )} or`,
                ` - run webiny commands using ${blue(
                    "yarn webiny"
                )} so that the package is always resolved to your project dependencies\n`,
                `The second option is also recommended if you have an older version of Webiny project you want to keep using.`,
                "----------------------------------------",
                ""
            ].join("\n")
        );
    } catch (err) {
        // @webiny/cli is not installed globally
    }

    console.log(`Creating project at ${blue(root)}:`);

    await sendEvent({ event: "create-webiny-project-start" });

    const tasks = new Listr([
        {
            title: "Pre-template setup",
            task: () => {
                checkAppName(appName);
                fs.ensureDirSync(projectName);

                const packageJson = {
                    name: appName,
                    version: "0.1.0",
                    private: true
                };

                fs.writeFileSync(
                    path.join(root, "package.json"),
                    JSON.stringify(packageJson, null, 2) + os.EOL
                );
            }
        },
        {
            title: `Install template package`,
            task: async context => {
                const dependencies = [];
                let templateName = `@webiny/cwp-template-${template}`;

                if (template.startsWith(".") || template.startsWith("file:")) {
                    templateName = "file:" + path.relative(appName, template.replace("file:", ""));
                    dependencies.push(templateName);
                } else {
                    dependencies.push(`${templateName}@${tag}`);
                }

                context.templateName = templateName;

                const command = "yarn";
                const args = ["add", "--exact"];
                [].push.apply(args, dependencies);
                args.push("--cwd");
                args.push(root);
                await execa(command, args);
            }
        },
        {
            title: "Create project folders",
            task: context => {
                let templateName = context.templateName;
                if (templateName.startsWith("file:")) {
                    templateName = templateName.replace("file:", "");
                }

                const templatePath = path.dirname(
                    require.resolve(path.join(templateName, "package.json"), {
                        paths: [root]
                    })
                );

                context.templatePath = templatePath;

                const templateDir = path.join(templatePath, "template");
                if (fs.existsSync(templateDir)) {
                    fs.copySync(templateDir, root);
                } else {
                    throw new Error(`Could not resolve template: ${green(templateDir)}`);
                }
            }
        },
        {
            title: "Set up project dependencies",
            task: () => {
                const appPackage = require(path.join(root, "package.json"));
                const projectDeps = require(path.join(root, "dependencies.json"));

                Object.assign(appPackage.dependencies, projectDeps.dependencies);

                if (appPackage.devDependencies) {
                    Object.assign(appPackage.devDependencies, projectDeps.devDependencies);
                } else {
                    appPackage.devDependencies = Object.assign({}, projectDeps.devDependencies);
                }

                if (appPackage.workspaces) {
                    Object.assign(appPackage.workspaces, projectDeps.workspaces);
                } else {
                    appPackage.workspaces = Object.assign({}, projectDeps.workspaces);
                }

                if (appPackage.scripts) {
                    Object.assign(appPackage.scripts, projectDeps.scripts);
                } else {
                    appPackage.scripts = Object.assign({}, projectDeps.scripts);
                }

                fs.writeFileSync(
                    path.join(root, "package.json"),
                    JSON.stringify(appPackage, null, 2) + os.EOL
                );
                fs.unlinkSync(path.join(root, "dependencies.json"));
            }
        },
        {
            title: `Initialize git`,
            task: (ctx, task) => {
                try {
                    execa.sync("git", ["--version"]);
                    execa.sync("git", ["init"], { cwd: root });
                    fs.writeFileSync(path.join(root, ".gitignore"), "node_modules/");
                } catch (err) {
                    task.skip("Git repo not initialized", err);
                }
            }
        },
        {
            title: "Get proper package versions",
            task: async () => {
                // Set proper @webiny package versions
                const workspaces = await fg(["**/package.json"], {
                    ignore: ["**/dist/**", "**/node_modules/**", root],
                    cwd: root
                });
                const latestVersion = await getPackageVersion("@webiny/cli", tag);

                for (let i = 0; i < workspaces.length; i++) {
                    const jsonPath = path.join(root, workspaces[i]);
<<<<<<< HEAD

                    const relativeJsonPath = jsonPath;
=======
>>>>>>> f83cdaf1
                    const json = await loadJsonFile(jsonPath);
                    const keys = Object.keys(json.dependencies).filter(k =>
                        k.startsWith("@webiny")
                    );
                    const currentDir = jsonPath.match(/(.*)[\/\\]/)[1] || "";

                    const baseTsConfigPath = path
                        .relative(
                            currentDir,
                            findUp.sync("tsconfig.json", {
                                cwd: root
                            })
                        )
                        .replace(/\\/g, "/");

                    // We don't want to modify tsconfig file in the root of the project
<<<<<<< HEAD
                    if (relativeJsonPath !== "package.json") {
=======
                    if (workspaces[i] !== "package.json") {
>>>>>>> f83cdaf1
                        const tsConfigPath = path.join(currentDir, "tsconfig.json");
                        const tsconfig = require(tsConfigPath);
                        tsconfig.extends = baseTsConfigPath;
                        fs.writeFileSync(tsConfigPath, JSON.stringify(tsconfig, null, 2));
                    }

                    keys.forEach(name => {
                        if (tag.startsWith(".")) {
                            // This means `tag` points to the location of all @webiny packages
                            json.dependencies[name] =
                                "link:" +
                                path.relative(
                                    path.dirname(jsonPath),
                                    path.join(process.cwd(), tag, name)
                                );
                        } else {
                            // Use version of @webiny/cli package (we have fixed package versioning)
                            json.dependencies[name] = `^` + latestVersion;
                        }
                    });
<<<<<<< HEAD
                    console.log(jsonPath, json);
=======
>>>>>>> f83cdaf1
                    await writeJsonFile(jsonPath, json);
                }
            }
        },
        {
            title: "Resolve packages",
            task: async () => {
                // Add package resolutions if `tag` is pointing to a local folder.

                // Why? This is very useful when you're testing packages that are not yet published to `npm`.
                // Just run `create-webiny-project my-project --tag=./local/webiny/project/node_modules` and the whole project
                // will be set up to use your local packages via symlinks, so you can develop and test immediately.
                try {
                    if (tag.startsWith(".")) {
                        const webinyPackages = await fg(["@webiny/*"], {
                            cwd: path.join(process.cwd(), tag),
                            onlyDirectories: true
                        });

                        if (webinyPackages.length) {
                            const rootPkg = path.join(root, "package.json");
                            const rootPkgJson = await loadJsonFile(rootPkg);
                            if (!rootPkgJson.resolutions) {
                                rootPkgJson.resolutions = {};
                            }

                            webinyPackages
                                .filter(name => {
                                    // Do not include private packages
                                    const pkgJson = require(path.join(
                                        process.cwd(),
                                        tag,
                                        name,
                                        "package.json"
                                    ));
                                    return !pkgJson.private;
                                })
                                .forEach(name => {
                                    rootPkgJson.dependencies[name] = rootPkgJson.resolutions[name] =
                                        "link:" +
                                        path.relative(root, path.join(process.cwd(), tag, name));
                                });

                            await writeJsonFile(rootPkg, rootPkgJson);
                        }
                    }
                } catch (err) {
                    throw new Error("Unable to resolve packages: " + err.message);
                }
            }
        }
        // {
        //     title: "Install dependencies",
        //     task: async context => {
        //         try {
        //             const options = {
        //                 cwd: root,
        //                 maxBuffer: "500_000_000"
        //             };
        //             let logStream;
        //             if (log) {
        //                 logStream = fs.createWriteStream(context.logPath);
        //                 const runner = execa("yarn", [], options);
        //                 runner.stdout.pipe(logStream);
        //                 runner.stderr.pipe(logStream);
        //                 await runner;
        //             } else {
        //                 await execa("yarn", [], options);
        //             }
        //         } catch (err) {
        //             throw new Error("Unable to install the necessary packages: " + err.message);
        //         }
        //     }
        // },
        // {
        //     title: "Run template-specific actions",
        //     task: async context => {
        //         await require(context.templatePath)({ appName, root });
        //     }
        // }
    ]);

    let logPath = "cwp-logs.txt";
    if (log.length > 0) {
        logPath = log;
    }
    const context = { logPath };
    await tasks.run(context).catch(async err => {
        await sendEvent({
            event: "create-webiny-project-error",
            data: {
                errorMessage: err.message,
                errorStack: err.stack
            }
        });

        console.log(
            [
                "",
                "ERROR OUTPUT:",
                "----------------------------------------",
                err.message,
                "----------------------------------------",
                "",
                "Please open an issue including the error output at https://github.com/webiny/webiny-js/issues/new.",
                "You can also get in touch with us on our Slack Community: https://www.webiny.com/slack",
                ""
            ]
                .map(line => indentString(line, 2))
                .join("\n")
        );

        console.log(`\nWriting log to ${blue(path.resolve(logPath))}...`);
        fs.writeFileSync(path.resolve(logPath), err.toString());
        console.log("Cleaning up project...");
        rimraf.sync(root);
        console.log("Project cleaned!");
        process.exit(1);
    });

    await sendEvent({ event: "create-webiny-project-end" });

    console.log(
        [
            "",
            `Your new Webiny project ${blue(appName)} is ready!`,
            `Finish the configuration by following these steps:`,
            "",
            `1.  ${blue("cd")} ${appName}`,
            `2.  Update the ${blue("MONGODB_SERVER")} variable in the ${blue(
                `${appName}/.env.json`
            )} file with your database connection string.`,
            `3.  ${blue("yarn webiny deploy")} api --env=local`,
            `4.  ${blue("cd")} apps/admin`,
            `5.  ${blue("yarn start")}`,
            "",
            `To see all the available CLI commands run ${blue("webiny --help")} in your ${blue(
                appName
            )} directory.`,
            "",
            "For more information on setting up your database connection:\nhttps://docs.webiny.com/docs/get-started/quick-start#3-setup-database-connection",
            "",
            "Want to delve deeper into Webiny? Check out https://docs.webiny.com/docs/webiny/introduction",
            "Like the project? Star us on Github! https://github.com/webiny/webiny-js",
            "",
            "Need help? Join our Slack community! https://www.webiny.com/slack",
            "",
            "🚀 Happy coding!"
        ].join("\n")
    );
}<|MERGE_RESOLUTION|>--- conflicted
+++ resolved
@@ -271,11 +271,6 @@
 
                 for (let i = 0; i < workspaces.length; i++) {
                     const jsonPath = path.join(root, workspaces[i]);
-<<<<<<< HEAD
-
-                    const relativeJsonPath = jsonPath;
-=======
->>>>>>> f83cdaf1
                     const json = await loadJsonFile(jsonPath);
                     const keys = Object.keys(json.dependencies).filter(k =>
                         k.startsWith("@webiny")
@@ -292,11 +287,7 @@
                         .replace(/\\/g, "/");
 
                     // We don't want to modify tsconfig file in the root of the project
-<<<<<<< HEAD
-                    if (relativeJsonPath !== "package.json") {
-=======
                     if (workspaces[i] !== "package.json") {
->>>>>>> f83cdaf1
                         const tsConfigPath = path.join(currentDir, "tsconfig.json");
                         const tsconfig = require(tsConfigPath);
                         tsconfig.extends = baseTsConfigPath;
@@ -317,10 +308,6 @@
                             json.dependencies[name] = `^` + latestVersion;
                         }
                     });
-<<<<<<< HEAD
-                    console.log(jsonPath, json);
-=======
->>>>>>> f83cdaf1
                     await writeJsonFile(jsonPath, json);
                 }
             }
@@ -371,36 +358,36 @@
                     throw new Error("Unable to resolve packages: " + err.message);
                 }
             }
+        },
+        {
+            title: "Install dependencies",
+            task: async context => {
+                try {
+                    const options = {
+                        cwd: root,
+                        maxBuffer: "500_000_000"
+                    };
+                    let logStream;
+                    if (log) {
+                        logStream = fs.createWriteStream(context.logPath);
+                        const runner = execa("yarn", [], options);
+                        runner.stdout.pipe(logStream);
+                        runner.stderr.pipe(logStream);
+                        await runner;
+                    } else {
+                        await execa("yarn", [], options);
+                    }
+                } catch (err) {
+                    throw new Error("Unable to install the necessary packages: " + err.message);
+                }
+            }
+        },
+        {
+            title: "Run template-specific actions",
+            task: async context => {
+                await require(context.templatePath)({ appName, root });
+            }
         }
-        // {
-        //     title: "Install dependencies",
-        //     task: async context => {
-        //         try {
-        //             const options = {
-        //                 cwd: root,
-        //                 maxBuffer: "500_000_000"
-        //             };
-        //             let logStream;
-        //             if (log) {
-        //                 logStream = fs.createWriteStream(context.logPath);
-        //                 const runner = execa("yarn", [], options);
-        //                 runner.stdout.pipe(logStream);
-        //                 runner.stderr.pipe(logStream);
-        //                 await runner;
-        //             } else {
-        //                 await execa("yarn", [], options);
-        //             }
-        //         } catch (err) {
-        //             throw new Error("Unable to install the necessary packages: " + err.message);
-        //         }
-        //     }
-        // },
-        // {
-        //     title: "Run template-specific actions",
-        //     task: async context => {
-        //         await require(context.templatePath)({ appName, root });
-        //     }
-        // }
     ]);
 
     let logPath = "cwp-logs.txt";
