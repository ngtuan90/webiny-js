#!/usr/bin/env node
const { yellow, red, green, gray } = require("chalk");
const execa = require("execa");
const fs = require("fs-extra");
const Listr = require("listr");
const path = require("path");
const writeJson = require("write-json-file");
const rimraf = require("rimraf");
const { sendEvent } = require("@webiny/telemetry/cli");
const getPackageJson = require("./getPackageJson");
const checkProjectName = require("./checkProjectName");
const yaml = require("js-yaml");
const findUp = require("find-up");

const NOT_APPLICABLE = gray("N/A");

module.exports = async function createProject({
    projectName,
    force,
    template,
    tag,
    log,
    cleanup,
    interactive,
    templateOptions,
    assignToYarnrc: assignToYarnRc
}) {
    if (!projectName) {
        throw Error("You must provide a name for the project to use.");
    }

    const projectRoot = path.resolve(projectName).replace(/\\/g, "/");
    projectName = path.basename(projectRoot);

    if (fs.existsSync(projectRoot)) {
        if (!force) {
            console.log(
                `Cannot continue because the target folder ${red(projectName)} already exists.`
            );
            console.log(
                `If you still wish to proceed, run the same command with the ${red(
                    "--force"
                )} flag.`
            );
            process.exit(1);
        }
    }

    // Before create any files, check if there are yarn.lock or package.json anywhere up in the tree.
    await Promise.all([findUp("yarn.lock"), findUp("package.json")])
        .then(files => files.filter(Boolean))
        .then(files => {
            if (files.length) {
                const messages = [
                    "\nThe following file(s) will cause problems with project root detection:\n",
                    ...files.map(file => red(file) + "\n"),
                    `\nMake sure you delete all ${red("yarn.lock")} and ${red(
                        "package.json"
                    )} files higher in the hierarchy.`
                ];

                console.log(messages.join(""));
                process.exit(1);
            }
        });

    // Check if @webiny/cli is installed globally and warn user
    try {
        await execa("npm", ["list", "-g", "@webiny/cli"]);
        console.log(
            [
                "",
                "🚨 IMPORTANT NOTICE:",
                "----------------------------------------",
                `We've detected a global installation of ${green(
                    "@webiny/cli"
                )}. This might not play well with your new project.`,
                `We recommend you do one of the following things:\n`,
                ` - uninstall the global @webiny/cli package by running ${green(
                    "npm rm -g @webiny/cli"
                )} or`,
                ` - run webiny commands using ${green(
                    "yarn webiny"
                )} so that the package is always resolved to your project dependencies\n`,
                `The second option is also recommended if you have an older version of Webiny project you want to keep using.`,
                "----------------------------------------",
                ""
            ].join("\n")
        );
    } catch (err) {
        // @webiny/cli is not installed globally
    }

    console.log(`Initializing a new Webiny project in ${green(projectRoot)}...`);

    await sendEvent({ event: "create-webiny-project-start" });

    let isGitAvailable = false;
    try {
        await execa("git", ["--version"]);
        isGitAvailable = true;
    } catch {
        // Git is not available.
    }

    const tasks = new Listr(
        [
            {
                // Creates root package.json.
                title: "Prepare project folder",
                task: () => {
                    checkProjectName(projectName);
                    fs.ensureDirSync(projectName);
                    writeJson.sync(
                        path.join(projectRoot, "package.json"),
                        getPackageJson(projectName)
                    );
                }
            },
            {
                // Setup yarn
                title: "Setup yarn",
                task: async () => {
<<<<<<< HEAD
                    await execa("yarn", ["set", "version", "3"], { cwd: projectRoot });
=======
                    const yarnVersion = "3.6.4";
                    const yarnFile = `yarn-${yarnVersion}.cjs`;
                    const yarnPath = `.yarn`;
                    const yarnReleasesPath = path.join(yarnPath, "releases");
                    const yarnReleasesFilePath = path.join(yarnReleasesPath, yarnFile);

                    /**
                     * We do not want to do the recursive directory creating as it might do something in parent directories which we do not want.
                     */
                    const yarnReleaseFullPath = path.join(projectRoot, yarnReleasesPath);
                    fs.ensureDirSync(yarnReleaseFullPath);

                    const source = path.join(__dirname, path.join("binaries", yarnFile));
                    if (!fs.existsSync(source)) {
                        throw new Error(`No yarn binary source file: ${source}`);
                    }
                    const target = path.join(projectRoot, yarnReleasesFilePath);
                    fs.copyFileSync(source, target);

                    await execa("yarn", ["set", "version", yarnVersion], {
                        cwd: projectRoot
                    });
>>>>>>> c06ae388

                    const yamlPath = path.join(projectRoot, ".yarnrc.yml");
                    if (!fs.existsSync(yamlPath)) {
                        fs.writeFileSync(yamlPath, `yarnPath: ${yarnReleasesFilePath}`, "utf-8");
                    }

                    const parsedYaml = yaml.load(fs.readFileSync(yamlPath, "utf-8"));

                    // Default settings are applied here. Currently we only apply the `nodeLinker` param.
                    parsedYaml.nodeLinker = "node-modules";

                    // Enables adding additional params into the `.yarnrc.yml` file.
                    if (assignToYarnRc) {
                        let parsedAssignToYarnRc;
                        try {
                            parsedAssignToYarnRc = JSON.parse(assignToYarnRc);
                        } catch {
                            console.log(
                                yellow("Warning: could not parse provided --assign-to-yarnrc JSON.")
                            );
                        }

                        if (parsedAssignToYarnRc) {
                            Object.assign(parsedYaml, parsedAssignToYarnRc);
                        }
                    }

                    fs.writeFileSync(yamlPath, yaml.dump(parsedYaml));
                }
            },
            {
                // "yarn adds" given template which can be either a real package or a path of a local package.
                title: `Install template package`,
                task: async context => {
                    let add;
                    let templateName = `@webiny/cwp-template-${template}`;

                    if (template.startsWith(".") || template.startsWith("file:")) {
                        templateName =
                            "file:" + path.relative(projectName, template.replace("file:", ""));
                        add = templateName;
                    } else {
                        add = `${templateName}@${tag}`;
                    }

                    // Assign template name to context.
                    context.templateName = templateName;

                    await execa("yarn", ["add", add], { cwd: projectRoot });
                }
            },
            isGitAvailable
                ? {
                      // Initialize `git` by executing `git init` in project directory.
                      title: `Initialize git`,
                      task: (ctx, task) => {
                          try {
                              execa.sync("git", ["--version"]);
                              execa.sync("git", ["init"], { cwd: projectRoot });
                              fs.writeFileSync(
                                  path.join(projectRoot, ".gitignore"),
                                  "node_modules/"
                              );
                          } catch (err) {
                              task.skip("Git repo not initialized", err);
                          }
                      }
                  }
                : null
        ].filter(Boolean)
    );

    // The `context` object will be filled with additional values in the `tasks.run` process.
    const context = {};

    try {
        await tasks.run(context);

        let templateName = context.templateName;

        console.log(`Starting ${green(templateName)} template ...`);
        if (templateName.startsWith("file:")) {
            templateName = templateName.replace("file:", "");
        }

        const templatePath = path.dirname(
            require.resolve(path.join(templateName, "package.json"), {
                paths: [projectRoot]
            })
        );

        await new Promise(resolve => {
            setTimeout(() => {
                resolve();
            }, 500);
        });

        let parsedTemplateOptions = {};
        if (templateOptions) {
            try {
                parsedTemplateOptions = JSON.parse(templateOptions);
            } catch {
                console.log(yellow("Warning: could not parse provided --template-options JSON."));
            }
        }

        console.log();
        await require(templatePath)({
            log,
            isGitAvailable,
            projectName,
            projectRoot,
            interactive,
            templateOptions: parsedTemplateOptions
        });

        await sendEvent({ event: "create-webiny-project-end" });
    } catch (err) {
        await sendEvent({
            event: "create-webiny-project-error",
            properties: {
                errorMessage: err.message,
                errorStack: err.stack
            }
        });

        const node = process.versions.node;
        const os = process.platform;

        let yarn = NOT_APPLICABLE;
        try {
            const subprocess = await execa("yarn", ["--version"], { cwd: projectRoot });
            yarn = subprocess.stdout;
        } catch {}

        let cwp = NOT_APPLICABLE;
        try {
            const subprocess = await execa("npx", ["create-webiny-project", "--version"]);
            cwp = subprocess.stdout;
        } catch {}

        let cwpTemplate = NOT_APPLICABLE;
        try {
            const subprocess = await execa("yarn", ["info", "@webiny/cwp-template-aws", "--json"], {
                cwd: projectRoot
            });
            const data = JSON.parse(subprocess.stdout);
            cwpTemplate = `@webiny/cwp-template-${template}@${data.children.Version}`;
        } catch {}

        let templateOptionsJson = "{}";
        if (templateOptions) {
            try {
                templateOptionsJson = JSON.stringify(templateOptions);
            } catch {}
        }

        console.log(
            [
                "",
                `${green("ERROR OUTPUT: ")}`,
                "----------------------------------------",
                err.message,
                "",
                `${green("SYSTEM INFORMATION: ")}`,
                "----------------------------------------",
                `Operating System: ${os}`,
                `Node: ${node}`,
                `Yarn: ${yarn}`,
                `create-webiny-project: ${cwp}`,
                `Template: ${cwpTemplate}`,
                `Template Options: ${templateOptionsJson}`,
                "",
                "Please open an issue including the error output at https://github.com/webiny/webiny-js/issues/new.",
                "You can also get in touch with us on our Slack Community: https://www.webiny.com/slack",
                ""
            ].join("\n")
        );

        console.log(`Writing log to ${green(path.resolve(log))}...`);
        fs.writeFileSync(path.resolve(log), err.toString());

        if (cleanup) {
            console.log("Cleaning up generated files and folders...");
            rimraf.sync(projectRoot);
            console.log("Done.");
        } else {
            console.log("Project cleanup skipped.");
        }

        await sendEvent({ event: "create-webiny-project-end" });
        process.exit(1);
    }
};<|MERGE_RESOLUTION|>--- conflicted
+++ resolved
@@ -121,9 +121,6 @@
                 // Setup yarn
                 title: "Setup yarn",
                 task: async () => {
-<<<<<<< HEAD
-                    await execa("yarn", ["set", "version", "3"], { cwd: projectRoot });
-=======
                     const yarnVersion = "3.6.4";
                     const yarnFile = `yarn-${yarnVersion}.cjs`;
                     const yarnPath = `.yarn`;
@@ -146,7 +143,6 @@
                     await execa("yarn", ["set", "version", yarnVersion], {
                         cwd: projectRoot
                     });
->>>>>>> c06ae388
 
                     const yamlPath = path.join(projectRoot, ".yarnrc.yml");
                     if (!fs.existsSync(yamlPath)) {
