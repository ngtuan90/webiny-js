--- conflicted
+++ resolved
@@ -1,10 +1,6 @@
 {
   "name": "@webiny/cli-plugin-scaffold",
-<<<<<<< HEAD
-  "version": "5.8.0",
-=======
   "version": "5.10.0",
->>>>>>> a43d03c9
   "main": "index.js",
   "repository": {
     "type": "git",
@@ -19,7 +15,8 @@
   "dependencies": {
     "@babel/runtime": "^7.5.5",
     "inquirer": "^7.3.3",
-    "ora": "4.1.1"
+    "ora": "4.1.1",
+    "ts-morph": "^11.0.0"
   },
   "devDependencies": {
     "@babel/cli": "^7.5.5",
@@ -27,12 +24,6 @@
     "@babel/preset-env": "^7.5.5",
     "@babel/preset-flow": "^7.0.0",
     "@types/inquirer": "^7.3.1",
-<<<<<<< HEAD
-    "@webiny/cli": "^5.8.0",
-    "@webiny/handler": "^5.8.0",
-    "@webiny/plugins": "^5.8.0",
-    "@webiny/project-utils": "^5.8.0",
-=======
     "@webiny/cli": "^5.10.0",
     "@webiny/handler": "^5.10.0",
     "@webiny/plugins": "^5.10.0",
@@ -41,7 +32,6 @@
     "fast-glob": "^3.2.5",
     "find-up": "^5.0.0",
     "prettier": "^1.14.2",
->>>>>>> a43d03c9
     "rimraf": "^3.0.2",
     "typescript": "^4.1.3"
   },
