--- conflicted
+++ resolved
@@ -1,12 +1,7 @@
 {
   "name": "@webiny/cli-plugin-scaffold",
-<<<<<<< HEAD
-  "version": "5.5.0",
+  "version": "5.5.1-beta.0",
   "main": "index.js",
-=======
-  "version": "5.5.1-beta.0",
-  "main": "dist/index.js",
->>>>>>> 8eb70b75
   "repository": {
     "type": "git",
     "url": "https://github.com/webiny/webiny-js.git",
