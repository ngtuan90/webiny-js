--- conflicted
+++ resolved
@@ -24,16 +24,10 @@
     "@babel/preset-env": "^7.5.5",
     "@babel/preset-flow": "^7.0.0",
     "@types/inquirer": "^7.3.1",
-<<<<<<< HEAD
-    "@webiny/cli": "^5.7.0",
-    "@webiny/plugins": "^5.7.0",
-    "@webiny/project-utils": "^5.7.0",
-=======
     "@webiny/cli": "^5.8.0",
     "@webiny/handler": "^5.8.0",
     "@webiny/plugins": "^5.8.0",
     "@webiny/project-utils": "^5.8.0",
->>>>>>> 50c07474
     "rimraf": "^3.0.2",
     "typescript": "^4.1.3"
   },
