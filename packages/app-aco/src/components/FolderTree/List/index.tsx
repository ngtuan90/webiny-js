--- conflicted
+++ resolved
@@ -37,11 +37,7 @@
     hiddenFolderIds,
     enableActions
 }) => {
-<<<<<<< HEAD
-    const { updateFolder, canManageFolderStructure } = useFolders();
-=======
     const { updateFolder, folderLevelPermissions: flp } = useFolders();
->>>>>>> 74834873
     const { showSnackbar } = useSnackbar();
     const [treeData, setTreeData] = useState<NodeModel<DndFolderItem>[]>([]);
     const [initialOpenList, setInitialOpenList] = useState<undefined | InitialOpen>();
@@ -103,12 +99,6 @@
         setOpenFolderIds([ROOT_FOLDER, ...folderIds]);
     };
 
-<<<<<<< HEAD
-    const canDrag = useCallback((folderId: string) => {
-        const isRootFolder = folderId === ROOT_FOLDER;
-        return !isRootFolder && canManageFolderStructure(folderId);
-    }, []);
-=======
     const canDrag = useCallback(
         (folderId: string) => {
             const isRootFolder = folderId === ROOT_FOLDER;
@@ -116,7 +106,6 @@
         },
         [flp.canManageStructure]
     );
->>>>>>> 74834873
 
     return (
         <>
