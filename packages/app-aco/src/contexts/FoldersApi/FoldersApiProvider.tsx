import React, { ReactNode, useEffect, useRef, useState } from "react";
import { useApolloClient } from "@apollo/react-hooks";
import {
    CREATE_FOLDER,
    DELETE_FOLDER,
    GET_FOLDER,
    LIST_FOLDERS,
    UPDATE_FOLDER
} from "~/graphql/folders.gql";

import {
    CreateFolderResponse,
    CreateFolderVariables,
    DeleteFolderResponse,
    DeleteFolderVariables,
    FolderItem,
    GetFolderQueryVariables,
    GetFolderResponse,
    ListFoldersQueryVariables,
    ListFoldersResponse,
    UpdateFolderResponse,
    UpdateFolderVariables
} from "~/types";
import { ROOT_FOLDER } from "~/constants";

interface OffCacheUpdate {
    (): void;
}

export interface OnCacheUpdate {
    (folders: FolderItem[]): void;
}

export interface FoldersApiContext {
    listFolders: (
        type: string,
        options?: Partial<{ invalidateCache: boolean }>
    ) => Promise<FolderItem[]>;
    getFolder: (type: string, id: string) => Promise<FolderItem>;
    createFolder: (type: string, folder: Omit<FolderItem, "id" | "type">) => Promise<FolderItem>;
    updateFolder: (
        type: string,
        folder: Omit<
            FolderItem,
            | "type"
            | "canManagePermissions"
            | "canManageStructure"
<<<<<<< HEAD
=======
            | "canManageContent"
>>>>>>> 74834873
            | "hasNonInheritedPermissions"
            | "createdOn"
            | "createdBy"
            | "savedOn"
        >
    ) => Promise<FolderItem>;

    deleteFolder(type: string, id: string): Promise<true>;

    invalidateCache(folderType: string): FoldersApiContext;

    getDescendantFolders(type: string, id?: string): FolderItem[];

    onFoldersChanged(type: string, cb: OnCacheUpdate): OffCacheUpdate;
}

export const FoldersApiContext = React.createContext<FoldersApiContext | undefined>(undefined);

interface Props {
    children: ReactNode;
}

const rootFolder: FolderItem = {
    id: ROOT_FOLDER,
    title: "Home",
    permissions: [],
    parentId: "0",
    slug: "",
    createdOn: "",
    createdBy: {
        id: "",
        displayName: ""
    },
    hasNonInheritedPermissions: false,
<<<<<<< HEAD
    canManagePermissions: false,
    canManageStructure: false,
=======
    canManagePermissions: true,
    canManageStructure: true,
    canManageContent: true,
>>>>>>> 74834873
    savedOn: "",
    type: "$ROOT"
};

interface FoldersByType {
    [type: string]: FolderItem[];
}

export const FoldersApiProvider: React.VFC<Props> = ({ children }) => {
    const client = useApolloClient();
    const folderObservers = useRef(new Map<string, Set<OnCacheUpdate>>());
    const [cache, setCache] = useState<FoldersByType>({});

    useEffect(() => {
        folderObservers.current.forEach((observers, type) => {
            observers.forEach(observer => observer(cache[type]));
        });
    }, [cache]);

    useEffect(() => {
        return () => {
            folderObservers.current.clear();
        };
    }, []);

    const context: FoldersApiContext = {
        onFoldersChanged: (type, cb) => {
            if (!folderObservers.current.has(type)) {
                folderObservers.current.set(type, new Set());
            }

            folderObservers.current.get(type)!.add(cb);
            return () => {
                folderObservers.current.get(type)?.delete(cb);
            };
        },
        invalidateCache: folderType => {
            setCache(cache => {
                const cacheClone = structuredClone(cache);
                delete cacheClone[folderType];
                return cacheClone;
            });
            return context;
        },
        async listFolders(type, options) {
            const invalidateCache = options?.invalidateCache === true;
            if (cache[type] && !invalidateCache) {
                return cache[type];
            }

            const { data: response } = await client.query<
                ListFoldersResponse,
                ListFoldersQueryVariables
            >({
                query: LIST_FOLDERS,
                variables: {
                    type,
                    limit: 10000
                },
                fetchPolicy: "network-only"
            });

            if (!response) {
                throw new Error("Network error while listing folders.");
            }

            const { data, error } = response.aco.listFolders;

            if (!data) {
                throw new Error(error?.message || "Could not fetch folders");
            }

            const foldersWithRoot = [rootFolder, ...(data || [])];

            setCache(cache => ({
                ...cache,
                [type]: foldersWithRoot
            }));

            return foldersWithRoot;
        },

        async getFolder(type, id) {
            if (!id) {
                throw new Error("Folder `id` is mandatory");
            }

            const folder = cache[type]?.find(folder => folder.id === id);
            if (folder) {
                return folder;
            }

            const { data: response } = await client.query<
                GetFolderResponse,
                GetFolderQueryVariables
            >({
                query: GET_FOLDER,
                variables: { id }
            });

            if (!response) {
                throw new Error("Network error while fetch folder.");
            }

            const { data, error } = response.aco.getFolder;

            if (!data) {
                throw new Error(error?.message || `Could not fetch folder with id: ${id}`);
            }

            return data;
        },

        async createFolder(type, folder) {
            const { data: response } = await client.mutate<
                CreateFolderResponse,
                CreateFolderVariables
            >({
                mutation: CREATE_FOLDER,
                variables: {
                    data: {
                        ...folder,
                        type
                    }
                }
            });

            if (!response) {
                throw new Error("Network error while creating folder.");
            }

            const { data, error } = response.aco.createFolder;

            if (!data) {
                throw new Error(error?.message || "Could not create folder");
            }

            setCache(cache => ({
                ...cache,
                [type]: [...cache[type], data]
            }));

            return data;
        },

        async updateFolder(type, folder) {
            const { id, title, slug, permissions, parentId } = folder;

            const { data: response } = await client.mutate<
                UpdateFolderResponse,
                UpdateFolderVariables
            >({
                mutation: UPDATE_FOLDER,
                variables: {
                    id,
                    data: {
                        title,
                        slug,
                        permissions,
                        parentId
                    }
                }
            });

            if (!response) {
                throw new Error("Network error while updating folder.");
            }

            const { data, error } = response.aco.updateFolder;

            if (!data) {
                throw new Error(error?.message || "Could not update folder");
            }

            const folderIndex = cache[type]?.findIndex(f => f.id === id);
            if (folderIndex > -1) {
                setCache(cache => ({
                    ...cache,
                    [type]: [
                        ...cache[type].slice(0, folderIndex),
                        {
                            ...cache[type][folderIndex],
                            ...data
                        },
                        ...cache[type].slice(folderIndex + 1)
                    ]
                }));
            }

            return data;
        },

        async deleteFolder(type, id) {
            const { data: response } = await client.mutate<
                DeleteFolderResponse,
                DeleteFolderVariables
            >({
                mutation: DELETE_FOLDER,
                variables: {
                    id
                }
            });

            if (!response) {
                throw new Error("Network error while deleting folder");
            }

            const { data, error } = response.aco.deleteFolder;

            if (!data) {
                throw new Error(error?.message || "Could not delete folder");
            }

            setCache(cache => ({
                ...cache,
                [type]: cache[type].filter(f => f.id !== id)
            }));

            return true;
        },

        getDescendantFolders(type, id) {
            const currentFolders = cache[type];

            if (!id || id === ROOT_FOLDER || !currentFolders?.length) {
                return [];
            }

            const folderMap = new Map(currentFolders.map(folder => [folder.id, folder]));
            const result: FolderItem[] = [];

            const findChildren = (folderId: string) => {
                const folder = folderMap.get(folderId);
                if (!folder) {
                    return;
                }

                result.push(folder);

                currentFolders.forEach(child => {
                    if (child.parentId === folder.id) {
                        findChildren(child.id);
                    }
                });
            };

            findChildren(id);

            return result;
        }
    };

    return <FoldersApiContext.Provider value={context}>{children}</FoldersApiContext.Provider>;
};<|MERGE_RESOLUTION|>--- conflicted
+++ resolved
@@ -45,10 +45,7 @@
             | "type"
             | "canManagePermissions"
             | "canManageStructure"
-<<<<<<< HEAD
-=======
             | "canManageContent"
->>>>>>> 74834873
             | "hasNonInheritedPermissions"
             | "createdOn"
             | "createdBy"
@@ -83,14 +80,9 @@
         displayName: ""
     },
     hasNonInheritedPermissions: false,
-<<<<<<< HEAD
-    canManagePermissions: false,
-    canManageStructure: false,
-=======
     canManagePermissions: true,
     canManageStructure: true,
     canManageContent: true,
->>>>>>> 74834873
     savedOn: "",
     type: "$ROOT"
 };
