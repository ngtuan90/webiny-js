--- conflicted
+++ resolved
@@ -30,10 +30,7 @@
     hasNonInheritedPermissions: boolean;
     canManagePermissions: boolean;
     canManageStructure: boolean;
-<<<<<<< HEAD
-=======
     canManageContent: boolean;
->>>>>>> 74834873
     type: string;
     parentId: string | null;
     createdOn: string;
