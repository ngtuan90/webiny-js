{
  "name": "@webiny/telemetry",
<<<<<<< HEAD
  "version": "5.8.0",
=======
  "version": "5.10.0",
>>>>>>> a43d03c9
  "main": "index.js",
  "license": "MIT",
  "dependencies": {
    "form-data": "3.0.0",
    "load-json-file": "6.2.0",
    "node-fetch": "2.6.1"
  },
  "publishConfig": {
    "access": "public",
    "directory": "."
  }
}<|MERGE_RESOLUTION|>--- conflicted
+++ resolved
@@ -1,10 +1,6 @@
 {
   "name": "@webiny/telemetry",
-<<<<<<< HEAD
-  "version": "5.8.0",
-=======
   "version": "5.10.0",
->>>>>>> a43d03c9
   "main": "index.js",
   "license": "MIT",
   "dependencies": {
