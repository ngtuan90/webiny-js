--- conflicted
+++ resolved
@@ -1,56 +1,4 @@
 {
-<<<<<<< HEAD
-	"name": "@webiny/api-security-user-management",
-	"version": "4.13.0",
-	"main": "index.js",
-	"repository": {
-		"type": "git",
-		"url": "https://github.com/webiny/webiny-js.git"
-	},
-	"description": "Security authentication plugin for AWS Cognito",
-	"author": "Webiny LTD",
-	"license": "MIT",
-	"dependencies": {
-		"@ramda/pipe": "^0.26.1",
-		"@webiny/api-security": "^4.11.0-beta.1",
-		"@webiny/commodo": "^4.13.0",
-		"@webiny/commodo-graphql": "^4.13.0",
-		"@webiny/db-dynamodb": "^4.13.0",
-		"@webiny/graphql": "^4.11.0-beta.1",
-		"@webiny/validation": "^4.13.0",
-		"@webiny/handler": "^4.13.0",
-		"@webiny/handler-aws": "^4.13.0",
-		"@webiny/handler-db": "^4.13.0",
-		"@webiny/handler-apollo-server": "^4.13.0",
-		"commodo-fields-object": "^1.0.6",
-		"ksuid": "^2.0.0",
-		"graphql-tag": "^2.10.1",
-		"lodash.merge": "^4.6.2",
-		"@commodo/fields": "beta"
-	},
-	"devDependencies": {
-		"@babel/cli": "^7.5.5",
-		"@babel/core": "^7.5.5",
-		"@shelf/jest-dynamodb": "^1.7.0"
-	},
-	"publishConfig": {
-		"access": "public",
-		"directory": "dist"
-	},
-	"scripts": {
-		"build": "rimraf ./dist *.tsbuildinfo && babel src -d dist --source-maps --copy-files --extensions \".ts\"",
-		"watch": "babel src -d dist --source-maps --copy-files --extensions \".ts\" --watch",
-		"postbuild": "cp package.json LICENSE README.md dist/ && tsc -p tsconfig.build.json"
-	},
-	"adio": {
-		"ignore": {
-			"src": [
-				"aws-sdk"
-			]
-		}
-	},
-	"gitHead": "71cab7d5607b2e32a63034e324a663770507b32b"
-=======
   "name": "@webiny/api-security-user-management",
   "version": "4.14.0",
   "main": "index.js",
@@ -101,5 +49,4 @@
     }
   },
   "gitHead": "71cab7d5607b2e32a63034e324a663770507b32b"
->>>>>>> 06f7ddb5
 }