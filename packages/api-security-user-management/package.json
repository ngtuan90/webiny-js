{
  "name": "@webiny/api-security-user-management",
  "version": "4.13.0",
  "main": "index.js",
  "repository": {
    "type": "git",
    "url": "https://github.com/webiny/webiny-js.git"
  },
  "description": "Security authentication plugin for AWS Cognito",
  "contributors": [
    "Pavel Denisjuk <pavel@webiny.com>"
  ],
  "license": "MIT",
  "dependencies": {
    "@webiny/api-security": "^4.11.0-beta.1",
    "@webiny/commodo": "^4.11.0-beta.1",
    "@webiny/commodo-graphql": "^4.11.0-beta.1",
    "@webiny/graphql": "^4.11.0-beta.1",
    "@webiny/validation": "^4.11.0-beta.1",
<<<<<<< HEAD
    "@webiny/handler-client": "^4.12.1",
    "@webiny/handler-http": "^4.12.1",
    "commodo-fields-object": "^1.0.6",
    "ksuid": "^2.0.0",
=======
    "@webiny/handler-client": "^4.13.0",
    "@webiny/handler-http": "^4.13.0",
>>>>>>> a9eba395
    "graphql-tag": "^2.10.1",
    "lodash": "^4.17.20",
    "md5": "^2.3.0",
    "merge": "^1.2.1",
    "@commodo/fields": "beta",
    "@commodo/fields-storage": "beta",
    "@commodo/fields-storage-dynamodb": "beta",
    "@commodo/hooks": "beta",
    "@commodo/name": "beta"
  },
  "devDependencies": {
    "@babel/cli": "^7.5.5",
    "@babel/core": "^7.5.5"
  },
  "publishConfig": {
    "access": "public",
    "directory": "dist"
  },
  "scripts": {
    "build": "rimraf ./dist *.tsbuildinfo && babel src -d dist --source-maps --copy-files --extensions \".ts\"",
    "watch": "babel src -d dist --source-maps --copy-files --extensions \".ts\" --watch",
    "postbuild": "cp package.json LICENSE README.md dist/ && tsc -p tsconfig.build.json"
  },
  "adio": {
    "ignore": {
      "src": [
        "aws-sdk"
      ]
    }
  },
  "gitHead": "71cab7d5607b2e32a63034e324a663770507b32b"
}<|MERGE_RESOLUTION|>--- conflicted
+++ resolved
@@ -17,15 +17,10 @@
     "@webiny/commodo-graphql": "^4.11.0-beta.1",
     "@webiny/graphql": "^4.11.0-beta.1",
     "@webiny/validation": "^4.11.0-beta.1",
-<<<<<<< HEAD
-    "@webiny/handler-client": "^4.12.1",
-    "@webiny/handler-http": "^4.12.1",
+    "@webiny/handler-client": "^4.13.0",
+    "@webiny/handler-http": "^4.13.0",
     "commodo-fields-object": "^1.0.6",
     "ksuid": "^2.0.0",
-=======
-    "@webiny/handler-client": "^4.13.0",
-    "@webiny/handler-http": "^4.13.0",
->>>>>>> a9eba395
     "graphql-tag": "^2.10.1",
     "lodash": "^4.17.20",
     "md5": "^2.3.0",
