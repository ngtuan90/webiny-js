{
  "name": "@webiny/api-plugin-commodo-db-proxy",
  "version": "4.13.0",
  "main": "index.js",
  "license": "MIT",
  "repository": {
    "type": "git",
    "url": "https://github.com/webiny/webiny-js.git"
  },
  "description": "Webiny API plugin that provides a Commodo driver for DB Proxy.",
  "contributors": [
    "Pavel Denisjuk <pavel@webiny.com>",
    "Sven Al Hamad <sven@webiny.com>",
    "Adrian Smijulj <adrian@webiny.com>"
  ],
  "dependencies": {
    "@babel/runtime": "^7.5.5",
    "@webiny/commodo-fields-storage-db-proxy": "^4.13.0",
    "bson": "^4.0.4",
    "mongodb": "^3.5.7"
  },
  "devDependencies": {
    "@babel/cli": "^7.5.5",
    "@babel/core": "^7.5.5",
    "@babel/preset-env": "^7.5.5",
    "@shelf/jest-mongodb": "^1.1.5",
    "@types/mongodb": "^3.5.16",
<<<<<<< HEAD
    "@webiny/graphql": "^4.12.1",
    "@webiny/handler": "^4.12.1",
    "@webiny/handler-aws": "^4.12.1",
    "@webiny/handler-client": "^4.12.1",
    "@webiny/handler-args": "^4.12.1"
=======
    "@webiny/graphql": "^4.13.0",
    "@webiny/handler": "^4.13.0"
>>>>>>> 578cbeae
  },
  "publishConfig": {
    "access": "public",
    "directory": "dist"
  },
  "scripts": {
    "build": "rimraf ./dist *.tsbuildinfo && babel src -d dist --source-maps --copy-files --extensions \".ts\"",
    "watch": "babel src -d dist --source-maps --copy-files --extensions \".ts\" --watch",
    "postbuild": "cp package.json LICENSE README.md dist/ && tsc -p tsconfig.build.json"
  }
}<|MERGE_RESOLUTION|>--- conflicted
+++ resolved
@@ -25,16 +25,11 @@
     "@babel/preset-env": "^7.5.5",
     "@shelf/jest-mongodb": "^1.1.5",
     "@types/mongodb": "^3.5.16",
-<<<<<<< HEAD
-    "@webiny/graphql": "^4.12.1",
-    "@webiny/handler": "^4.12.1",
-    "@webiny/handler-aws": "^4.12.1",
-    "@webiny/handler-client": "^4.12.1",
-    "@webiny/handler-args": "^4.12.1"
-=======
     "@webiny/graphql": "^4.13.0",
-    "@webiny/handler": "^4.13.0"
->>>>>>> 578cbeae
+    "@webiny/handler": "^4.13.0",
+    "@webiny/handler-aws": "^4.13.1",
+    "@webiny/handler-client": "^4.13.1",
+    "@webiny/handler-args": "^4.13.1"
   },
   "publishConfig": {
     "access": "public",
