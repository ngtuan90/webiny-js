{
  "name": "@webiny/react-composition",
  "version": "5.33.2",
  "main": "index.js",
  "repository": {
    "type": "git",
    "url": "https://github.com/webiny/webiny-js.git"
  },
  "description": "A tiny composition framework for React components.",
  "contributors": [
    "Pavel Denisjuk <pavel@webiny.com>",
    "Sven Al Hamad <sven@webiny.com>",
    "Adrian Smijulj <adrian@webiny.com>"
  ],
  "license": "MIT",
  "dependencies": {
    "@babel/runtime": "^7.19.0",
    "@types/react": "17.0.39",
    "lodash.debounce": "^4.0.8",
    "react": "17.0.2",
    "react-dom": "17.0.2"
  },
  "devDependencies": {
<<<<<<< HEAD
    "@babel/cli": "^7.19.3",
    "@babel/core": "^7.19.3",
    "@babel/preset-env": "^7.19.4",
    "@babel/preset-typescript": "^7.18.6",
    "@webiny/cli": "^5.33.1",
    "@webiny/project-utils": "^5.33.1",
=======
    "@babel/cli": "^7.16.0",
    "@babel/core": "^7.16.0",
    "@babel/preset-env": "^7.16.4",
    "@babel/preset-typescript": "^7.16.0",
    "@webiny/cli": "^5.33.2",
    "@webiny/project-utils": "^5.33.2",
>>>>>>> 42395f8a
    "ttypescript": "^1.5.13",
    "typescript": "4.7.4"
  },
  "publishConfig": {
    "access": "public",
    "directory": "dist"
  },
  "scripts": {
    "build": "yarn webiny run build",
    "watch": "yarn webiny run watch"
  }
}<|MERGE_RESOLUTION|>--- conflicted
+++ resolved
@@ -21,21 +21,12 @@
     "react-dom": "17.0.2"
   },
   "devDependencies": {
-<<<<<<< HEAD
     "@babel/cli": "^7.19.3",
     "@babel/core": "^7.19.3",
     "@babel/preset-env": "^7.19.4",
     "@babel/preset-typescript": "^7.18.6",
-    "@webiny/cli": "^5.33.1",
-    "@webiny/project-utils": "^5.33.1",
-=======
-    "@babel/cli": "^7.16.0",
-    "@babel/core": "^7.16.0",
-    "@babel/preset-env": "^7.16.4",
-    "@babel/preset-typescript": "^7.16.0",
     "@webiny/cli": "^5.33.2",
     "@webiny/project-utils": "^5.33.2",
->>>>>>> 42395f8a
     "ttypescript": "^1.5.13",
     "typescript": "4.7.4"
   },
