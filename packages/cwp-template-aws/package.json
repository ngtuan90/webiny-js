--- conflicted
+++ resolved
@@ -11,14 +11,8 @@
     "directory": "."
   },
   "dependencies": {
-<<<<<<< HEAD
-    "@webiny/cli": "^5.13.0",
-    "@webiny/cli-plugin-deploy-pulumi": "^5.13.0",
-=======
     "@webiny/cli": "^5.14.0",
     "@webiny/cli-plugin-deploy-pulumi": "^5.14.0",
-    "@webiny/telemetry": "^5.14.0",
->>>>>>> b66cb50d
     "chalk": "4.1.0",
     "execa": "4.1.0",
     "fast-glob": "^3.2.5",
