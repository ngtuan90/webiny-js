{
<<<<<<< HEAD
	"name": "@webiny/cwp-template-aws",
	"version": "5.0.0-beta.1",
	"main": "index.js",
	"repository": {
		"type": "git",
		"directory": "packages/cwp-template-aws"
	},
	"publishConfig": {
		"access": "public",
		"directory": "."
	},
	"dependencies": {
		"@webiny/cli-plugin-deploy-pulumi": "^5.0.0-beta.1",
		"chalk": "4.1.0",
		"create-webiny-project": "^5.0.0-beta.1",
		"execa": "4.1.0",
		"fs-extra": "9.0.1",
		"get-yarn-workspaces": "^1.0.2",
		"inquirer": "7.3.3",
		"load-json-file": "6.2.0",
		"lodash": "4.17.20",
		"ora": "4.1.1",
		"write-json-file": "4.3.0"
	},
	"adio": {
		"ignoreDirs": [
			"/template/"
		]
	},
	"gitHead": "b8aec8a1be3f25c3b428b357fe1e352c7cbff9ae"
=======
  "name": "@webiny/cwp-template-aws",
  "version": "5.0.0-beta.0",
  "main": "index.js",
  "repository": {
    "type": "git",
    "directory": "packages/cwp-template-aws"
  },
  "publishConfig": {
    "access": "public",
    "directory": "."
  },
  "dependencies": {
    "@webiny/cli-plugin-deploy-pulumi": "^5.0.0-beta.0",
    "chalk": "4.1.0",
    "create-webiny-project": "^5.0.0-beta.0",
    "execa": "4.1.0",
    "fast-glob": "^3.2.5",
    "fs-extra": "9.0.1",
    "get-yarn-workspaces": "1.0.2",
    "inquirer": "7.3.3",
    "load-json-file": "6.2.0",
    "lodash": "4.17.20",
    "ora": "4.1.1",
    "write-json-file": "4.3.0"
  },
  "devDependencies": {
    "dotenv": "^8.2.0"
  },
  "adio": {
    "ignoreDirs": [
      "/template/"
    ]
  },
  "gitHead": "8476da73b653c89cc1474d968baf55c1b0ae0e5f"
>>>>>>> 3a069dc5
}<|MERGE_RESOLUTION|>--- conflicted
+++ resolved
@@ -1,5 +1,4 @@
 {
-<<<<<<< HEAD
 	"name": "@webiny/cwp-template-aws",
 	"version": "5.0.0-beta.1",
 	"main": "index.js",
@@ -12,17 +11,21 @@
 		"directory": "."
 	},
 	"dependencies": {
-		"@webiny/cli-plugin-deploy-pulumi": "^5.0.0-beta.1",
+		"@webiny/cli-plugin-deploy-pulumi": "^5.0.0-beta.0",
 		"chalk": "4.1.0",
-		"create-webiny-project": "^5.0.0-beta.1",
+		"create-webiny-project": "^5.0.0-beta.0",
 		"execa": "4.1.0",
+		"fast-glob": "^3.2.5",
 		"fs-extra": "9.0.1",
-		"get-yarn-workspaces": "^1.0.2",
+		"get-yarn-workspaces": "1.0.2",
 		"inquirer": "7.3.3",
 		"load-json-file": "6.2.0",
 		"lodash": "4.17.20",
 		"ora": "4.1.1",
 		"write-json-file": "4.3.0"
+	},
+	"devDependencies": {
+		"dotenv": "^8.2.0"
 	},
 	"adio": {
 		"ignoreDirs": [
@@ -30,40 +33,4 @@
 		]
 	},
 	"gitHead": "b8aec8a1be3f25c3b428b357fe1e352c7cbff9ae"
-=======
-  "name": "@webiny/cwp-template-aws",
-  "version": "5.0.0-beta.0",
-  "main": "index.js",
-  "repository": {
-    "type": "git",
-    "directory": "packages/cwp-template-aws"
-  },
-  "publishConfig": {
-    "access": "public",
-    "directory": "."
-  },
-  "dependencies": {
-    "@webiny/cli-plugin-deploy-pulumi": "^5.0.0-beta.0",
-    "chalk": "4.1.0",
-    "create-webiny-project": "^5.0.0-beta.0",
-    "execa": "4.1.0",
-    "fast-glob": "^3.2.5",
-    "fs-extra": "9.0.1",
-    "get-yarn-workspaces": "1.0.2",
-    "inquirer": "7.3.3",
-    "load-json-file": "6.2.0",
-    "lodash": "4.17.20",
-    "ora": "4.1.1",
-    "write-json-file": "4.3.0"
-  },
-  "devDependencies": {
-    "dotenv": "^8.2.0"
-  },
-  "adio": {
-    "ignoreDirs": [
-      "/template/"
-    ]
-  },
-  "gitHead": "8476da73b653c89cc1474d968baf55c1b0ae0e5f"
->>>>>>> 3a069dc5
 }