--- conflicted
+++ resolved
@@ -1,10 +1,6 @@
 {
   "name": "@webiny/cwp-template-aws",
-<<<<<<< HEAD
-  "version": "5.8.0",
-=======
   "version": "5.10.0",
->>>>>>> a43d03c9
   "main": "index.js",
   "repository": {
     "type": "git",
@@ -15,15 +11,9 @@
     "directory": "."
   },
   "dependencies": {
-<<<<<<< HEAD
-    "@webiny/cli": "^5.8.0",
-    "@webiny/cli-plugin-deploy-pulumi": "^5.8.0",
-    "@webiny/telemetry": "^5.8.0",
-=======
     "@webiny/cli": "^5.10.0",
     "@webiny/cli-plugin-deploy-pulumi": "^5.10.0",
     "@webiny/telemetry": "^5.10.0",
->>>>>>> a43d03c9
     "chalk": "4.1.0",
     "execa": "4.1.0",
     "fast-glob": "^3.2.5",
