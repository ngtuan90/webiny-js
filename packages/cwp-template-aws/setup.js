const fs = require("fs-extra");
const path = require("path");
const execa = require("execa");
const crypto = require("crypto");
const renames = require("./setup/renames");
const merge = require("lodash/merge");
const writeJsonFile = require("write-json-file");
const loadJsonFile = require("load-json-file");
const getPackages = require("get-yarn-workspaces");
const { green } = require("chalk");

const IS_TEST = process.env.NODE_ENV === "test";

// Automatic detection could be added here.
function getDefaultRegion() {
    return "us-east-1";
}

function random(length = 32) {
    return crypto
        .randomBytes(Math.ceil(length / 2))
        .toString("hex")
        .slice(0, length);
}

const setup = async args => {
<<<<<<< HEAD
    const { projectRoot, projectName, vpc = false, region = "us-east-1" } = args;

    const packageJsonExists = fs.pathExistsSync(path.join(projectRoot, "package.json"));
    if (!packageJsonExists) {
        throw new Error(
            `Cannot continue, ${path.join(projectRoot, "package.json")} does not exist.`
        );
    }
=======
    const { projectRoot, projectName, templateOptions = {} } = args;
    const { vpc = false, region = getDefaultRegion() } = templateOptions;
>>>>>>> 64172351

    fs.copySync(path.join(__dirname, "template"), projectRoot);

    for (let i = 0; i < renames.length; i++) {
        fs.moveSync(
            path.join(projectRoot, renames[i].prev),
            path.join(projectRoot, renames[i].next),
            { overwrite: true }
        );
    }

    const dependenciesJsonPath = path.join(projectRoot, "dependencies.json");
    const packageJsonPath = path.join(projectRoot, "package.json");

    const dependenciesJson = await loadJsonFile(dependenciesJsonPath);
    const packageJson = await loadJsonFile(packageJsonPath);

    merge(packageJson, dependenciesJson);

    await writeJsonFile(packageJsonPath, packageJson);

    await fs.removeSync(dependenciesJsonPath);

    const { name, version } = require("./package.json");

    if (!IS_TEST) {
        // Commit .gitignore.
        execa.sync("git", ["add", ".gitignore"], { cwd: projectRoot });
        execa.sync("git", ["commit", "-m", `chore: initialize .gitignore`], { cwd: projectRoot });
    }

    const rootEnvFilePath = path.join(projectRoot, ".env");
    let content = fs.readFileSync(rootEnvFilePath).toString();
    content = content.replace("{REGION}", region);
    content = content.replace("{PULUMI_CONFIG_PASSPHRASE}", random());
    content = content.replace("{PULUMI_SECRETS_PROVIDER}", "passphrase");
    fs.writeFileSync(rootEnvFilePath, content);

    let webinyRoot = fs.readFileSync(path.join(projectRoot, "webiny.root.js"), "utf-8");
    webinyRoot = webinyRoot.replace("[PROJECT_NAME]", projectName);
    webinyRoot = webinyRoot.replace("[TEMPLATE_VERSION]", `${name}@${version}`);
    fs.writeFileSync(path.join(projectRoot, "webiny.root.js"), webinyRoot);

    // Keep the needed stack.
    // Note: this approach most probably won't work when additional variables are added into the mix (e.g. ability
    // to choose a different default database, choose exact apps, backend for Pulumi, etc.) For now it works.
    let move = "no_vpc",
        remove = "vpc";

    if (vpc) {
        move = "vpc";
        remove = "no_vpc";
    }

    fs.removeSync(path.join(projectRoot, "api", `stack_${remove}`));
    fs.removeSync(path.join(projectRoot, "api", `index_${remove}.ts`));

    fs.moveSync(
        path.join(projectRoot, "api", `stack_${move}`),
        path.join(projectRoot, "api", "stack"),
        { overwrite: true }
    );

    fs.moveSync(
        path.join(projectRoot, "api", `index_${move}.ts`),
        path.join(projectRoot, "api", "index.ts"),
        { overwrite: true }
    );

    // Adjust versions - change them from `latest` to current one.
    const latestVersion = version;

    const workspaces = [projectRoot, ...getPackages(projectRoot)];

    for (let i = 0; i < workspaces.length; i++) {
        const packageJsonPath = path.join(workspaces[i], "package.json");
        const packageJson = await loadJsonFile(packageJsonPath);
        const depsList = Object.keys(packageJson.dependencies).filter(name =>
            name.startsWith("@webiny")
        );

        depsList.forEach(name => {
            if (packageJson.dependencies[name] === "latest") {
                // Use version of @webiny/cli package (we have fixed package versioning)
                packageJson.dependencies[name] = `^` + latestVersion;
            }
        });

        await writeJsonFile(packageJsonPath, packageJson);
    }

    if (!IS_TEST) {
        console.log(`⏳ Installing dependencies....`);
        console.log();
        // Install dependencies.
        const options = {
            cwd: projectRoot,
            maxBuffer: "500_000_000",
            stdio: "inherit"
        };

        await execa("yarn", [], options);

        /*
        // TODO: finish logging.
        let logStream;
        if (log) {
            logStream = fs.createWriteStream(context.logPath);
            const runner = execa("yarn", [], options);
            runner.stdout.pipe(logStream);
            runner.stderr.pipe(logStream);
            await runner;
        } else {
            await execa("yarn", [], options);
        }*/
    }

    if (!IS_TEST) {
        console.log(
            [
                "",
                `🎉 Your new Webiny project ${green(projectName)} is ready!`,
                "",
                `Finish the setup by running the following command: ${green(
                    `cd ${projectName} && yarn webiny deploy`
                )}`,
                "",
                `To see all of the available CLI commands, run ${green(
                    "yarn webiny --help"
                )} in your ${green(projectName)} directory.`,
                "",
                "Want to delve deeper into Webiny? Check out https://docs.webiny.com!",
                "Like the project? Star us on https://github.com/webiny/webiny-js!",
                "",
                "Need help? Join our Slack community! https://www.webiny.com/slack",
                "",
                "🚀 Happy coding!"
            ].join("\n")
        );
    }
};

module.exports = setup;<|MERGE_RESOLUTION|>--- conflicted
+++ resolved
@@ -24,19 +24,8 @@
 }
 
 const setup = async args => {
-<<<<<<< HEAD
-    const { projectRoot, projectName, vpc = false, region = "us-east-1" } = args;
-
-    const packageJsonExists = fs.pathExistsSync(path.join(projectRoot, "package.json"));
-    if (!packageJsonExists) {
-        throw new Error(
-            `Cannot continue, ${path.join(projectRoot, "package.json")} does not exist.`
-        );
-    }
-=======
     const { projectRoot, projectName, templateOptions = {} } = args;
     const { vpc = false, region = getDefaultRegion() } = templateOptions;
->>>>>>> 64172351
 
     fs.copySync(path.join(__dirname, "template"), projectRoot);
 
