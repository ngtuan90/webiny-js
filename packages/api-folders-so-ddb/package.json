--- conflicted
+++ resolved
@@ -2,6 +2,7 @@
   "name": "@webiny/api-folders-so-ddb",
   "version": "5.33.1",
   "main": "index.js",
+  "private": true,
   "repository": {
     "type": "git",
     "url": "https://github.com/webiny/webiny-js.git"
@@ -16,19 +17,11 @@
   "author": "Webiny Ltd.",
   "license": "MIT",
   "devDependencies": {
-<<<<<<< HEAD
     "@babel/cli": "^7.19.3",
     "@babel/core": "^7.19.3",
-    "@webiny/cli": "^5.33.0",
-    "@webiny/handler-db": "^5.33.0",
-    "@webiny/project-utils": "^5.33.0",
-=======
-    "@babel/cli": "^7.16.0",
-    "@babel/core": "^7.16.0",
     "@webiny/cli": "^5.33.1",
     "@webiny/handler-db": "^5.33.1",
     "@webiny/project-utils": "^5.33.1",
->>>>>>> a0448810
     "jest": "^28.1.0",
     "jest-dynalite": "^3.2.0",
     "jest-environment-node": "^27.0.6",
@@ -37,17 +30,10 @@
     "typescript": "4.7.4"
   },
   "dependencies": {
-<<<<<<< HEAD
-    "@webiny/api-folders": "^5.33.0",
-    "@webiny/db-dynamodb": "^5.33.0",
-    "@webiny/error": "^5.33.0",
-    "dynamodb-toolbox": "^0.3.5"
-=======
     "@webiny/api-folders": "^5.33.1",
     "@webiny/db-dynamodb": "^5.33.1",
     "@webiny/error": "^5.33.1",
-    "dynamodb-toolbox": "^0.3.4"
->>>>>>> a0448810
+    "dynamodb-toolbox": "^0.3.5"
   },
   "publishConfig": {
     "access": "public",
