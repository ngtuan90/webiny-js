--- conflicted
+++ resolved
@@ -1,47 +1,4 @@
 {
-<<<<<<< HEAD
-	"name": "@webiny/api-google-tag-manager",
-	"version": "4.13.0",
-	"main": "index.js",
-	"repository": {
-		"type": "git",
-		"url": "https://github.com/webiny/webiny-js.git",
-		"directory": "packages/api-google-tag-manager"
-	},
-	"description": "The API for the Webiny Google Tag Manager (webiny-app-google-tag-manager) app.",
-	"author": "Adrian Smijulj",
-	"license": "MIT",
-	"dependencies": {
-		"@babel/runtime": "^7.5.5",
-		"@webiny/api-security": "^4.13.0",
-		"@webiny/commodo": "^4.13.0",
-		"@webiny/commodo-graphql": "^4.13.0",
-		"@webiny/graphql": "^4.13.0",
-		"graphql-tag": "^2.10.1",
-		"lodash": "^4.17.4"
-	},
-	"devDependencies": {
-		"@babel/cli": "^7.5.5",
-		"@babel/core": "^7.5.5",
-		"@babel/preset-env": "^7.5.5",
-		"@babel/preset-typescript": "^7.8.3",
-		"@svgr/webpack": "^4.3.2",
-		"@webiny/api-settings-manager": "^4.13.0"
-	},
-	"peerDependencies": {
-		"@webiny/graphql": "^4.13.0"
-	},
-	"publishConfig": {
-		"access": "public",
-		"directory": "dist"
-	},
-	"scripts": {
-		"build": "rimraf ./dist *.tsbuildinfo && babel src -d dist --source-maps --copy-files --extensions \".ts\"",
-		"watch": "babel src -d dist --source-maps --copy-files --extensions \".ts\" --watch",
-		"postbuild": "cp package.json LICENSE README.md dist/ && tsc -p tsconfig.build.json"
-	},
-	"gitHead": "71cab7d5607b2e32a63034e324a663770507b32b"
-=======
   "name": "@webiny/api-google-tag-manager",
   "version": "4.14.0",
   "main": "index.js",
@@ -83,5 +40,4 @@
     "postbuild": "cp package.json LICENSE README.md dist/ && tsc -p tsconfig.build.json"
   },
   "gitHead": "71cab7d5607b2e32a63034e324a663770507b32b"
->>>>>>> 06f7ddb5
 }