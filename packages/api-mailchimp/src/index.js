// @flow
import { gql } from "apollo-server-lambda";
import {
    dummyResolver,
    resolveGetSettings,
<<<<<<< HEAD
    resolveUpdateSettings,
    ListErrorResponse,
    ListResponse,
    ErrorResponse
} from "@webiny/api/graphql";
=======
    resolveUpdateSettings
} from "@webiny/api/graphql/commodo";
import { ListErrorResponse, ListResponse, ErrorResponse } from "@webiny/api/graphql/commodo";
>>>>>>> 0f971f53
import { hasScope } from "@webiny/api-security";
import mailchimpSettings from "./mailchimpSettings.model";
import MailchimpApi from "./MailchimpApi";

export default [
    {
        name: "graphql-schema-mailchimp",
        type: "graphql-schema",
        schema: {
            typeDefs: gql`
                type MailchimpSettings {
                    enabled: Boolean
                    apiKey: String
                }

                type MailchimpSettingsResponse {
                    data: MailchimpSettings
                    error: MailchimpError
                }

                input MailchimpSettingsInput {
                    enabled: Boolean
                    apiKey: String
                }

                type MailchimpListMeta {
                    totalCount: Int
                    totalPages: Int
                    page: Int
                    perPage: Int
                    from: Int
                    to: Int
                    previousPage: Int
                    nextPage: Int
                }

                type MailchimpError {
                    code: String
                    message: String
                    data: JSON
                }

                type MailchimpAddToListResponse {
                    error: MailchimpError
                }

                type MailchimpList {
                    id: String
                    name: String
                }

                type MailchimpListsResponse {
                    data: [MailchimpList]
                    meta: MailchimpListMeta
                    error: MailchimpError
                }

                type MailchimpQuery {
                    listLists: MailchimpListsResponse
                    getSettings: MailchimpSettingsResponse
                }

                type MailchimpMutation {
                    # Add a new member to members list.
                    addToList(list: String!, email: String!): MailchimpAddToListResponse
                    updateSettings(data: MailchimpSettingsInput): MailchimpSettingsResponse
                }

                extend type Query {
                    mailchimp: MailchimpQuery
                }

                extend type Mutation {
                    mailchimp: MailchimpMutation
                }
            `,
            resolvers: {
                Query: {
                    mailchimp: dummyResolver
                },
                Mutation: {
                    mailchimp: dummyResolver
                },
                MailchimpQuery: {
                    listLists: async (_: any, args: Object, { getEntity }: Object) => {
                        const MailchimpSettings = getEntity("MailchimpSettings");
                        const settings = await MailchimpSettings.load();
                        if (!settings || !(await settings.get("data.apiKey"))) {
                            throw Error("Mailchimp API key not set.");
                        }

                        const mailchimp = new MailchimpApi({ apiKey: settings.data.apiKey });

                        try {
                            const listsResponse = await mailchimp.get({
                                path: `/lists/`
                            });

                            const output = listsResponse.body.lists.map(item => ({
                                id: item.id,
                                name: item.name
                            }));

                            return new ListResponse(output);
                        } catch (e) {
                            return new ListErrorResponse(e);
                        }
                    },
                    getSettings: resolveGetSettings(({ models }) => models.MailchimpSettings)
                },
                MailchimpMutation: {
                    addToList: async (
                        _: any,
                        { list: listId, email }: Object,
                        { mailchimp: { entities } }: Object
                    ) => {
                        const { MailchimpSettings } = entities;

                        const settings = await MailchimpSettings.load();
                        if (!settings || !(await settings.get("data.apiKey"))) {
                            throw Error("Mailchimp API key not set.");
                        }

                        const mailchimp = new MailchimpApi({ apiKey: settings.data.apiKey });

                        try {
                            const listResponse = await mailchimp.get({
                                path: `/lists/${listId}`
                            });

                            await mailchimp.post({
                                path: `/lists/${listId}/members`,
                                body: {
                                    email_address: email,
                                    status: listResponse.body.double_optin
                                        ? "pending"
                                        : "subscribed"
                                }
                            });
                        } catch (e) {
                            if (e.body) {
                                return new ErrorResponse({
                                    message: e.body.title,
                                    data: {
                                        code: e.body.status,
                                        detail: e.body.detail,
                                        type: e.body.type
                                    }
                                });
                            }

                            return new ErrorResponse({
                                message: e.message
                            });
                        }
                    },
                    updateSettings: resolveUpdateSettings(({ models }) => models.MailchimpSettings)
                }
            }
        },
        security: {
            shield: {
                MailchimpQuery: {
                    getSettings: hasScope("pb:settings")
                },
                MailchimpMutation: {
                    updateSettings: hasScope("pb:settings")
                }
            }
        }
    },
    {
        type: "api-page-builder-model",
        name: "api-page-builder-model-mailchimp-settings",
        model({ models, createBase }) {
            models.MailchimpSettings = mailchimpSettings({ createBase });
        }
    }
];<|MERGE_RESOLUTION|>--- conflicted
+++ resolved
@@ -3,17 +3,9 @@
 import {
     dummyResolver,
     resolveGetSettings,
-<<<<<<< HEAD
-    resolveUpdateSettings,
-    ListErrorResponse,
-    ListResponse,
-    ErrorResponse
-} from "@webiny/api/graphql";
-=======
     resolveUpdateSettings
 } from "@webiny/api/graphql/commodo";
 import { ListErrorResponse, ListResponse, ErrorResponse } from "@webiny/api/graphql/commodo";
->>>>>>> 0f971f53
 import { hasScope } from "@webiny/api-security";
 import mailchimpSettings from "./mailchimpSettings.model";
 import MailchimpApi from "./MailchimpApi";
