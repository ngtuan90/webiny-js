{
  "name": "@webiny/app-file-manager-s3",
<<<<<<< HEAD
  "version": "5.8.0",
=======
  "version": "5.10.0",
>>>>>>> a43d03c9
  "main": "index.js",
  "repository": {
    "type": "git",
    "url": "https://github.com/webiny/webiny-js.git"
  },
  "description": "App File storage S3 plugin for the @webiny/app-file-manager client.",
  "author": "Webiny Ltd",
  "license": "MIT",
  "dependencies": {
<<<<<<< HEAD
    "@webiny/plugins": "^5.8.0",
=======
    "@webiny/plugins": "^5.10.0",
>>>>>>> a43d03c9
    "apollo-client": "^2.6.10",
    "graphql": "^14.7.0",
    "graphql-tag": "^2.11.0"
  },
  "devDependencies": {
    "@babel/cli": "^7.5.5",
    "@babel/core": "^7.5.5",
<<<<<<< HEAD
    "@webiny/cli": "^5.8.0",
    "@webiny/project-utils": "^5.8.0",
=======
    "@webiny/cli": "^5.10.0",
    "@webiny/project-utils": "^5.10.0",
>>>>>>> a43d03c9
    "rimraf": "^3.0.2",
    "typescript": "^4.1.3"
  },
  "publishConfig": {
    "access": "public",
    "directory": "dist"
  },
  "scripts": {
    "build": "yarn webiny run build",
    "watch": "yarn webiny run watch"
  },
  "gitHead": "b8aec8a1be3f25c3b428b357fe1e352c7cbff9ae"
}<|MERGE_RESOLUTION|>--- conflicted
+++ resolved
@@ -1,10 +1,6 @@
 {
   "name": "@webiny/app-file-manager-s3",
-<<<<<<< HEAD
-  "version": "5.8.0",
-=======
   "version": "5.10.0",
->>>>>>> a43d03c9
   "main": "index.js",
   "repository": {
     "type": "git",
@@ -14,11 +10,7 @@
   "author": "Webiny Ltd",
   "license": "MIT",
   "dependencies": {
-<<<<<<< HEAD
-    "@webiny/plugins": "^5.8.0",
-=======
     "@webiny/plugins": "^5.10.0",
->>>>>>> a43d03c9
     "apollo-client": "^2.6.10",
     "graphql": "^14.7.0",
     "graphql-tag": "^2.11.0"
@@ -26,13 +18,8 @@
   "devDependencies": {
     "@babel/cli": "^7.5.5",
     "@babel/core": "^7.5.5",
-<<<<<<< HEAD
-    "@webiny/cli": "^5.8.0",
-    "@webiny/project-utils": "^5.8.0",
-=======
     "@webiny/cli": "^5.10.0",
     "@webiny/project-utils": "^5.10.0",
->>>>>>> a43d03c9
     "rimraf": "^3.0.2",
     "typescript": "^4.1.3"
   },
