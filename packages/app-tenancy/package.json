--- conflicted
+++ resolved
@@ -1,10 +1,6 @@
 {
   "name": "@webiny/app-tenancy",
-<<<<<<< HEAD
-  "version": "5.10.0-next.1",
-=======
   "version": "5.10.0",
->>>>>>> b269b1db
   "main": "index.js",
   "repository": {
     "type": "git",
@@ -19,15 +15,9 @@
   "dependencies": {
     "@babel/runtime": "^7.5.5",
     "@types/react": "^16.9.56",
-<<<<<<< HEAD
-    "@webiny/app": "^5.10.0-next.1",
-    "@webiny/app-security": "^5.10.0-next.1",
-    "@webiny/plugins": "^5.10.0-next.1",
-=======
     "@webiny/app": "^5.10.0",
     "@webiny/app-security": "^5.10.0",
     "@webiny/plugins": "^5.10.0",
->>>>>>> b269b1db
     "react": "^16.14.0",
     "react-dom": "^16.14.0"
   },
@@ -38,13 +28,8 @@
     "@babel/preset-env": "^7.5.5",
     "@babel/preset-react": "^7.0.0",
     "@babel/preset-typescript": "^7.8.3",
-<<<<<<< HEAD
-    "@webiny/cli": "^5.10.0-next.1",
-    "@webiny/project-utils": "^5.10.0-next.1",
-=======
     "@webiny/cli": "^5.10.0",
     "@webiny/project-utils": "^5.10.0",
->>>>>>> b269b1db
     "babel-plugin-emotion": "^9.2.8",
     "babel-plugin-lodash": "^3.3.4",
     "babel-plugin-named-asset-import": "^1.0.0-next.3e165448",
