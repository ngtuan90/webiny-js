--- conflicted
+++ resolved
@@ -1,10 +1,6 @@
 {
   "name": "@webiny/app-plugin-admin-welcome-screen",
-<<<<<<< HEAD
-  "version": "5.10.0-next.1",
-=======
   "version": "5.10.0",
->>>>>>> b269b1db
   "main": "index.js",
   "repository": {
     "type": "git",
@@ -19,19 +15,11 @@
   "dependencies": {
     "@emotion/core": "^10.0.27",
     "@emotion/styled": "^10.0.27",
-<<<<<<< HEAD
-    "@webiny/app-admin": "^5.10.0-next.1",
-    "@webiny/app-security": "^5.10.0-next.1",
-    "@webiny/plugins": "^5.10.0-next.1",
-    "@webiny/react-router": "^5.10.0-next.1",
-    "@webiny/ui": "^5.10.0-next.1",
-=======
     "@webiny/app-admin": "^5.10.0",
     "@webiny/app-security": "^5.10.0",
     "@webiny/plugins": "^5.10.0",
     "@webiny/react-router": "^5.10.0",
     "@webiny/ui": "^5.10.0",
->>>>>>> b269b1db
     "emotion": "^10.0.27",
     "react": "^16.14.0",
     "react-dom": "^16.14.0",
@@ -43,13 +31,8 @@
     "@babel/preset-env": "^7.5.5",
     "@babel/preset-react": "^7.0.0",
     "@babel/preset-typescript": "^7.8.3",
-<<<<<<< HEAD
-    "@webiny/cli": "^5.10.0-next.1",
-    "@webiny/project-utils": "^5.10.0-next.1",
-=======
     "@webiny/cli": "^5.10.0",
     "@webiny/project-utils": "^5.10.0",
->>>>>>> b269b1db
     "rimraf": "^3.0.2",
     "typescript": "^4.1.3"
   },
