{
  "name": "@webiny/where-parser",
  "version": "5.33.2",
  "main": "index.js",
  "repository": {
    "type": "git",
    "url": "https://github.com/webiny/webiny-js.git",
    "directory": "packages/where-parser"
  },
  "description": "Transform where object into more readable format.",
  "contributors": [
    "Pavel Denisjuk <pavel@webiny.com>",
    "Sven Al Hamad <sven@webiny.com>",
    "Adrian Smijulj <adrian@webiny.com>"
  ],
  "license": "MIT",
  "dependencies": {
<<<<<<< HEAD
    "@babel/runtime": "^7.19.0",
    "@webiny/error": "^5.33.1"
  },
  "devDependencies": {
    "@babel/cli": "^7.19.3",
    "@babel/core": "^7.19.3",
    "@babel/preset-env": "^7.19.4",
    "@webiny/cli": "^5.33.1",
    "@webiny/project-utils": "^5.33.1",
=======
    "@babel/runtime": "^7.16.3",
    "@webiny/error": "^5.33.2"
  },
  "devDependencies": {
    "@babel/cli": "^7.16.0",
    "@babel/core": "^7.16.0",
    "@babel/preset-env": "^7.16.4",
    "@babel/preset-flow": "^7.16.0",
    "@webiny/cli": "^5.33.2",
    "@webiny/project-utils": "^5.33.2",
>>>>>>> 42395f8a
    "jest": "^28.1.0",
    "prettier": "^2.3.2",
    "rimraf": "^3.0.2",
    "sinon": "^9.0.2",
    "typescript": "4.7.4"
  },
  "publishConfig": {
    "access": "public",
    "directory": "dist"
  },
  "scripts": {
    "build": "yarn webiny run build",
    "watch": "yarn webiny run watch"
  },
  "gitHead": "b8aec8a1be3f25c3b428b357fe1e352c7cbff9ae"
}<|MERGE_RESOLUTION|>--- conflicted
+++ resolved
@@ -15,28 +15,15 @@
   ],
   "license": "MIT",
   "dependencies": {
-<<<<<<< HEAD
     "@babel/runtime": "^7.19.0",
-    "@webiny/error": "^5.33.1"
+    "@webiny/error": "^5.33.2"
   },
   "devDependencies": {
     "@babel/cli": "^7.19.3",
     "@babel/core": "^7.19.3",
     "@babel/preset-env": "^7.19.4",
-    "@webiny/cli": "^5.33.1",
-    "@webiny/project-utils": "^5.33.1",
-=======
-    "@babel/runtime": "^7.16.3",
-    "@webiny/error": "^5.33.2"
-  },
-  "devDependencies": {
-    "@babel/cli": "^7.16.0",
-    "@babel/core": "^7.16.0",
-    "@babel/preset-env": "^7.16.4",
-    "@babel/preset-flow": "^7.16.0",
     "@webiny/cli": "^5.33.2",
     "@webiny/project-utils": "^5.33.2",
->>>>>>> 42395f8a
     "jest": "^28.1.0",
     "prettier": "^2.3.2",
     "rimraf": "^3.0.2",
