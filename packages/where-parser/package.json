{
  "name": "@webiny/where-parser",
  "version": "5.33.1",
  "main": "index.js",
  "repository": {
    "type": "git",
    "url": "https://github.com/webiny/webiny-js.git",
    "directory": "packages/where-parser"
  },
  "description": "Transform where object into more readable format.",
  "contributors": [
    "Pavel Denisjuk <pavel@webiny.com>",
    "Sven Al Hamad <sven@webiny.com>",
    "Adrian Smijulj <adrian@webiny.com>"
  ],
  "license": "MIT",
  "dependencies": {
<<<<<<< HEAD
    "@babel/runtime": "^7.19.0",
    "@webiny/error": "^5.33.0"
=======
    "@babel/runtime": "^7.16.3",
    "@webiny/error": "^5.33.1"
>>>>>>> a0448810
  },
  "devDependencies": {
    "@babel/cli": "^7.19.3",
    "@babel/core": "^7.19.3",
    "@babel/preset-env": "^7.19.4",
    "@babel/preset-flow": "^7.16.0",
    "@webiny/cli": "^5.33.1",
    "@webiny/project-utils": "^5.33.1",
    "jest": "^28.1.0",
    "prettier": "^2.3.2",
    "rimraf": "^3.0.2",
    "sinon": "^9.0.2",
    "typescript": "4.7.4"
  },
  "publishConfig": {
    "access": "public",
    "directory": "dist"
  },
  "scripts": {
    "build": "yarn webiny run build",
    "watch": "yarn webiny run watch"
  },
  "gitHead": "b8aec8a1be3f25c3b428b357fe1e352c7cbff9ae"
}<|MERGE_RESOLUTION|>--- conflicted
+++ resolved
@@ -15,19 +15,13 @@
   ],
   "license": "MIT",
   "dependencies": {
-<<<<<<< HEAD
     "@babel/runtime": "^7.19.0",
-    "@webiny/error": "^5.33.0"
-=======
-    "@babel/runtime": "^7.16.3",
     "@webiny/error": "^5.33.1"
->>>>>>> a0448810
   },
   "devDependencies": {
     "@babel/cli": "^7.19.3",
     "@babel/core": "^7.19.3",
     "@babel/preset-env": "^7.19.4",
-    "@babel/preset-flow": "^7.16.0",
     "@webiny/cli": "^5.33.1",
     "@webiny/project-utils": "^5.33.1",
     "jest": "^28.1.0",
