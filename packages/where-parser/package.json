{
  "name": "@webiny/where-parser",
<<<<<<< HEAD
  "version": "5.8.0",
=======
  "version": "5.10.0",
>>>>>>> a43d03c9
  "main": "index.js",
  "repository": {
    "type": "git",
    "url": "https://github.com/webiny/webiny-js.git",
    "directory": "packages/where-parser"
  },
  "description": "Transform where object into more readable format.",
  "contributors": [
    "Pavel Denisjuk <pavel@webiny.com>",
    "Sven Al Hamad <sven@webiny.com>",
    "Adrian Smijulj <adrian@webiny.com>"
  ],
  "license": "MIT",
  "dependencies": {
    "@babel/runtime": "^7.5.5",
<<<<<<< HEAD
    "@webiny/error": "^5.8.0"
=======
    "@webiny/error": "^5.10.0"
>>>>>>> a43d03c9
  },
  "devDependencies": {
    "@babel/cli": "^7.5.5",
    "@babel/core": "^7.5.5",
    "@babel/preset-env": "^7.5.5",
    "@babel/preset-flow": "^7.0.0",
<<<<<<< HEAD
    "@webiny/cli": "^5.8.0",
    "@webiny/project-utils": "^5.8.0",
=======
    "@webiny/cli": "^5.10.0",
    "@webiny/project-utils": "^5.10.0",
>>>>>>> a43d03c9
    "jest": "^26.6.3",
    "prettier": "^1.19.1",
    "rimraf": "^3.0.2",
    "sinon": "^9.0.2",
    "typescript": "^4.1.3"
  },
  "publishConfig": {
    "access": "public",
    "directory": "dist"
  },
  "scripts": {
    "build": "yarn webiny run build",
    "watch": "yarn webiny run watch"
  },
  "gitHead": "b8aec8a1be3f25c3b428b357fe1e352c7cbff9ae"
}<|MERGE_RESOLUTION|>--- conflicted
+++ resolved
@@ -1,10 +1,6 @@
 {
   "name": "@webiny/where-parser",
-<<<<<<< HEAD
-  "version": "5.8.0",
-=======
   "version": "5.10.0",
->>>>>>> a43d03c9
   "main": "index.js",
   "repository": {
     "type": "git",
@@ -20,24 +16,15 @@
   "license": "MIT",
   "dependencies": {
     "@babel/runtime": "^7.5.5",
-<<<<<<< HEAD
-    "@webiny/error": "^5.8.0"
-=======
     "@webiny/error": "^5.10.0"
->>>>>>> a43d03c9
   },
   "devDependencies": {
     "@babel/cli": "^7.5.5",
     "@babel/core": "^7.5.5",
     "@babel/preset-env": "^7.5.5",
     "@babel/preset-flow": "^7.0.0",
-<<<<<<< HEAD
-    "@webiny/cli": "^5.8.0",
-    "@webiny/project-utils": "^5.8.0",
-=======
     "@webiny/cli": "^5.10.0",
     "@webiny/project-utils": "^5.10.0",
->>>>>>> a43d03c9
     "jest": "^26.6.3",
     "prettier": "^1.19.1",
     "rimraf": "^3.0.2",
