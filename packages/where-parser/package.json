{
  "name": "@webiny/where-parser",
<<<<<<< HEAD
  "version": "5.10.0-next.1",
=======
  "version": "5.10.0",
>>>>>>> b269b1db
  "main": "index.js",
  "repository": {
    "type": "git",
    "url": "https://github.com/webiny/webiny-js.git",
    "directory": "packages/where-parser"
  },
  "description": "Transform where object into more readable format.",
  "contributors": [
    "Pavel Denisjuk <pavel@webiny.com>",
    "Sven Al Hamad <sven@webiny.com>",
    "Adrian Smijulj <adrian@webiny.com>"
  ],
  "license": "MIT",
  "dependencies": {
    "@babel/runtime": "^7.5.5",
<<<<<<< HEAD
    "@webiny/error": "^5.10.0-next.1"
=======
    "@webiny/error": "^5.10.0"
>>>>>>> b269b1db
  },
  "devDependencies": {
    "@babel/cli": "^7.5.5",
    "@babel/core": "^7.5.5",
    "@babel/preset-env": "^7.5.5",
    "@babel/preset-flow": "^7.0.0",
<<<<<<< HEAD
    "@webiny/cli": "^5.10.0-next.1",
    "@webiny/project-utils": "^5.10.0-next.1",
=======
    "@webiny/cli": "^5.10.0",
    "@webiny/project-utils": "^5.10.0",
>>>>>>> b269b1db
    "jest": "^26.6.3",
    "prettier": "^1.19.1",
    "rimraf": "^3.0.2",
    "sinon": "^9.0.2",
    "typescript": "^4.1.3"
  },
  "publishConfig": {
    "access": "public",
    "directory": "dist"
  },
  "scripts": {
    "build": "yarn webiny run build",
    "watch": "yarn webiny run watch"
  },
  "gitHead": "b8aec8a1be3f25c3b428b357fe1e352c7cbff9ae"
}<|MERGE_RESOLUTION|>--- conflicted
+++ resolved
@@ -1,10 +1,6 @@
 {
   "name": "@webiny/where-parser",
-<<<<<<< HEAD
-  "version": "5.10.0-next.1",
-=======
   "version": "5.10.0",
->>>>>>> b269b1db
   "main": "index.js",
   "repository": {
     "type": "git",
@@ -20,24 +16,15 @@
   "license": "MIT",
   "dependencies": {
     "@babel/runtime": "^7.5.5",
-<<<<<<< HEAD
-    "@webiny/error": "^5.10.0-next.1"
-=======
     "@webiny/error": "^5.10.0"
->>>>>>> b269b1db
   },
   "devDependencies": {
     "@babel/cli": "^7.5.5",
     "@babel/core": "^7.5.5",
     "@babel/preset-env": "^7.5.5",
     "@babel/preset-flow": "^7.0.0",
-<<<<<<< HEAD
-    "@webiny/cli": "^5.10.0-next.1",
-    "@webiny/project-utils": "^5.10.0-next.1",
-=======
     "@webiny/cli": "^5.10.0",
     "@webiny/project-utils": "^5.10.0",
->>>>>>> b269b1db
     "jest": "^26.6.3",
     "prettier": "^1.19.1",
     "rimraf": "^3.0.2",
