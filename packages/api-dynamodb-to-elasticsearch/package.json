{
  "name": "@webiny/api-dynamodb-to-elasticsearch",
  "version": "5.17.4",
  "main": "index.js",
  "repository": {
    "type": "git",
    "url": "https://github.com/webiny/webiny-js.git",
    "directory": "packages/api-file-manager"
  },
  "description": "A handler to synchronize Elasticsearch items from DynamoDB Stream.",
  "license": "MIT",
  "author": "Webiny Ltd.",
  "dependencies": {
    "@babel/runtime": "^7.5.5",
<<<<<<< HEAD
    "@webiny/api-elasticsearch": "^5.17.4",
    "@webiny/error": "^5.17.4",
    "@webiny/handler": "^5.17.4",
    "aws-sdk": "^2.539.0"
=======
    "@webiny/api-elasticsearch": "^5.17.0",
    "@webiny/error": "^5.17.0",
    "@webiny/handler": "^5.17.0",
    "aws-sdk": "^2.971.0"
>>>>>>> fdd6f0e0
  },
  "devDependencies": {
    "@babel/cli": "^7.5.5",
    "@babel/core": "^7.5.5",
    "@babel/plugin-proposal-object-rest-spread": "^7.5.5",
    "@babel/plugin-transform-runtime": "^7.5.5",
    "@babel/preset-env": "^7.5.5",
    "@babel/preset-typescript": "^7.0.0",
    "@webiny/cli": "^5.17.4",
    "@webiny/project-utils": "^5.17.4",
    "typescript": "^4.1.3"
  },
  "publishConfig": {
    "access": "public",
    "directory": "dist"
  },
  "scripts": {
    "build": "yarn webiny run build",
    "watch": "yarn webiny run watch"
  },
  "adio": {
    "ignoreDirs": [
      "__tests__"
    ],
    "ignore": {
      "src": [
        "aws-sdk"
      ]
    }
  }
}<|MERGE_RESOLUTION|>--- conflicted
+++ resolved
@@ -12,17 +12,10 @@
   "author": "Webiny Ltd.",
   "dependencies": {
     "@babel/runtime": "^7.5.5",
-<<<<<<< HEAD
     "@webiny/api-elasticsearch": "^5.17.4",
     "@webiny/error": "^5.17.4",
     "@webiny/handler": "^5.17.4",
-    "aws-sdk": "^2.539.0"
-=======
-    "@webiny/api-elasticsearch": "^5.17.0",
-    "@webiny/error": "^5.17.0",
-    "@webiny/handler": "^5.17.0",
     "aws-sdk": "^2.971.0"
->>>>>>> fdd6f0e0
   },
   "devDependencies": {
     "@babel/cli": "^7.5.5",
