--- conflicted
+++ resolved
@@ -1,10 +1,6 @@
 {
   "name": "@webiny/api-dynamodb-to-elasticsearch",
-<<<<<<< HEAD
-  "version": "5.8.0",
-=======
   "version": "5.10.0",
->>>>>>> a43d03c9
   "main": "index.js",
   "repository": {
     "type": "git",
@@ -16,14 +12,9 @@
   "author": "Webiny Ltd.",
   "dependencies": {
     "@babel/runtime": "^7.5.5",
-<<<<<<< HEAD
-    "@webiny/api-plugin-elastic-search-client": "^5.8.0",
-    "@webiny/handler": "^5.8.0",
-=======
     "@webiny/api-elasticsearch": "^5.10.0",
     "@webiny/error": "^5.10.0",
     "@webiny/handler": "^5.10.0",
->>>>>>> a43d03c9
     "aws-sdk": "^2.539.0"
   },
   "devDependencies": {
@@ -33,13 +24,8 @@
     "@babel/plugin-transform-runtime": "^7.5.5",
     "@babel/preset-env": "^7.5.5",
     "@babel/preset-typescript": "^7.0.0",
-<<<<<<< HEAD
-    "@webiny/cli": "^5.8.0",
-    "@webiny/project-utils": "^5.8.0",
-=======
     "@webiny/cli": "^5.10.0",
     "@webiny/project-utils": "^5.10.0",
->>>>>>> a43d03c9
     "typescript": "^4.1.3"
   },
   "publishConfig": {
