--- conflicted
+++ resolved
@@ -9,10 +9,6 @@
 const rimraf = require("rimraf");
 const { log } = require("@webiny/cli/utils");
 
-<<<<<<< HEAD
-module.exports = async (projectApplicationFolder, projectRoot) => {
-    const pulumi = getPulumi({
-=======
 // To use a self-managed backend, specify a storage endpoint URL as pulumi login’s <backend-url> argument:
 // s3://<bucket-path>, azblob://<container-path>, gs://<bucket-path>, or file://<fs-path>.
 // This will tell Pulumi to store state in AWS S3, Azure Blob Storage, Google Cloud Storage, or the
@@ -25,20 +21,15 @@
 
     // Do the login with Pulumi CLI.
     const pulumi = await getPulumi({
->>>>>>> ee5733e3
         execa: {
             cwd: projectApplication.root
         }
     });
 
-<<<<<<< HEAD
-    let login = process.env.WEBINY_PULUMI_BACKEND_URL;
-=======
     const relativeProjectApplicationPath = relative(
         projectApplication.project.root,
         projectApplication.root
     );
->>>>>>> ee5733e3
 
     // A couple of variations here, just to preserve backwards compatibility.
     let login =
@@ -46,16 +37,6 @@
         process.env.WEBINY_PULUMI_BACKEND_URL ||
         process.env.PULUMI_LOGIN;
 
-<<<<<<< HEAD
-    // If `file://` or `http*`, we don't do anything. Otherwise, we append the stackFolder. For example, if
-    // `s3://xyz` was received, and we're deploying `apps/website`, then we end up with `s3://xyz/apps/website`.
-    if (!login) {
-        login = `file://${projectRoot}`;
-    }
-
-    if (!login.startsWith("http")) {
-        login = trimEnd(login, "/") + "/" + projectApplicationFolder;
-=======
     if (login) {
         // Determine if we use as single storage for all Pulumi projects. If so, append project application path.
         const selfManagedBackend = SELF_MANAGED_BACKEND.find(item => login.startsWith(item));
@@ -72,7 +53,6 @@
             fs.mkdirSync(stateFilesFolder, { recursive: true });
         }
         login = `file://${stateFilesFolder}`;
->>>>>>> ee5733e3
     }
 
     await pulumi.run({
