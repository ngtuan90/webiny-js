--- conflicted
+++ resolved
@@ -1,10 +1,6 @@
 {
   "name": "@webiny/cli-plugin-deploy-pulumi",
-<<<<<<< HEAD
-  "version": "5.10.0-next.1",
-=======
   "version": "5.10.0",
->>>>>>> b269b1db
   "main": "index.js",
   "repository": {
     "type": "git",
@@ -15,13 +11,8 @@
   "description": "A tool to bootstrap a Webiny project.",
   "dependencies": {
     "@pulumi/pulumi": "^2.21.2",
-<<<<<<< HEAD
-    "@webiny/cli": "^5.10.0-next.1",
-    "@webiny/pulumi-sdk": "^5.10.0-next.1",
-=======
     "@webiny/cli": "^5.10.0",
     "@webiny/pulumi-sdk": "^5.10.0",
->>>>>>> b269b1db
     "ansi-to-html": "^0.6.14",
     "blessed": "^0.1.81",
     "blessed-contrib": "^4.8.21",
