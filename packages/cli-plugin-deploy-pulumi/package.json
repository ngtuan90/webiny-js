--- conflicted
+++ resolved
@@ -11,7 +11,6 @@
   "description": "A tool to bootstrap a Webiny project.",
   "dependencies": {
     "@pulumi/pulumi": "< 3.18.0",
-<<<<<<< HEAD
     "@webiny/cli": "^5.17.4",
     "@webiny/pulumi-sdk": "^5.17.4",
     "ansi-to-html": "0.6.15",
@@ -24,20 +23,6 @@
     "fast-glob": "3.2.7",
     "handlebars": "4.7.7",
     "localtunnel": "2.0.2",
-=======
-    "@webiny/cli": "^5.17.0",
-    "@webiny/pulumi-sdk": "^5.17.0",
-    "ansi-to-html": "^0.6.14",
-    "blessed": "^0.1.81",
-    "blessed-contrib": "^4.8.21",
-    "body-parser": "^1.19.0",
-    "chalk": "^4.1.0",
-    "execa": "^5.0.0",
-    "express": "^4.17.1",
-    "fast-glob": "^3.2.5",
-    "handlebars": "^4.7.7",
-    "localtunnel": "^2.0.1",
->>>>>>> fdd6f0e0
     "lodash": "4.17.20",
     "mime": "2.5.2",
     "minimatch": "3.0.4",
@@ -45,14 +30,8 @@
     "node-notifier": "7.0.2",
     "open": "8.3.0",
     "ora": "4.1.1",
-<<<<<<< HEAD
     "rimraf": "3.0.2",
-    "tree-kill": "1.2.2",
     "ws": "7.5.5"
-=======
-    "rimraf": "^3.0.2",
-    "ws": "^7.4.5"
->>>>>>> fdd6f0e0
   },
   "license": "MIT",
   "publishConfig": {
