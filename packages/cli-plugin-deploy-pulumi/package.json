{
  "name": "@webiny/cli-plugin-deploy-pulumi",
  "version": "5.4.0",
  "main": "index.js",
  "repository": {
    "type": "git",
    "url": "https://github.com/webiny/webiny-js.git",
    "directory": "packages/cli-plugin-deploy-pulumi"
  },
  "author": "Webiny Ltd",
  "description": "A tool to bootstrap a Webiny project.",
  "dependencies": {
    "@pulumi/pulumi": "^2.21.2",
<<<<<<< HEAD
    "@webiny/cli": "^5.3.0",
    "@webiny/pulumi-sdk": "^5.3.0",
    "blessed": "^0.1.81",
    "blessed-contrib": "^4.8.21",
    "body-parser": "^1.19.0",
=======
    "@webiny/cli": "^5.4.0",
    "@webiny/pulumi-sdk": "^5.4.0",
>>>>>>> e406421e
    "chalk": "4.1.0",
    "execa": "5.0.0",
    "express": "^4.17.1",
    "localtunnel": "^2.0.1",
    "lodash": "4.17.20",
    "minimatch": "^3.0.4",
    "ncp": "^2.0.0",
    "node-notifier": "7.0.2",
    "ora": "4.1.1",
    "rimraf": "^3.0.2"
  },
  "license": "MIT",
  "publishConfig": {
    "access": "public",
    "directory": "."
  },
  "scripts": {},
  "adio": {
    "ignoreDirs": [
      "/node_modules/",
      "/dist/"
    ],
    "ignore": {
      "src": [
        "vm"
      ],
      "dependencies": [
        "execa"
      ]
    }
  },
  "gitHead": "b8aec8a1be3f25c3b428b357fe1e352c7cbff9ae"
}<|MERGE_RESOLUTION|>--- conflicted
+++ resolved
@@ -11,16 +11,11 @@
   "description": "A tool to bootstrap a Webiny project.",
   "dependencies": {
     "@pulumi/pulumi": "^2.21.2",
-<<<<<<< HEAD
-    "@webiny/cli": "^5.3.0",
-    "@webiny/pulumi-sdk": "^5.3.0",
+    "@webiny/cli": "^5.4.0",
+    "@webiny/pulumi-sdk": "^5.4.0",
     "blessed": "^0.1.81",
     "blessed-contrib": "^4.8.21",
     "body-parser": "^1.19.0",
-=======
-    "@webiny/cli": "^5.4.0",
-    "@webiny/pulumi-sdk": "^5.4.0",
->>>>>>> e406421e
     "chalk": "4.1.0",
     "execa": "5.0.0",
     "express": "^4.17.1",
