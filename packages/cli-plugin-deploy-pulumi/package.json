{
  "name": "@webiny/cli-plugin-deploy-pulumi",
<<<<<<< HEAD
  "version": "5.8.0",
=======
  "version": "5.10.0",
>>>>>>> a43d03c9
  "main": "index.js",
  "repository": {
    "type": "git",
    "url": "https://github.com/webiny/webiny-js.git",
    "directory": "packages/cli-plugin-deploy-pulumi"
  },
  "author": "Webiny Ltd",
  "description": "A tool to bootstrap a Webiny project.",
  "dependencies": {
    "@pulumi/pulumi": "^2.21.2",
<<<<<<< HEAD
    "@webiny/cli": "^5.8.0",
    "@webiny/pulumi-sdk": "^5.8.0",
=======
    "@webiny/cli": "^5.10.0",
    "@webiny/pulumi-sdk": "^5.10.0",
>>>>>>> a43d03c9
    "ansi-to-html": "^0.6.14",
    "blessed": "^0.1.81",
    "blessed-contrib": "^4.8.21",
    "body-parser": "^1.19.0",
    "chalk": "4.1.0",
    "execa": "5.0.0",
    "express": "^4.17.1",
    "handlebars": "^4.7.7",
    "localtunnel": "^2.0.1",
    "lodash": "4.17.20",
    "mime": "^2.5.2",
    "minimatch": "^3.0.4",
    "ncp": "^2.0.0",
    "node-notifier": "7.0.2",
    "open": "^8.0.6",
    "ora": "4.1.1",
    "rimraf": "^3.0.2",
    "tree-kill": "^1.2.2",
    "ws": "^7.4.5"
  },
  "license": "MIT",
  "publishConfig": {
    "access": "public",
    "directory": "."
  },
  "scripts": {},
  "adio": {
    "ignoreDirs": [
      "/node_modules/",
      "/dist/"
    ],
    "ignore": {
      "src": [
        "vm"
      ],
      "dependencies": [
        "execa"
      ]
    }
  },
  "gitHead": "b8aec8a1be3f25c3b428b357fe1e352c7cbff9ae"
}<|MERGE_RESOLUTION|>--- conflicted
+++ resolved
@@ -1,10 +1,6 @@
 {
   "name": "@webiny/cli-plugin-deploy-pulumi",
-<<<<<<< HEAD
-  "version": "5.8.0",
-=======
   "version": "5.10.0",
->>>>>>> a43d03c9
   "main": "index.js",
   "repository": {
     "type": "git",
@@ -15,19 +11,14 @@
   "description": "A tool to bootstrap a Webiny project.",
   "dependencies": {
     "@pulumi/pulumi": "^2.21.2",
-<<<<<<< HEAD
-    "@webiny/cli": "^5.8.0",
-    "@webiny/pulumi-sdk": "^5.8.0",
-=======
     "@webiny/cli": "^5.10.0",
     "@webiny/pulumi-sdk": "^5.10.0",
->>>>>>> a43d03c9
     "ansi-to-html": "^0.6.14",
     "blessed": "^0.1.81",
     "blessed-contrib": "^4.8.21",
     "body-parser": "^1.19.0",
-    "chalk": "4.1.0",
-    "execa": "5.0.0",
+    "chalk": "^4.1.0",
+    "execa": "^5.0.0",
     "express": "^4.17.1",
     "handlebars": "^4.7.7",
     "localtunnel": "^2.0.1",
