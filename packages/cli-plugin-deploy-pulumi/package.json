--- conflicted
+++ resolved
@@ -10,15 +10,9 @@
   "author": "Webiny Ltd",
   "description": "A tool to bootstrap a Webiny project.",
   "dependencies": {
-<<<<<<< HEAD
     "@pulumi/pulumi": "^2.21.2 || ^3.6.0",
-    "@webiny/cli": "^5.9.0",
-    "@webiny/pulumi-sdk": "^5.9.0",
-=======
-    "@pulumi/pulumi": "^2.21.2",
     "@webiny/cli": "^5.10.0",
     "@webiny/pulumi-sdk": "^5.10.0",
->>>>>>> 2386c5bd
     "ansi-to-html": "^0.6.14",
     "blessed": "^0.1.81",
     "blessed-contrib": "^4.8.21",
