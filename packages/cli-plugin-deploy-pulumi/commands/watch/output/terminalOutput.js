const blessed = require("blessed");
const contrib = require("blessed-contrib");

let output;

module.exports = {
    type: "watch-output",
    name: "watch-output-terminal",
    initialize: args => {
        output = createScreen(args);
    },
    log({ type, message }) {
        if (typeof message !== "string") {
            return;
        }
<<<<<<< HEAD
=======

>>>>>>> 7380e748
        message
            .split("\n")
            .filter(Boolean)
            .forEach(item => {
                output.logs[type].log(item);
            });
    },
    exit() {
        output.screen.destroy();
    }
};

const createScreen = args => {
    // If we only need a single pane, then we don't need to instantiate panes-layout with blessed at all.
    const singlePane = !!args.build + !!args.deploy + !!args.remoteRuntimeLogs === 1;
    if (singlePane) {
        const log = console.log;
        return {
            screen: null,
            grid: null,
            logs: { build: { log }, deploy: { log }, logs: { log } }
        };
    }

    // Setup blessed screen.
    const screen = blessed.screen({
        smartCSR: true,
        useBCE: true,
        dockBorders: true
    });

    const HEIGHTS = {
        build: 2,
        deploy: 1,
        logs: 2
    };

    const output = { screen, grid: null, logs: { build: null, deploy: null, logs: null } };

    // Calculate total rows needed.
    let rows = { total: 0, current: 0 };
    if (args.build) {
        rows.total += HEIGHTS.build;
    }

    if (args.deploy) {
        rows.total += HEIGHTS.deploy;
    }

    if (args.remoteRuntimeLogs) {
        rows.total += HEIGHTS.logs;
    }

    // Create grid.
    output.grid = new contrib.grid({ rows: rows.total, cols: 1, screen: screen });

    if (args.build) {
        output.logs.build = output.grid.set(rows.current, 0, HEIGHTS.build, 1, contrib.log, {
            label: "Build",
            scrollOnInput: true,
            bufferLength: 90
        });
        rows.current += HEIGHTS.build;
    }

    if (args.deploy) {
        output.logs.deploy = output.grid.set(rows.current, 0, HEIGHTS.deploy, 1, contrib.log, {
            label: "Deploy",
            scrollOnInput: true,
            bufferLength: 90
        });
        rows.current += HEIGHTS.deploy;
    }

    if (args.remoteRuntimeLogs) {
        output.logs.logs = output.grid.set(rows.current, 0, HEIGHTS.logs, 1, contrib.log, {
            label: "Logs",
            scrollOnInput: true,
            bufferLength: 90
        });
        rows.current += HEIGHTS.logs;
    }

    output.screen.render();

    return output;
};<|MERGE_RESOLUTION|>--- conflicted
+++ resolved
@@ -13,10 +13,7 @@
         if (typeof message !== "string") {
             return;
         }
-<<<<<<< HEAD
-=======
 
->>>>>>> 7380e748
         message
             .split("\n")
             .filter(Boolean)
