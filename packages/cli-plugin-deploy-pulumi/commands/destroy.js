--- conflicted
+++ resolved
@@ -24,13 +24,7 @@
         }
     });
 
-<<<<<<< HEAD
-    await login(folder, context.paths.projectRoot);
-
-    const stackName = getStackName(folder);
-=======
     await login(projectApplication);
->>>>>>> ee5733e3
 
     let stackExists = true;
     try {
