const path = require("path");
const { green } = require("chalk");
const execa = require("execa");
const { loadEnvVariables, getPulumi, processHooks, login, notify } = require("../utils");
const { getProjectApplication } = require("@webiny/cli/utils");

const SECRETS_PROVIDER = process.env.PULUMI_SECRETS_PROVIDER;

module.exports = async (inputs, context) => {
    const { env, folder, build } = inputs;

    // If folder not specified, that means we want to deploy the whole project (all project applications).
    // For that, we look if there are registered plugins that perform that.
    if (!folder) {
        const plugin = context.plugins.byName("cli-command-deployment-deploy-all");
        if (!plugin) {
            throw new Error(
                `Cannot continue - "cli-command-deployment-deploy-all" plugin not found.`
            );
        }

        return plugin.deploy(inputs, context);
    }

    if (!env) {
        throw new Error(`Please specify environment, for example "dev".`);
    }

    const start = new Date();
    const getDuration = () => {
        return (new Date() - start) / 1000;
    };

    // Get project application metadata.
    const projectApplication = getProjectApplication({ cwd: path.join(process.cwd(), folder) });

    if (build) {
        await execa(
            "yarn",
            [
                "webiny",
                "workspaces",
                "run",
                "build",
                "--folder",
                projectApplication.root,
                "--env",
                inputs.env,
                "--debug",
                Boolean(inputs.debug)
            ],
            {
                stdio: "inherit"
            }
        );
    }

<<<<<<< HEAD
    await login(stackDir, context.paths.projectRoot);
=======
    await loadEnvVariables(inputs, context);
>>>>>>> ee5733e3

    await login(projectApplication);
    const pulumi = await getPulumi({
        execa: {
            cwd: projectApplication.root
        }
    });

    let stackExists = true;
    try {
        await pulumi.run(
            { command: ["stack", "select", env] },
            {
                args: {
                    secretsProvider: SECRETS_PROVIDER
                }
            }
        );
    } catch (e) {
        stackExists = false;
    }

    if (!stackExists) {
        await pulumi.run(
            { command: ["stack", "init", env] },
            {
                args: {
                    secretsProvider: SECRETS_PROVIDER
                }
            }
        );
    }

    const isFirstDeploy = !stackExists;

    const hookDeployArgs = { isFirstDeploy, context, env, inputs, projectApplication };

    if (inputs.preview) {
        context.info(`Skipped "hook-before-deploy" hook.`);
    } else {
        context.info(`Running "hook-before-deploy" hook...`);
        await processHooks("hook-before-deploy", hookDeployArgs);

        const continuing = inputs.preview ? `Previewing deployment...` : `Deploying...`;
        context.success(`Hook "hook-before-deploy" completed. ${continuing}`);
    }

    console.log();

    if (inputs.preview) {
        await pulumi.run({
            command: "preview",
            args: {
                debug: inputs.debug
            },
            execa: {
                stdio: "inherit",
                env: {
                    WEBINY_ENV: env,
                    WEBINY_PROJECT_NAME: context.project.name
                }
            }
        });
    } else {
        await pulumi.run({
            command: "up",
            args: {
                yes: true,
                skipPreview: true,
                secretsProvider: SECRETS_PROVIDER,
                debug: inputs.debug
            },
            execa: {
                // We pipe "stderr" so that we can intercept potential received error messages,
                // and hopefully, show extra information / help to the user.
                stdio: ["inherit", "inherit", "pipe"],
                env: {
                    WEBINY_ENV: env,
                    WEBINY_PROJECT_NAME: context.project.name
                }
            }
        });
    }

    const duration = getDuration();
    if (inputs.preview) {
        context.success(`Done! Preview finished in ${green(duration + "s")}.`);
    } else {
        context.success(`Done! Deploy finished in ${green(duration + "s")}.`);
    }

    console.log();
    if (inputs.preview) {
        context.info(`Skipped "hook-after-deploy" hook.`);
    } else {
        context.info(`Running "hook-after-deploy" hook...`);
        await processHooks("hook-after-deploy", hookDeployArgs);
        context.success(`Hook "hook-after-deploy" completed.`);
    }

    notify({ message: `"${folder}" stack deployed in ${duration}s.` });
};<|MERGE_RESOLUTION|>--- conflicted
+++ resolved
@@ -55,11 +55,7 @@
         );
     }
 
-<<<<<<< HEAD
-    await login(stackDir, context.paths.projectRoot);
-=======
     await loadEnvVariables(inputs, context);
->>>>>>> ee5733e3
 
     await login(projectApplication);
     const pulumi = await getPulumi({
