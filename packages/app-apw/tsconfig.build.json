{
  "extends": "../../tsconfig.build.json",
  "include": ["src"],
  "references": [
<<<<<<< HEAD
    {
      "path": "../app/tsconfig.build.json"
    },
    {
      "path": "../app-admin/tsconfig.build.json"
    },
    {
      "path": "../app-page-builder/tsconfig.build.json"
    },
    {
      "path": "../app-security/tsconfig.build.json"
    },
    {
      "path": "../form/tsconfig.build.json"
    },
    {
      "path": "../react-router/tsconfig.build.json"
    },
    {
      "path": "../ui/tsconfig.build.json"
    },
    {
      "path": "../validation/tsconfig.build.json"
    },
    {
      "path": "../app-i18n/tsconfig.build.json"
    },
    {
      "path": "../app-headless-cms/tsconfig.build.json"
    },
    {
      "path": "../plugins/tsconfig.build.json"
    }
=======
    { "path": "../app/tsconfig.build.json" },
    { "path": "../app-admin/tsconfig.build.json" },
    { "path": "../app-page-builder/tsconfig.build.json" },
    { "path": "../app-security/tsconfig.build.json" },
    { "path": "../form/tsconfig.build.json" },
    { "path": "../react-router/tsconfig.build.json" },
    { "path": "../ui/tsconfig.build.json" },
    { "path": "../validation/tsconfig.build.json" }
>>>>>>> fbb70506
  ],
  "compilerOptions": {
    "rootDir": "./src",
    "outDir": "./dist",
    "declarationDir": "./dist",
    "paths": { "~/*": ["./src/*"] },
    "baseUrl": "."
  }
}<|MERGE_RESOLUTION|>--- conflicted
+++ resolved
@@ -2,7 +2,6 @@
   "extends": "../../tsconfig.build.json",
   "include": ["src"],
   "references": [
-<<<<<<< HEAD
     {
       "path": "../app/tsconfig.build.json"
     },
@@ -36,16 +35,6 @@
     {
       "path": "../plugins/tsconfig.build.json"
     }
-=======
-    { "path": "../app/tsconfig.build.json" },
-    { "path": "../app-admin/tsconfig.build.json" },
-    { "path": "../app-page-builder/tsconfig.build.json" },
-    { "path": "../app-security/tsconfig.build.json" },
-    { "path": "../form/tsconfig.build.json" },
-    { "path": "../react-router/tsconfig.build.json" },
-    { "path": "../ui/tsconfig.build.json" },
-    { "path": "../validation/tsconfig.build.json" }
->>>>>>> fbb70506
   ],
   "compilerOptions": {
     "rootDir": "./src",
