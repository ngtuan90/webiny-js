// @flow
import type { PluginType } from "webiny-plugins/types";
import authenticate from "./authentication/authenticate";
import { getPlugins } from "webiny-plugins";
import { shield } from "graphql-shield";
import { get } from "lodash";
<<<<<<< HEAD
import compose from "lodash/fp/compose";
import { withFields } from "@commodo/fields";
import { withHooks } from "@commodo/hooks";
import { ref } from "@commodo/fields-storage-ref";
import { withProps } from "repropose";
=======
>>>>>>> 6fbe41ef

export default ([
    {
        type: "graphql-middleware",
        name: "graphql-middleware-shield",
        middleware: ({ config }) => {
            // If "security.enabled" was set to false, only then we exit.
            if (get(config, "security.enabled") === false) {
                return [];
            }

            const middleware = [];
            getPlugins("graphql").forEach(plugin => {
                const { security } = plugin;
                if (!security) {
                    return true;
                }

                security.shield &&
                    middleware.push(
                        shield(security.shield, {
                            debug: true
                        })
                    );
            });

            return middleware;
        }
    },
    {
        type: "graphql-context",
        name: "graphql-context-security",
        apply: async (...args) => {
            const securityPlugins: Array<PluginType> = getPlugins("graphql-security");
            for (let i = 0; i < securityPlugins.length; i++) {
                await securityPlugins[i].authenticate(...args);
            }
        }
    },
    { type: "graphql-security", name: "graphql-security", authenticate },
<<<<<<< HEAD
    {
        type: "model-base123",
        name: "model-base-security",
        apply: ({ Model, user, getModel }) => {
            return compose(
                withFields({
                    createdBy: ref({ instanceOf: () => getModel("SecurityUser") }),
                    updatedBy: ref({ instanceOf: () => getModel("SecurityUser") }),
                    deletedBy: ref({ instanceOf: () => getModel("SecurityUser") })
                }),
                withHooks({
                    beforeCreate() {
                        if (user) {
                            this.createdBy = user.id;
                        }
                    },
                    beforeUpdate() {
                        if (user) {
                            this.updatedBy = user.id;
                        }
                    },
                    beforeDelete() {
                        if (user) {
                            this.deletedBy = user.id;
                        }
                    }
                }),
                withProps({
                    getUser: () => user

                })
            )(Model);
        }
    }
=======
>>>>>>> 6fbe41ef
]: Array<PluginType>);<|MERGE_RESOLUTION|>--- conflicted
+++ resolved
@@ -4,14 +4,6 @@
 import { getPlugins } from "webiny-plugins";
 import { shield } from "graphql-shield";
 import { get } from "lodash";
-<<<<<<< HEAD
-import compose from "lodash/fp/compose";
-import { withFields } from "@commodo/fields";
-import { withHooks } from "@commodo/hooks";
-import { ref } from "@commodo/fields-storage-ref";
-import { withProps } from "repropose";
-=======
->>>>>>> 6fbe41ef
 
 export default ([
     {
@@ -52,41 +44,4 @@
         }
     },
     { type: "graphql-security", name: "graphql-security", authenticate },
-<<<<<<< HEAD
-    {
-        type: "model-base123",
-        name: "model-base-security",
-        apply: ({ Model, user, getModel }) => {
-            return compose(
-                withFields({
-                    createdBy: ref({ instanceOf: () => getModel("SecurityUser") }),
-                    updatedBy: ref({ instanceOf: () => getModel("SecurityUser") }),
-                    deletedBy: ref({ instanceOf: () => getModel("SecurityUser") })
-                }),
-                withHooks({
-                    beforeCreate() {
-                        if (user) {
-                            this.createdBy = user.id;
-                        }
-                    },
-                    beforeUpdate() {
-                        if (user) {
-                            this.updatedBy = user.id;
-                        }
-                    },
-                    beforeDelete() {
-                        if (user) {
-                            this.deletedBy = user.id;
-                        }
-                    }
-                }),
-                withProps({
-                    getUser: () => user
-
-                })
-            )(Model);
-        }
-    }
-=======
->>>>>>> 6fbe41ef
 ]: Array<PluginType>);