// @flow
import type { PluginType } from "webiny-plugins/types";
import authenticate from "./authentication/authenticate";
import { getPlugins } from "webiny-plugins";
import { shield } from "graphql-shield";
import { get } from "lodash";

export default ([
    {
        type: "graphql-middleware",
        name: "graphql-middleware-shield",
        middleware: ({ config }) => {
            // If "security.enabled" was set to false, only then we exit.
            if (get(config, "security.enabled") === false) {
                return [];
            }

            const middleware = [];
            getPlugins("graphql-schema").forEach(plugin => {
                let { security } = plugin;
                if (!security) {
                    return true;
                }

                if (typeof security === "function") {
                    security = security();
                }

                security.shield &&
<<<<<<< HEAD
                    middleware.push(
                        shield(security.shield, {
                            allowExternalErrors: true
                        })
                    );
=======
                middleware.push(
                    shield(security.shield, {
                        debug: true
                    })
                );
>>>>>>> cc1bc613
            });

            return middleware;
        }
    },
    {
        type: "graphql-context",
        name: "graphql-context-security",
        preApply: async (context) => {
            context.token = null;
            context.user = null;
            context.getUser = () => context.user;

            const securityPlugins: Array<PluginType> = getPlugins("graphql-security");
            for (let i = 0; i < securityPlugins.length; i++) {
                await securityPlugins[i].authenticate(context);
            }
        }
    },
    { type: "graphql-security", name: "graphql-security", authenticate }
]: Array<PluginType>);<|MERGE_RESOLUTION|>--- conflicted
+++ resolved
@@ -27,19 +27,11 @@
                 }
 
                 security.shield &&
-<<<<<<< HEAD
                     middleware.push(
                         shield(security.shield, {
                             allowExternalErrors: true
                         })
                     );
-=======
-                middleware.push(
-                    shield(security.shield, {
-                        debug: true
-                    })
-                );
->>>>>>> cc1bc613
             });
 
             return middleware;
