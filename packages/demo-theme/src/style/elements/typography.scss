--- conflicted
+++ resolved
@@ -1,5 +1,3 @@
-<<<<<<< HEAD
-=======
 strong{
   font-weight: 700;
 }
@@ -8,7 +6,6 @@
   font-style: italic;
 }
 
->>>>>>> e9295d65
 .webiny-cms-typography-h1,
 .webiny-cms-typography-h2,
 .webiny-cms-typography-h3,
@@ -25,8 +22,8 @@
 
 .webiny-cms-typography-h1{
   color: $webiny-cms-theme-text-primary;
-  font-size: 3rem;
-  line-height: 3rem;
+  font-size: 6rem;
+  line-height: 6rem;
   font-weight: 300;
   letter-spacing: -0.01562em;
 }
@@ -73,7 +70,7 @@
 
 .webiny-cms-typography-body{
   font-family: $webiny-cms-theme-typography-primary-font-family;
-  color: $webiny-cms-theme-text-secondary;
+  color: $webiny-cms-theme-text-primary;
   -moz-osx-font-smoothing: grayscale;
   -webkit-font-smoothing: antialiased;
   font-size: 1rem;
