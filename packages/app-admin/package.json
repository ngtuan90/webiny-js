--- conflicted
+++ resolved
@@ -1,10 +1,6 @@
 {
   "name": "@webiny/app-admin",
-<<<<<<< HEAD
-  "version": "5.8.0",
-=======
   "version": "5.10.0",
->>>>>>> a43d03c9
   "main": "index.js",
   "description": "A collection of plugins that together form a complete admin interface, customizable and extensible with Webiny apps and plugins.",
   "repository": {
@@ -22,15 +18,6 @@
     "@svgr/webpack": "^4.3.2",
     "@types/mime": "^2.0.3",
     "@types/react": "^16.9.56",
-<<<<<<< HEAD
-    "@webiny/app": "^5.8.0",
-    "@webiny/app-security": "^5.8.0",
-    "@webiny/form": "^5.8.0",
-    "@webiny/plugins": "^5.8.0",
-    "@webiny/react-router": "^5.8.0",
-    "@webiny/ui": "^5.8.0",
-    "@webiny/validation": "^5.8.0",
-=======
     "@webiny/app": "^5.10.0",
     "@webiny/app-security": "^5.10.0",
     "@webiny/form": "^5.10.0",
@@ -38,7 +25,6 @@
     "@webiny/react-router": "^5.10.0",
     "@webiny/ui": "^5.10.0",
     "@webiny/validation": "^5.10.0",
->>>>>>> a43d03c9
     "apollo-cache": "^1.3.5",
     "apollo-client": "^2.6.8",
     "apollo-link": "^1.2.14",
@@ -75,13 +61,8 @@
     "@babel/preset-env": "^7.5.5",
     "@babel/preset-react": "^7.0.0",
     "@babel/preset-typescript": "^7.8.3",
-<<<<<<< HEAD
-    "@webiny/cli": "^5.8.0",
-    "@webiny/project-utils": "^5.8.0",
-=======
     "@webiny/cli": "^5.10.0",
     "@webiny/project-utils": "^5.10.0",
->>>>>>> a43d03c9
     "babel-plugin-emotion": "^9.2.8",
     "babel-plugin-lodash": "^3.3.4",
     "babel-plugin-named-asset-import": "^1.0.0-next.3e165448",
