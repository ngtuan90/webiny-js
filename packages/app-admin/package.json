--- conflicted
+++ resolved
@@ -65,16 +65,11 @@
     "@babel/preset-env": "^7.16.4",
     "@babel/preset-react": "^7.16.0",
     "@babel/preset-typescript": "^7.16.0",
-<<<<<<< HEAD
     "@types/bytes": "^3.1.1",
     "@types/graphlib": "^2.1.8",
     "@types/store": "^2.0.2",
-    "@webiny/cli": "^5.22.0",
-    "@webiny/project-utils": "^5.22.0",
-=======
     "@webiny/cli": "^5.22.1",
     "@webiny/project-utils": "^5.22.1",
->>>>>>> ed0b4736
     "babel-plugin-emotion": "^9.2.8",
     "babel-plugin-lodash": "^3.3.4",
     "rimraf": "^3.0.2",
