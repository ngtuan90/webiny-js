--- conflicted
+++ resolved
@@ -1,13 +1,7 @@
 import React from "react";
-<<<<<<< HEAD
-import { Query } from "@apollo/react-components";
-import { LIST_TAGS } from "./graphql";
-import { get } from "lodash";
-=======
-import { useQuery } from "react-apollo";
+import { useQuery } from "@apollo/react-components";
 import get from "lodash/get";
 import sortBy from "lodash/sortBy";
->>>>>>> e63580a9
 import { css } from "emotion";
 import styled from "@emotion/styled";
 import { Icon } from "@webiny/ui/Icon";
