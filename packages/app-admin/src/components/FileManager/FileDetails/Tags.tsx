--- conflicted
+++ resolved
@@ -1,11 +1,7 @@
 import React, { useCallback, useState } from "react";
 import classNames from "classnames";
 import { css } from "emotion";
-<<<<<<< HEAD
-import { useApolloClient } from "@apollo/react-hooks";
-=======
-import { useApolloClient, useQuery } from "react-apollo";
->>>>>>> e63580a9
+import { useApolloClient, useQuery } from "@apollo/react-hooks";
 import set from "lodash/set";
 import get from "lodash/get";
 import cloneDeep from "lodash/cloneDeep";
