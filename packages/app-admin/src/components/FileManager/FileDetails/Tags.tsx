import React, { useCallback, useState } from "react";
import classNames from "classnames";
import { css } from "emotion";
import { useApolloClient, useQuery } from "@apollo/react-hooks";
import set from "lodash/set";
import get from "lodash/get";
import cloneDeep from "lodash/cloneDeep";
import { Chips, Chip } from "@webiny/ui/Chips";
import { ButtonSecondary, ButtonPrimary, ButtonDefault, IconButton } from "@webiny/ui/Button";
import { MultiAutoComplete } from "@webiny/ui/AutoComplete";
import { Icon } from "@webiny/ui/Icon";
import { Form } from "@webiny/form";
import { useSnackbar } from "~/hooks/useSnackbar";
<<<<<<< HEAD
import { getWhere, useFileManager } from "./../FileManagerContext";
import { UPDATE_FILE, LIST_FILES, LIST_TAGS } from "./../graphql";
=======
import { useFileManager } from "./../FileManagerContext";
import {
    UPDATE_FILE,
    LIST_FILES,
    LIST_TAGS,
    ListFilesQueryResponse,
    ListFileTagsQueryResponse
} from "./../graphql";
>>>>>>> c5a3558a
import { ReactComponent as EditIcon } from "./../icons/round-edit-24px.svg";
import { ReactComponent as LabelIcon } from "./../icons/round-label-24px.svg";
import { FileItem } from "../types";

const SCOPE_SEPARATOR = ":";

export const formatTagAsLabel = (tag: string, scope: string | undefined) => {
    if (!scope) {
        return tag;
    }
    return tag.replace(`${scope}${SCOPE_SEPARATOR}`, "");
};

export const tagWithoutScopePrefix = (tags: string[], scope: string) => {
    return tags.filter(tag => tag !== scope).map(tag => formatTagAsLabel(tag, scope));
};

const chipsStyle = css({
    "&.mdc-chip-set": {
        padding: 0,
        marginLeft: -4,
        "& .mdc-chip": {
            backgroundColor: "var(--mdc-theme-background)"
        }
    }
});
const iconButtonStyle = css({
    "&.mdc-icon-button svg": {
        width: 20,
        height: 20
    }
});
const addTagsStyle = css({
    "&.mdc-button:not(:disabled)": {
        color: "var(--mdc-theme-text-secondary-on-background)",
        textTransform: "capitalize",
        letterSpacing: "initial",
        marginLeft: -8
    }
});
const actionWrapperStyle = css({
    marginTop: 16,
    "& button:first-child": {
        marginRight: 16
    }
});

interface TagsProps {
    file: FileItem;
    canEdit: (file: FileItem) => boolean;
}
const Tags: React.FC<TagsProps> = ({ file, canEdit }) => {
    const client = useApolloClient();

    const [editing, setEdit] = useState(false);
    const [saving, setSaving] = useState(false);
    const [initialTags, setInitialTags] = useState(Array.isArray(file.tags) ? [...file.tags] : []);
    const { showSnackbar } = useSnackbar();
    const { queryParams } = useFileManager();
    const handleEdit = useCallback(() => setEdit(true), []);
    const listTagsQuery = useQuery(LIST_TAGS, {
        variables: { where: getWhere(queryParams.scope) }
    });
    const listTags = get(listTagsQuery, "data.fileManager.listTags", []);
    const allTags = tagWithoutScopePrefix(listTags, queryParams.scope);

    const isEditingAllowed = canEdit(file);

    const renderHeaderContent = useCallback(
        ({ data }: { data: { tags: { name: string }[] } }) => {
            if (editing) {
                return null;
            }
            const hasTags = data.tags.length > 0;

            if (hasTags) {
                // Render existing tags and "edit tags" action.
                return (
                    <>
                        <Chips className={classNames("list-item__content", chipsStyle)}>
                            {data.tags
                                .filter(tag => tag !== queryParams.scope)
                                .map((tag, index) => {
                                    const label = typeof tag === "string" ? tag : tag.name;
                                    return (
                                        <Chip
                                            key={label + index}
                                            label={formatTagAsLabel(label, queryParams.scope)}
                                        />
                                    );
                                })}
                        </Chips>
                        {isEditingAllowed && (
                            <IconButton
                                className={iconButtonStyle}
                                icon={<EditIcon />}
                                onClick={handleEdit}
                            />
                        )}
                    </>
                );
            }
            // Render "add tags" action.
            return (
                <ButtonDefault
                    className={addTagsStyle}
                    onClick={handleEdit}
                    disabled={!isEditingAllowed}
                >
                    Add tags...
                </ButtonDefault>
            );
        },
        [editing, isEditingAllowed]
    );

    return (
        <Form
            data={{
                tags: initialTags
            }}
            onSubmit={async ({ tags }) => {
                setSaving(true);
                client
                    .mutate({
                        mutation: UPDATE_FILE,
                        variables: {
                            id: file.id,
                            data: { tags }
                        },
                        update: (cache, updated) => {
                            const newFileData: FileItem = get(
                                updated,
                                "data.fileManager.updateFile.data"
                            );

                            // 1. Update files list cache
                            const data = cloneDeep(
                                cache.readQuery<ListFilesQueryResponse>({
                                    query: LIST_FILES,
                                    variables: queryParams
                                })
                            );

                            if (data) {
                                data.fileManager.listFiles.data.forEach(item => {
                                    if (item.key === newFileData.key) {
                                        item.tags = newFileData.tags;
                                    }
                                });
                            }

                            cache.writeQuery({
                                query: LIST_FILES,
                                variables: queryParams,
                                data
                            });
                            // 2. Update "LIST_TAGS" cache
                            if (Array.isArray(newFileData.tags)) {
                                // Get list tags data
<<<<<<< HEAD
                                const listTagsData: any = cloneDeep(
                                    cache.readQuery({
                                        query: LIST_TAGS,
                                        variables: { where: getWhere(queryParams.scope) }
=======
                                const listTagsData = cloneDeep(
                                    cache.readQuery<ListFileTagsQueryResponse>({
                                        query: LIST_TAGS
>>>>>>> c5a3558a
                                    })
                                );
                                if (!listTagsData) {
                                    return;
                                }
                                // Add new tag in list
                                const updatedTagsList = [...newFileData.tags];

                                if (Array.isArray(listTagsData.fileManager.listTags)) {
                                    listTagsData.fileManager.listTags.forEach(tag => {
                                        if (!updatedTagsList.includes(tag)) {
                                            updatedTagsList.push(tag);
                                        }
                                    });
                                }

                                set(listTagsData, "fileManager.listTags", updatedTagsList);
                                // Write it to cache
                                cache.writeQuery({
                                    query: LIST_TAGS,
                                    variables: { where: getWhere(queryParams.scope) },
                                    data: listTagsData
                                });
                            }
                        }
                    })
                    .then(() => {
                        setInitialTags(tags);
                        setSaving(false);
                        setEdit(false);
                        showSnackbar("Tags successfully updated.");
                    });
            }}
        >
            {({ Bind, data, setValue, submit }) => (
                <React.Fragment>
                    <li-title>
                        <Icon className={"list-item__icon"} icon={<LabelIcon />} />
                        {renderHeaderContent({
                            // TODO @ts-refactor
                            // @ts-ignore
                            data
                        })}
                    </li-title>
                    {editing && (
                        <li-content>
                            <Bind
                                name={"tags"}
<<<<<<< HEAD
                                beforeChange={(tags, baseOnChange) => {
                                    const formattedTags = tags.map(tag => {
                                        const tagInLowerCase = tag.toLowerCase();
                                        /**
                                         * If "scope" exists, prefix tag with "scope" if not already.
                                         */
                                        if (
                                            queryParams.scope &&
                                            !tagInLowerCase.startsWith(queryParams.scope)
                                        ) {
                                            return `${queryParams.scope}${SCOPE_SEPARATOR}${tagInLowerCase}`;
                                        }
                                        return tagInLowerCase;
                                    });
=======
                                beforeChange={(
                                    tags: string[],
                                    baseOnChange: (tags: string[]) => void
                                ) => {
                                    const formattedTags = tags.map(tag => tag.toLowerCase());
>>>>>>> c5a3558a
                                    baseOnChange(formattedTags);
                                }}
                            >
                                {({ value, ...bindProps }) => (
                                    <MultiAutoComplete
                                        {...bindProps}
                                        value={tagWithoutScopePrefix(value, queryParams.scope)}
                                        options={allTags}
                                        placeholder={"homepage asset"}
                                        description={"Type in a new tag or select an existing one."}
                                        unique={true}
                                        allowFreeInput={true}
                                        useSimpleValues={true}
                                        disabled={saving}
                                    />
                                )}
                            </Bind>
                            <div className={actionWrapperStyle}>
                                <ButtonPrimary
                                    small
                                    onClick={ev => {
                                        submit(ev);
                                    }}
                                    data-testid={"fm.tags.submit"}
                                >
                                    Submit
                                </ButtonPrimary>
                                <ButtonSecondary
                                    small
                                    onClick={() => {
                                        setValue("tags", initialTags);
                                        setEdit(false);
                                    }}
                                >
                                    Cancel
                                </ButtonSecondary>
                            </div>
                        </li-content>
                    )}
                </React.Fragment>
            )}
        </Form>
    );
};

export default Tags;<|MERGE_RESOLUTION|>--- conflicted
+++ resolved
@@ -11,19 +11,8 @@
 import { Icon } from "@webiny/ui/Icon";
 import { Form } from "@webiny/form";
 import { useSnackbar } from "~/hooks/useSnackbar";
-<<<<<<< HEAD
 import { getWhere, useFileManager } from "./../FileManagerContext";
 import { UPDATE_FILE, LIST_FILES, LIST_TAGS } from "./../graphql";
-=======
-import { useFileManager } from "./../FileManagerContext";
-import {
-    UPDATE_FILE,
-    LIST_FILES,
-    LIST_TAGS,
-    ListFilesQueryResponse,
-    ListFileTagsQueryResponse
-} from "./../graphql";
->>>>>>> c5a3558a
 import { ReactComponent as EditIcon } from "./../icons/round-edit-24px.svg";
 import { ReactComponent as LabelIcon } from "./../icons/round-label-24px.svg";
 import { FileItem } from "../types";
@@ -184,16 +173,10 @@
                             // 2. Update "LIST_TAGS" cache
                             if (Array.isArray(newFileData.tags)) {
                                 // Get list tags data
-<<<<<<< HEAD
-                                const listTagsData: any = cloneDeep(
-                                    cache.readQuery({
+                                const listTagsData = cloneDeep(
+                                    cache.readQuery<ListFileTagsQueryResponse>({
                                         query: LIST_TAGS,
                                         variables: { where: getWhere(queryParams.scope) }
-=======
-                                const listTagsData = cloneDeep(
-                                    cache.readQuery<ListFileTagsQueryResponse>({
-                                        query: LIST_TAGS
->>>>>>> c5a3558a
                                     })
                                 );
                                 if (!listTagsData) {
@@ -242,8 +225,10 @@
                         <li-content>
                             <Bind
                                 name={"tags"}
-<<<<<<< HEAD
-                                beforeChange={(tags, baseOnChange) => {
+                                beforeChange={(
+                                    tags: string[],
+                                    baseOnChange: (tags: string[]) => void
+                                ) => {
                                     const formattedTags = tags.map(tag => {
                                         const tagInLowerCase = tag.toLowerCase();
                                         /**
@@ -257,13 +242,6 @@
                                         }
                                         return tagInLowerCase;
                                     });
-=======
-                                beforeChange={(
-                                    tags: string[],
-                                    baseOnChange: (tags: string[]) => void
-                                ) => {
-                                    const formattedTags = tags.map(tag => tag.toLowerCase());
->>>>>>> c5a3558a
                                     baseOnChange(formattedTags);
                                 }}
                             >
