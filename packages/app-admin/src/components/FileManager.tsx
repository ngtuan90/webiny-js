import React, { useCallback, useEffect, useRef, useState } from "react";
import ReactDOM from "react-dom";
import FileManagerView, { FileManagerViewProps } from "./FileManager/FileManagerView";
import pick from "lodash/pick";
import { FileManagerProvider } from "./FileManager/FileManagerContext";
import { FileItem } from "./FileManager/types";

export interface ShowFileManagerCallable {
    (onChange?: (file?: FileItem | FileItem[]) => void): void;
}
export interface FileManagerPropsChildren {
    showFileManager: ShowFileManagerCallable;
}

export interface FileManagerProps {
    onChange?: (files: FileItem[] | FileItem) => void;
    onChangePick?: string[];
    images?: boolean;
    multiple?: boolean;
    accept?: Array<string>;
<<<<<<< HEAD
    tags?: Array<string>;
    scope?: string;
    own?: boolean;
    children: ({ showFileManager: Function }) => React.ReactNode;
=======
    children: (params: FileManagerPropsChildren) => React.ReactNode;
>>>>>>> c5a3558a
    maxSize?: number | string;
    multipleMaxCount?: number;
    multipleMaxSize?: number | string;
    onClose?: Function;
    onUploadCompletion?: (files: FileItem[]) => void;
}

export type FileManagerPortalProps = Omit<FileManagerProps, "children">;

class FileManagerPortal extends React.Component<FileManagerPortalProps> {
    public container: HTMLElement | null = null;
    constructor(props: FileManagerPortalProps) {
        super(props);

        if (!window) {
            return;
        }

        this.container = window.document.getElementById("file-manager-container");

        if (!this.container) {
            this.container = document.createElement("div");
            this.container.setAttribute("id", "file-manager-container");
            const container = this.container;
            document.body && document.body.appendChild(container);
        }
    }

    public override render() {
        const {
            onChange = () => {
                return void 0;
            },
            onClose = () => {
                return void 0;
            },
            accept,
            onChangePick,
            multiple,
            images,
            maxSize,
            multipleMaxCount,
            multipleMaxSize,
            onUploadCompletion,
            tags,
            scope,
            own
        } = this.props;

        const container = this.container as HTMLElement;

        const handleFileOnChange = (files?: FileItem[] | FileItem) => {
            if (!files || files.length === 0) {
                return;
            }
            const fields = Array.isArray(onChangePick)
                ? onChangePick
                : ["id", "name", "key", "src", "size", "type"];

            if (Array.isArray(files) === true) {
                const items = (files as FileItem[]).map(file => pick(file, fields));
                onChange(items as FileItem[]);
                return;
            }
            const file = pick(files as FileItem, fields);

            onChange(file as FileItem);
        };

        const props: FileManagerViewProps = {
            onChange:
                typeof onChange === "function"
                    ? handleFileOnChange
                    : () => {
                          return void 0;
                      },
            onClose,
<<<<<<< HEAD
            accept,
            multiple,
            maxSize,
            multipleMaxCount,
            multipleMaxSize,
            onUploadCompletion,
            tags,
            scope,
            own
=======
            accept: accept as string[],
            multiple: multiple as boolean,
            maxSize: maxSize as string,
            multipleMaxCount: multipleMaxCount as number,
            multipleMaxSize: multipleMaxSize as number,
            onUploadCompletion
>>>>>>> c5a3558a
        };

        if (images) {
            props.accept = [
                "image/jpg",
                "image/jpeg",
                "image/tiff",
                "image/gif",
                "image/png",
                "image/webp",
                "image/bmp",
                "image/svg+xml"
            ];
        }

        // Let's pass "permanent" / "persistent" / "temporary" flags as "mode" prop instead.
        return ReactDOM.createPortal(
            <FileManagerProvider {...props}>
                <FileManagerView {...props} />
            </FileManagerProvider>,
            container
        );
    }
}

export const FileManager: React.FC<FileManagerProps> = ({ children, ...rest }) => {
    const [show, setShow] = useState(false);
    const onChangeRef = useRef(rest.onChange);

    useEffect(() => {
        onChangeRef.current = rest.onChange;
    }, [rest.onChange]);

    const showFileManager = useCallback(onChange => {
        if (typeof onChange === "function") {
            onChangeRef.current = onChange;
        }
        setShow(true);
    }, []);

    return (
        <>
            {show && (
                <FileManagerPortal
                    onClose={() => setShow(false)}
                    {...rest}
                    onChange={onChangeRef.current}
                />
            )}
            {children({ showFileManager })}
        </>
    );
};<|MERGE_RESOLUTION|>--- conflicted
+++ resolved
@@ -18,14 +18,10 @@
     images?: boolean;
     multiple?: boolean;
     accept?: Array<string>;
-<<<<<<< HEAD
     tags?: Array<string>;
     scope?: string;
     own?: boolean;
-    children: ({ showFileManager: Function }) => React.ReactNode;
-=======
     children: (params: FileManagerPropsChildren) => React.ReactNode;
->>>>>>> c5a3558a
     maxSize?: number | string;
     multipleMaxCount?: number;
     multipleMaxSize?: number | string;
@@ -103,24 +99,15 @@
                           return void 0;
                       },
             onClose,
-<<<<<<< HEAD
-            accept,
-            multiple,
-            maxSize,
-            multipleMaxCount,
-            multipleMaxSize,
-            onUploadCompletion,
-            tags,
-            scope,
-            own
-=======
             accept: accept as string[],
             multiple: multiple as boolean,
             maxSize: maxSize as string,
             multipleMaxCount: multipleMaxCount as number,
             multipleMaxSize: multipleMaxSize as number,
-            onUploadCompletion
->>>>>>> c5a3558a
+            onUploadCompletion,
+            tags: tags as string[],
+            scope: scope as string,
+            own: own as boolean
         };
 
         if (images) {
