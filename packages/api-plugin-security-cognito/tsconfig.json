{
<<<<<<< HEAD
	"extends": "../../tsconfig",
	"references": [
		{
			"path": "../graphql"
		},
		{
			"path": "../api-security"
		},
		{
			"path": "../api-security-tenancy"
		},
		{
			"path": "../handler"
		},
		{
			"path": "../handler-http"
		}
	]
=======
  "extends": "../../tsconfig",
  "references": [
    {
      "path": "../api-security"
    },
    {
      "path": "../api-security-user-management"
    },
    {
      "path": "../handler"
    },
    {
      "path": "../handler-graphql"
    },
    {
      "path": "../handler-http"
    }
  ]
>>>>>>> ea30b480
}<|MERGE_RESOLUTION|>--- conflicted
+++ resolved
@@ -1,24 +1,4 @@
 {
-<<<<<<< HEAD
-	"extends": "../../tsconfig",
-	"references": [
-		{
-			"path": "../graphql"
-		},
-		{
-			"path": "../api-security"
-		},
-		{
-			"path": "../api-security-tenancy"
-		},
-		{
-			"path": "../handler"
-		},
-		{
-			"path": "../handler-http"
-		}
-	]
-=======
   "extends": "../../tsconfig",
   "references": [
     {
@@ -37,5 +17,4 @@
       "path": "../handler-http"
     }
   ]
->>>>>>> ea30b480
 }