{
  "name": "@webiny/api-plugin-security-cognito",
  "version": "4.11.0-beta.1",
  "main": "index.js",
  "repository": {
    "type": "git",
    "url": "https://github.com/webiny/webiny-js.git"
  },
  "description": "Security authentication plugin for AWS Cognito",
  "contributors": [
    "Pavel Denisjuk <pavel@webiny.com>"
  ],
  "license": "MIT",
  "dependencies": {
<<<<<<< HEAD
    "@webiny/api-security": "^4.9.0",
    "@webiny/api-security-user-management": "^4.6.0",
    "@webiny/graphql": "^4.9.0",
=======
    "@webiny/api-security": "^4.11.0-beta.1",
    "@webiny/graphql": "^4.11.0-beta.1",
>>>>>>> c8650c77
    "graphql-tag": "^2.10.1",
    "jsonwebtoken": "^8.5.1",
    "jwk-to-pem": "^2.0.1",
    "request-promise": "^4.2.4"
  },
  "devDependencies": {
    "@babel/cli": "^7.5.5",
    "@babel/core": "^7.5.5"
  },
  "publishConfig": {
    "access": "public",
    "directory": "dist"
  },
  "scripts": {
    "build": "rimraf ./dist *.tsbuildinfo && babel src -d dist --source-maps --copy-files --extensions \".ts\"",
    "watch": "babel src -d dist --source-maps --copy-files --extensions \".ts\" --watch",
    "postbuild": "cp package.json LICENSE README.md dist/ && tsc -p tsconfig.build.json"
  },
  "adio": {
    "ignore": {
      "src": [
        "aws-sdk"
      ]
    }
  },
  "gitHead": "71cab7d5607b2e32a63034e324a663770507b32b"
}<|MERGE_RESOLUTION|>--- conflicted
+++ resolved
@@ -12,14 +12,9 @@
   ],
   "license": "MIT",
   "dependencies": {
-<<<<<<< HEAD
-    "@webiny/api-security": "^4.9.0",
+    "@webiny/api-security": "^4.11.0-beta.1",
     "@webiny/api-security-user-management": "^4.6.0",
-    "@webiny/graphql": "^4.9.0",
-=======
-    "@webiny/api-security": "^4.11.0-beta.1",
     "@webiny/graphql": "^4.11.0-beta.1",
->>>>>>> c8650c77
     "graphql-tag": "^2.10.1",
     "jsonwebtoken": "^8.5.1",
     "jwk-to-pem": "^2.0.1",
