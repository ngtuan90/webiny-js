{
  "name": "@webiny/api-plugin-security-cognito",
  "version": "4.14.0",
  "main": "index.js",
  "repository": {
    "type": "git",
    "url": "https://github.com/webiny/webiny-js.git"
  },
  "description": "Security authentication plugin for AWS Cognito",
  "contributors": [
    "Pavel Denisjuk <pavel@webiny.com>"
  ],
  "license": "MIT",
  "dependencies": {
<<<<<<< HEAD
    "@webiny/api-security": "^4.13.0",
    "@webiny/api-security-user-management": "^4.11.0-beta.1",
    "@webiny/graphql": "^4.13.0",
    "@webiny/handler": "^4.13.0",
    "@webiny/handler-http": "^4.13.0",
=======
    "@webiny/api-security": "^4.14.0",
    "@webiny/graphql": "^4.14.0",
>>>>>>> 5fbedaea
    "graphql-tag": "^2.10.1",
    "jsonwebtoken": "^8.5.1",
    "jwk-to-pem": "^2.0.1",
    "node-fetch": "^2.6.1"
  },
  "devDependencies": {
    "@babel/cli": "^7.5.5",
    "@babel/core": "^7.5.5"
  },
  "publishConfig": {
    "access": "public",
    "directory": "dist"
  },
  "scripts": {
    "build": "rimraf ./dist *.tsbuildinfo && babel src -d dist --source-maps --copy-files --extensions \".ts\"",
    "watch": "babel src -d dist --source-maps --copy-files --extensions \".ts\" --watch",
    "postbuild": "cp package.json LICENSE README.md dist/ && tsc -p tsconfig.build.json"
  },
  "adio": {
    "ignore": {
      "src": [
        "aws-sdk"
      ]
    }
  },
  "gitHead": "71cab7d5607b2e32a63034e324a663770507b32b"
}<|MERGE_RESOLUTION|>--- conflicted
+++ resolved
@@ -12,16 +12,11 @@
   ],
   "license": "MIT",
   "dependencies": {
-<<<<<<< HEAD
-    "@webiny/api-security": "^4.13.0",
+    "@webiny/api-security": "^4.14.0",
     "@webiny/api-security-user-management": "^4.11.0-beta.1",
-    "@webiny/graphql": "^4.13.0",
-    "@webiny/handler": "^4.13.0",
-    "@webiny/handler-http": "^4.13.0",
-=======
-    "@webiny/api-security": "^4.14.0",
     "@webiny/graphql": "^4.14.0",
->>>>>>> 5fbedaea
+    "@webiny/handler": "^4.14.0",
+    "@webiny/handler-http": "^4.14.0",
     "graphql-tag": "^2.10.1",
     "jsonwebtoken": "^8.5.1",
     "jwk-to-pem": "^2.0.1",
