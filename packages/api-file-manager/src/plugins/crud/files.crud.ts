import mdbid from "mdbid";
import { NotFoundError } from "@webiny/handler-graphql";
import { NotAuthorizedError } from "@webiny/api-security";
import Error from "@webiny/error";
import { File, FileManagerContext, FilePermission, FilesCRUD } from "~/types";
import defaults from "./utils/defaults";
import { paginateBatch } from "./utils/paginateBatch";
import { decodeCursor, encodeCursor } from "./utils/cursors";
import getPKPrefix from "./utils/getPKPrefix";
import createFileModel from "./utils/createFileModel";
import checkBasePermissions from "./utils/checkBasePermissions";

const BATCH_CREATE_MAX_FILES = 20;

const getFileDocForES = (
    file: File & { [key: string]: any },
    locale: string,
    context: FileManagerContext
) => ({
    tenant: context.tenancy.getCurrentTenant().id,
    id: file.id,
    createdOn: file.createdOn,
    key: file.key,
    size: file.size,
    type: file.type,
    name: file.name,
    tags: file.tags,
    createdBy: file.createdBy,
    meta: file.meta,
    locale,
    webinyVersion: context.WEBINY_VERSION
});

/**
 * If permission is limited to "own" files only, check that current identity owns the file.
 */
const checkOwnership = (file: File, permission: FilePermission, context: FileManagerContext) => {
    if (permission?.own === true) {
        const identity = context.security.getIdentity();
        if (file.createdBy.id !== identity.id) {
            throw new NotAuthorizedError();
        }
    }
};

export default (context: FileManagerContext) => {
    const { db, i18nContent, tenancy } = context;
    const localeCode = i18nContent?.locale?.code;

    const PK_FILE = id => `${getPKPrefix(context)}F#${id}`;

    return {
        async getFile(id: string) {
            const permission = await checkBasePermissions(context, { rwd: "r" });

            const [[file]] = await db.read<File>({
                ...defaults.db,
                query: { PK: PK_FILE(id), SK: "A" },
                limit: 1
            });

            if (!file) {
                throw new NotFoundError(`File with id "${id}" does not exists.`);
            }

            checkOwnership(file, permission, context);

            return file;
        },
        async createFile(data) {
            await checkBasePermissions(context, { rwd: "w" });
            const identity = context.security.getIdentity();
            const tenant = tenancy.getCurrentTenant();

            const FileModel = createFileModel();
            const fileData = new FileModel().populate(data);
            await fileData.validate();

            const id = mdbid();

            const file = {
                id,
<<<<<<< HEAD
=======
                meta: {
                    private: false,
                    ...(input.meta || {})
                },
>>>>>>> a43d03c9
                tenant: tenant.id,
                createdOn: new Date().toISOString(),
                createdBy: {
                    id: identity.id,
                    displayName: identity.displayName,
                    type: identity.type
                },
                ...(await fileData.toJSON())
            };

            // Save file to DB.
            await db
                .batch()
                .create({
                    ...defaults.db,
                    data: {
                        PK: PK_FILE(id),
                        SK: "A",
                        TYPE: "fm.file",
                        ...file
                    }
                })
                .create({
                    ...defaults.esDb,
                    data: {
                        PK: PK_FILE(id),
                        SK: "A",
                        index: defaults.es(context).index,
                        data: getFileDocForES(file, localeCode, context)
                    }
                })
                .execute();

            return file;
        },
        async updateFile(id, data) {
            const permission = await checkBasePermissions(context, { rwd: "w" });
            const FILE_PK = PK_FILE(id);

            const [[file]] = await db.read<File>({
                ...defaults.db,
                query: { PK: FILE_PK, SK: "A" },
                limit: 1
            });

            if (!file) {
                throw new NotFoundError(`File with id "${id}" does not exists.`);
            }

            checkOwnership(file, permission, context);

            const FileModel = createFileModel(false);
            const updatedFileData = new FileModel().populate(data);
            await updatedFileData.validate();

            const updateFile = await updatedFileData.toJSON({ onlyDirty: true });
            Object.assign(file, updateFile);

            await db
                .batch()
                .update({
                    ...defaults.db,
                    query: { PK: FILE_PK, SK: "A" },
                    data: file
                })
                .update({
                    ...defaults.esDb,
                    query: {
                        PK: FILE_PK,
                        SK: "A"
                    },
                    data: {
                        PK: FILE_PK,
                        SK: "A",
                        index: defaults.es(context).index,
                        data: getFileDocForES(file, localeCode, context)
                    }
                })
                .execute();

            return file;
        },
        async deleteFile(id) {
            const permission = await checkBasePermissions(context, { rwd: "d" });

            const file = await this.getFile(id);
            if (!file) {
                throw new NotFoundError(`File with id "${id}" does not exists.`);
            }

            checkOwnership(file, permission, context);

            // Delete from DB.
            await db
                .batch()
                .delete({
                    ...defaults.db,
                    query: { PK: PK_FILE(id), SK: "A" }
                })
                .delete({
                    ...defaults.esDb,
                    query: { PK: PK_FILE(id), SK: "A" }
                })
                .execute();

            return true;
        },
        async createFilesInBatch(data) {
            if (!Array.isArray(data)) {
                throw new Error(`"data" must be an array.`, "CREATE_FILES_NON_ARRAY");
            }

            if (data.length === 0) {
                throw new Error(
                    `"data" argument must contain at least one file.`,
                    "CREATE_FILES_MIN_FILES"
                );
            }

            if (data.length > BATCH_CREATE_MAX_FILES) {
                throw new Error(
                    `"data" argument must not contain more than ${BATCH_CREATE_MAX_FILES} files.`,
                    "CREATE_FILES_MAX_FILES"
                );
            }

            await checkBasePermissions(context, { rwd: "w" });

            const identity = context.security.getIdentity();
            const tenant = context.tenancy.getCurrentTenant();
            const createdBy = {
                id: identity.id,
                displayName: identity.displayName,
                type: identity.type
            };

<<<<<<< HEAD
            const FileModel = createFileModel();
            const { index } = defaults.es(context);
            const files = [];

            // Process files 12 by 12. This will create DynamoDB batches of 24 (1 file also has 1 ES record).
            await paginateBatch(data, 10, async items => {
                const batch = db.batch();
                for (let i = 0; i < items.length; i++) {
                    const fileInstance = new FileModel().populate(items[i]);
                    await fileInstance.validate();

                    const file = {
                        ...(await fileInstance.toJSON()),
                        id: mdbid(),
                        tenant: tenant.id,
                        createdBy
                    };

                    files.push(file);

                    batch
                        .create({
                            data: {
                                PK: PK_FILE(file.id),
                                SK: "A",
                                ...file
                            }
                        })
                        .create({
                            ...defaults.esDb,
                            data: {
                                PK: PK_FILE(file.id),
                                SK: "A",
                                index,
                                data: getFileDocForES(file, localeCode, context)
                            }
                        });
                }
                await batch.execute();
=======
            const files: File[] = inputs.map(input => {
                return {
                    ...input,
                    meta: {
                        private: false,
                        ...(input.meta || {})
                    },
                    id: mdbid(),
                    tenant: tenant.id,
                    createdOn: new Date().toISOString(),
                    createdBy,
                    locale: getLocaleCode(context),
                    webinyVersion: context.WEBINY_VERSION
                };
>>>>>>> a43d03c9
            });

            return files;
        },
        async listFiles(opts = {}) {
            const permission = await checkBasePermissions(context, { rwd: "r" });

            const { i18nContent, security, elasticSearch, tenancy } = context;
            const identity = security.getIdentity();
            const esDefaults = defaults.es(context);

            const { limit = 40, search = "", types = [], tags = [], ids = [], after = null } = opts;

            const must: any[] = [
                // Skip files created by the system, eg. installation files.
                { term: { "meta.private": false } },
                // Filter files for current content locale
                { term: { "locale.keyword": i18nContent.locale.code } }
            ];

            // When ES index is shared between tenants, we need to filter records by tenant ID
            const sharedIndex = process.env.ELASTICSEARCH_SHARED_INDEXES === "true";
            if (sharedIndex) {
                const tenant = tenancy.getCurrentTenant();
                must.push({ term: { "tenant.keyword": tenant.id } });
            }

            if (permission.own === true) {
                must.push({ term: { "createdBy.id.keyword": identity.id } });
                must.push({ term: { "createdBy.type.keyword": identity.type } });
            }

            if (Array.isArray(types) && types.length) {
                must.push({ terms: { "type.keyword": types } });
            }

            if (search) {
                must.push({
                    bool: {
                        should: [
                            { wildcard: { name: `*${search}*` } },
                            { terms: { tags: search.toLowerCase().split(" ") } }
                        ]
                    }
                });
            }

            if (Array.isArray(tags) && tags.length > 0) {
                must.push({
                    terms: { "tags.keyword": tags.map(tag => tag.toLowerCase()) }
                });
            }

            if (Array.isArray(ids) && ids.length > 0) {
                must.push({
                    terms: { "id.keyword": ids }
                });
            }

            const body = {
                query: {
                    constant_score: {
                        filter: {
                            bool: {
                                must: must
                            }
                        }
                    }
                },
                size: limit,
                sort: [{ "id.keyword": "desc" }]
            };

            if (after) {
                body["search_after"] = decodeCursor(after);
            }

            const response = await elasticSearch.search({
                ...esDefaults,
                body
            });

            const { hits, total } = response.body.hits;
            const files = hits.map(item => item._source);

            // Cursor is the `sort` value of the last item in the array.
            // https://www.elastic.co/guide/en/elasticsearch/reference/current/paginate-search-results.html#search-after

            const meta = {
                totalCount: total.value,
                cursor: files.length > 0 ? encodeCursor(hits[files.length - 1].sort) : null
            };

            return [files, meta];
        },
        async listTags() {
            await checkBasePermissions(context);
            const { i18nContent, tenancy } = context;
            const esDefaults = defaults.es(context);

            const must: any = [
                {
                    term: { "locale.keyword": i18nContent.locale.code }
                }
            ];

            // When ES index is shared between tenants, we need to filter records by tenant ID
            const sharedIndex = process.env.ELASTICSEARCH_SHARED_INDEXES === "true";
            if (sharedIndex) {
                const tenant = tenancy.getCurrentTenant();
                must.push({ term: { "tenant.keyword": tenant.id } });
            }

            const response = await context.elasticSearch.search({
                ...esDefaults,
                body: {
                    query: {
                        bool: {
                            must: must
                        }
                    },
                    size: 0,
                    aggs: {
                        listTags: {
                            terms: { field: "tags.keyword" }
                        }
                    }
                }
            });

            return response.body.aggregations.listTags.buckets.map(item => item.key) || [];
        }
    } as FilesCRUD;
};<|MERGE_RESOLUTION|>--- conflicted
+++ resolved
@@ -2,34 +2,21 @@
 import { NotFoundError } from "@webiny/handler-graphql";
 import { NotAuthorizedError } from "@webiny/api-security";
 import Error from "@webiny/error";
-import { File, FileManagerContext, FilePermission, FilesCRUD } from "~/types";
-import defaults from "./utils/defaults";
-import { paginateBatch } from "./utils/paginateBatch";
-import { decodeCursor, encodeCursor } from "./utils/cursors";
-import getPKPrefix from "./utils/getPKPrefix";
-import createFileModel from "./utils/createFileModel";
+import {
+    File,
+    FileManagerContext,
+    FileManagerFilesStorageOperationsListParamsWhere,
+    FileManagerFilesStorageOperationsTagsParamsWhere,
+    FilePermission
+} from "~/types";
 import checkBasePermissions from "./utils/checkBasePermissions";
+import { ContextPlugin } from "@webiny/handler/plugins/ContextPlugin";
+import { FilePlugin } from "~/plugins/definitions/FilePlugin";
+import { FilesStorageOperationsProviderPlugin } from "~/plugins/definitions/FilesStorageOperationsProviderPlugin";
+import WebinyError from "@webiny/error";
+import { runLifecycleEvent } from "~/plugins/crud/utils/lifecycleEvents";
 
 const BATCH_CREATE_MAX_FILES = 20;
-
-const getFileDocForES = (
-    file: File & { [key: string]: any },
-    locale: string,
-    context: FileManagerContext
-) => ({
-    tenant: context.tenancy.getCurrentTenant().id,
-    id: file.id,
-    createdOn: file.createdOn,
-    key: file.key,
-    size: file.size,
-    type: file.type,
-    name: file.name,
-    tags: file.tags,
-    createdBy: file.createdBy,
-    meta: file.meta,
-    locale,
-    webinyVersion: context.WEBINY_VERSION
-});
 
 /**
  * If permission is limited to "own" files only, check that current identity owns the file.
@@ -43,21 +30,54 @@
     }
 };
 
-export default (context: FileManagerContext) => {
-    const { db, i18nContent, tenancy } = context;
-    const localeCode = i18nContent?.locale?.code;
-
-    const PK_FILE = id => `${getPKPrefix(context)}F#${id}`;
-
-    return {
+const getLocaleCode = (context: FileManagerContext): string => {
+    if (!context.i18nContent) {
+        throw new WebinyError(
+            "Missing i18nContent on the FileManagerContext.",
+            "MISSING_I18N_CONTENT"
+        );
+    } else if (!context.i18nContent.locale) {
+        throw new WebinyError(
+            "Missing i18nContent.locale on the FileManagerContext.",
+            "MISSING_I18N_CONTENT_LOCALE"
+        );
+    } else if (!context.i18nContent.locale.code) {
+        throw new WebinyError(
+            "Missing i18nContent.locale.code on the FileManagerContext.",
+            "MISSING_I18N_CONTENT_LOCALE_CODE"
+        );
+    }
+    return context.i18nContent.locale.code;
+};
+
+const filesContextCrudPlugin = new ContextPlugin<FileManagerContext>(async context => {
+    const pluginType = FilesStorageOperationsProviderPlugin.type;
+
+    const providerPlugin = context.plugins
+        .byType<FilesStorageOperationsProviderPlugin>(pluginType)
+        .find(() => true);
+
+    if (!providerPlugin) {
+        throw new WebinyError(`Missing "${pluginType}" plugin.`, "PLUGIN_NOT_FOUND", {
+            type: pluginType
+        });
+    }
+
+    const storageOperations = await providerPlugin.provide({
+        context
+    });
+
+    if (!context.fileManager) {
+        context.fileManager = {} as any;
+    }
+
+    const filePlugins = context.plugins.byType<FilePlugin>(FilePlugin.type);
+
+    context.fileManager.files = {
         async getFile(id: string) {
             const permission = await checkBasePermissions(context, { rwd: "r" });
 
-            const [[file]] = await db.read<File>({
-                ...defaults.db,
-                query: { PK: PK_FILE(id), SK: "A" },
-                limit: 1
-            });
+            const file = await storageOperations.get(id);
 
             if (!file) {
                 throw new NotFoundError(`File with id "${id}" does not exists.`);
@@ -67,26 +87,20 @@
 
             return file;
         },
-        async createFile(data) {
+        async createFile(input) {
             await checkBasePermissions(context, { rwd: "w" });
             const identity = context.security.getIdentity();
-            const tenant = tenancy.getCurrentTenant();
-
-            const FileModel = createFileModel();
-            const fileData = new FileModel().populate(data);
-            await fileData.validate();
+            const tenant = context.tenancy.getCurrentTenant();
 
             const id = mdbid();
 
-            const file = {
+            const file: File = {
+                ...input,
                 id,
-<<<<<<< HEAD
-=======
                 meta: {
                     private: false,
                     ...(input.meta || {})
                 },
->>>>>>> a43d03c9
                 tenant: tenant.id,
                 createdOn: new Date().toISOString(),
                 createdBy: {
@@ -94,119 +108,135 @@
                     displayName: identity.displayName,
                     type: identity.type
                 },
-                ...(await fileData.toJSON())
-            };
-
-            // Save file to DB.
-            await db
-                .batch()
-                .create({
-                    ...defaults.db,
-                    data: {
-                        PK: PK_FILE(id),
-                        SK: "A",
-                        TYPE: "fm.file",
-                        ...file
-                    }
-                })
-                .create({
-                    ...defaults.esDb,
-                    data: {
-                        PK: PK_FILE(id),
-                        SK: "A",
-                        index: defaults.es(context).index,
-                        data: getFileDocForES(file, localeCode, context)
-                    }
-                })
-                .execute();
-
-            return file;
-        },
-        async updateFile(id, data) {
+                locale: getLocaleCode(context),
+                webinyVersion: context.WEBINY_VERSION
+            };
+
+            try {
+                await runLifecycleEvent("beforeCreate", {
+                    context,
+                    plugins: filePlugins,
+                    data: file
+                });
+                const result = await storageOperations.create({
+                    file
+                });
+                await runLifecycleEvent("afterCreate", {
+                    context,
+                    plugins: filePlugins,
+                    data: file,
+                    file: result
+                });
+                return result;
+            } catch (ex) {
+                throw new WebinyError(
+                    ex.message || "Could not create a file.",
+                    ex.code || "CREATE_FILE_ERROR",
+                    {
+                        ...(ex.data || {}),
+                        file
+                    }
+                );
+            }
+        },
+        async updateFile(id, input) {
             const permission = await checkBasePermissions(context, { rwd: "w" });
-            const FILE_PK = PK_FILE(id);
-
-            const [[file]] = await db.read<File>({
-                ...defaults.db,
-                query: { PK: FILE_PK, SK: "A" },
-                limit: 1
-            });
-
+
+            const original = await storageOperations.get(id);
+
+            if (!original) {
+                throw new NotFoundError(`File with id "${id}" does not exists.`);
+            }
+
+            checkOwnership(original, permission, context);
+
+            const file = {
+                ...original,
+                ...input,
+                id: original.id,
+                webinyVersion: context.WEBINY_VERSION
+            };
+
+            try {
+                await runLifecycleEvent("beforeUpdate", {
+                    context,
+                    plugins: filePlugins,
+                    original,
+                    data: file
+                });
+                const result = await storageOperations.update({
+                    original,
+                    file
+                });
+                await runLifecycleEvent("afterUpdate", {
+                    context,
+                    plugins: filePlugins,
+                    original,
+                    data: file,
+                    file: result
+                });
+                return result;
+            } catch (ex) {
+                throw new WebinyError(
+                    ex.message || "Could not update a file.",
+                    ex.code || "UPDATE_FILE_ERROR",
+                    {
+                        ...(ex.data || {}),
+                        original,
+                        file
+                    }
+                );
+            }
+        },
+        async deleteFile(id) {
+            const permission = await checkBasePermissions(context, { rwd: "d" });
+
+            const file = await storageOperations.get(id);
             if (!file) {
                 throw new NotFoundError(`File with id "${id}" does not exists.`);
             }
 
             checkOwnership(file, permission, context);
 
-            const FileModel = createFileModel(false);
-            const updatedFileData = new FileModel().populate(data);
-            await updatedFileData.validate();
-
-            const updateFile = await updatedFileData.toJSON({ onlyDirty: true });
-            Object.assign(file, updateFile);
-
-            await db
-                .batch()
-                .update({
-                    ...defaults.db,
-                    query: { PK: FILE_PK, SK: "A" },
-                    data: file
-                })
-                .update({
-                    ...defaults.esDb,
-                    query: {
-                        PK: FILE_PK,
-                        SK: "A"
-                    },
-                    data: {
-                        PK: FILE_PK,
-                        SK: "A",
-                        index: defaults.es(context).index,
-                        data: getFileDocForES(file, localeCode, context)
-                    }
-                })
-                .execute();
-
-            return file;
-        },
-        async deleteFile(id) {
-            const permission = await checkBasePermissions(context, { rwd: "d" });
-
-            const file = await this.getFile(id);
-            if (!file) {
-                throw new NotFoundError(`File with id "${id}" does not exists.`);
-            }
-
-            checkOwnership(file, permission, context);
-
-            // Delete from DB.
-            await db
-                .batch()
-                .delete({
-                    ...defaults.db,
-                    query: { PK: PK_FILE(id), SK: "A" }
-                })
-                .delete({
-                    ...defaults.esDb,
-                    query: { PK: PK_FILE(id), SK: "A" }
-                })
-                .execute();
+            try {
+                await runLifecycleEvent("beforeDelete", {
+                    context,
+                    plugins: filePlugins,
+                    file
+                });
+                await storageOperations.delete(id);
+                await runLifecycleEvent("afterDelete", {
+                    context,
+                    plugins: filePlugins,
+                    file
+                });
+            } catch (ex) {
+                throw new WebinyError(
+                    ex.message || "Could not delete a file.",
+                    ex.code || "DELETE_FILE_ERROR",
+                    {
+                        ...(ex.data || {}),
+                        id,
+                        file
+                    }
+                );
+            }
 
             return true;
         },
-        async createFilesInBatch(data) {
-            if (!Array.isArray(data)) {
+        async createFilesInBatch(inputs) {
+            if (!Array.isArray(inputs)) {
                 throw new Error(`"data" must be an array.`, "CREATE_FILES_NON_ARRAY");
             }
 
-            if (data.length === 0) {
+            if (inputs.length === 0) {
                 throw new Error(
                     `"data" argument must contain at least one file.`,
                     "CREATE_FILES_MIN_FILES"
                 );
             }
 
-            if (data.length > BATCH_CREATE_MAX_FILES) {
+            if (inputs.length > BATCH_CREATE_MAX_FILES) {
                 throw new Error(
                     `"data" argument must not contain more than ${BATCH_CREATE_MAX_FILES} files.`,
                     "CREATE_FILES_MAX_FILES"
@@ -223,47 +253,6 @@
                 type: identity.type
             };
 
-<<<<<<< HEAD
-            const FileModel = createFileModel();
-            const { index } = defaults.es(context);
-            const files = [];
-
-            // Process files 12 by 12. This will create DynamoDB batches of 24 (1 file also has 1 ES record).
-            await paginateBatch(data, 10, async items => {
-                const batch = db.batch();
-                for (let i = 0; i < items.length; i++) {
-                    const fileInstance = new FileModel().populate(items[i]);
-                    await fileInstance.validate();
-
-                    const file = {
-                        ...(await fileInstance.toJSON()),
-                        id: mdbid(),
-                        tenant: tenant.id,
-                        createdBy
-                    };
-
-                    files.push(file);
-
-                    batch
-                        .create({
-                            data: {
-                                PK: PK_FILE(file.id),
-                                SK: "A",
-                                ...file
-                            }
-                        })
-                        .create({
-                            ...defaults.esDb,
-                            data: {
-                                PK: PK_FILE(file.id),
-                                SK: "A",
-                                index,
-                                data: getFileDocForES(file, localeCode, context)
-                            }
-                        });
-                }
-                await batch.execute();
-=======
             const files: File[] = inputs.map(input => {
                 return {
                     ...input,
@@ -278,138 +267,131 @@
                     locale: getLocaleCode(context),
                     webinyVersion: context.WEBINY_VERSION
                 };
->>>>>>> a43d03c9
             });
 
-            return files;
-        },
-        async listFiles(opts = {}) {
+            try {
+                await runLifecycleEvent("beforeBatchCreate", {
+                    context,
+                    plugins: filePlugins,
+                    data: files
+                });
+                const results = await storageOperations.createBatch({
+                    files
+                });
+                await runLifecycleEvent("afterBatchCreate", {
+                    context,
+                    plugins: filePlugins,
+                    data: files,
+                    files: results
+                });
+                return results;
+            } catch (ex) {
+                throw new WebinyError(
+                    ex.message || "Could not create a batch of files.",
+                    ex.code || "CREATE_FILES_ERROR",
+                    {
+                        ...(ex.data || {}),
+                        files
+                    }
+                );
+            }
+        },
+        async listFiles(params = {}) {
             const permission = await checkBasePermissions(context, { rwd: "r" });
 
-            const { i18nContent, security, elasticSearch, tenancy } = context;
-            const identity = security.getIdentity();
-            const esDefaults = defaults.es(context);
-
-            const { limit = 40, search = "", types = [], tags = [], ids = [], after = null } = opts;
-
-            const must: any[] = [
-                // Skip files created by the system, eg. installation files.
-                { term: { "meta.private": false } },
-                // Filter files for current content locale
-                { term: { "locale.keyword": i18nContent.locale.code } }
-            ];
-
-            // When ES index is shared between tenants, we need to filter records by tenant ID
-            const sharedIndex = process.env.ELASTICSEARCH_SHARED_INDEXES === "true";
-            if (sharedIndex) {
-                const tenant = tenancy.getCurrentTenant();
-                must.push({ term: { "tenant.keyword": tenant.id } });
-            }
-
+            const {
+                limit = 40,
+                search = "",
+                types = [],
+                tags = [],
+                ids = [],
+                after = null
+            } = params;
+
+            const { i18nContent } = context;
+
+            const where: FileManagerFilesStorageOperationsListParamsWhere = {
+                private: false,
+                locale: i18nContent.locale.code
+            };
+            /**
+             * Always override the createdBy received from the user, if any.
+             */
             if (permission.own === true) {
-                must.push({ term: { "createdBy.id.keyword": identity.id } });
-                must.push({ term: { "createdBy.type.keyword": identity.type } });
-            }
-
-            if (Array.isArray(types) && types.length) {
-                must.push({ terms: { "type.keyword": types } });
-            }
-
+                const identity = context.security.getIdentity();
+                where.createdBy = identity.id;
+            }
+            /**
+             * To have standardized where objects across the applications, we transform the types into type_in.
+             */
+            if (Array.isArray(types) && types.length > 0) {
+                where.type_in = types;
+            }
+            /**
+             * TODO: determine the change of this part.
+             * Either assign search keyword to something meaningful or throw it out.
+             */
             if (search) {
-                must.push({
-                    bool: {
-                        should: [
-                            { wildcard: { name: `*${search}*` } },
-                            { terms: { tags: search.toLowerCase().split(" ") } }
-                        ]
-                    }
-                });
-            }
-
+                where.search = search;
+            }
+            /**
+             * Same as on types/type_in.
+             */
             if (Array.isArray(tags) && tags.length > 0) {
-                must.push({
-                    terms: { "tags.keyword": tags.map(tag => tag.toLowerCase()) }
-                });
-            }
-
+                where.tag_in = tags.map(tag => tag.toLowerCase());
+            }
+            /**
+             * Same as on types/type_in.
+             */
             if (Array.isArray(ids) && ids.length > 0) {
-                must.push({
-                    terms: { "id.keyword": ids }
-                });
-            }
-
-            const body = {
-                query: {
-                    constant_score: {
-                        filter: {
-                            bool: {
-                                must: must
-                            }
-                        }
-                    }
-                },
-                size: limit,
-                sort: [{ "id.keyword": "desc" }]
-            };
-
-            if (after) {
-                body["search_after"] = decodeCursor(after);
-            }
-
-            const response = await elasticSearch.search({
-                ...esDefaults,
-                body
+                where.id_in = ids;
+            }
+
+            return storageOperations.list({
+                where,
+                after,
+                limit,
+                sort: ["id_DESC"]
             });
-
-            const { hits, total } = response.body.hits;
-            const files = hits.map(item => item._source);
-
-            // Cursor is the `sort` value of the last item in the array.
-            // https://www.elastic.co/guide/en/elasticsearch/reference/current/paginate-search-results.html#search-after
-
-            const meta = {
-                totalCount: total.value,
-                cursor: files.length > 0 ? encodeCursor(hits[files.length - 1].sort) : null
-            };
-
-            return [files, meta];
-        },
-        async listTags() {
+        },
+        async listTags({ after, limit }) {
             await checkBasePermissions(context);
-            const { i18nContent, tenancy } = context;
-            const esDefaults = defaults.es(context);
-
-            const must: any = [
-                {
-                    term: { "locale.keyword": i18nContent.locale.code }
-                }
-            ];
-
-            // When ES index is shared between tenants, we need to filter records by tenant ID
-            const sharedIndex = process.env.ELASTICSEARCH_SHARED_INDEXES === "true";
-            if (sharedIndex) {
-                const tenant = tenancy.getCurrentTenant();
-                must.push({ term: { "tenant.keyword": tenant.id } });
-            }
-
-            const response = await context.elasticSearch.search({
-                ...esDefaults,
-                body: {
-                    query: {
-                        bool: {
-                            must: must
-                        }
-                    },
-                    size: 0,
-                    aggs: {
-                        listTags: {
-                            terms: { field: "tags.keyword" }
-                        }
-                    }
-                }
-            });
-
-            return response.body.aggregations.listTags.buckets.map(item => item.key) || [];
+            const { i18nContent } = context;
+
+            const where: FileManagerFilesStorageOperationsTagsParamsWhere = {
+                locale: i18nContent.locale.code
+            };
+
+            const params = {
+                where,
+                limit: limit || 100000,
+                after
+            };
+
+            try {
+                /**
+                 * There is a meta object on the second key.
+                 * TODO: use when changing GraphQL output of the tags.
+                 */
+                const [tags] = await storageOperations.tags(params);
+                /**
+                 * just to keep it standardized, sort by the tag ASC
+                 */
+                return tags.sort();
+            } catch (ex) {
+                throw new WebinyError(
+                    ex.message || "Could not search for tags.",
+                    ex.code || "FILE_TAG_SEARCH_ERROR",
+                    {
+                        ...(ex.data || {}),
+                        params
+                    }
+                );
+            }
         }
-    } as FilesCRUD;
-};+    };
+});
+
+filesContextCrudPlugin.name = "FileManagerFilesCrud";
+
+export default filesContextCrudPlugin;