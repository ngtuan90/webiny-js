import { hasPermission } from "@webiny/api-security";
import { pipe } from "@webiny/handler-graphql";
import { hasI18NContentPermission } from "@webiny/api-i18n-content";
import getFile from "./resolvers/getFile";
import listFiles from "./resolvers/listFiles";
import listTags from "./resolvers/listTags";
// TODO: remove these imports after removing the files.
// import uploadFile from "./resolvers/uploadFile";
// import uploadFiles from "./resolvers/uploadFiles";
import createFile from "./resolvers/createFile";
import updateFile from "./resolvers/updateFile";
import createFiles from "./resolvers/createFiles";
import deleteFile from "./resolvers/deleteFile";
import { getSettings, updateSettings } from "./resolvers/settings";
import { install, isInstalled } from "./resolvers/install";
import { FileManagerResolverContext } from "../types";

const fileFetcher = ({ models }): any => models.File;
const emptyResolver = () => ({});

export default [
    {
        type: "graphql-schema",
        schema: {
            typeDefs: /* GraphQL */ `
                input FileInput {
                    key: String
                    name: String
                    size: Int
                    type: String
                    tags: [String]
                    meta: JSON
                }

                # input UploadFileInput {
                #     name: String!
                #     type: String!
                #     size: Int!
                # }

                type UploadFileResponseDataFile {
                    name: String
                    type: String
                    size: Int
                    key: String
                }

                type UploadFileResponseData {
                    # Contains data that is necessary for initiating a file upload.
                    data: JSON
                    file: UploadFileResponseDataFile
                }

                # type UploadFileResponse {
                #     error: FileError
                #     data: UploadFileResponseData
                # }

                # type UploadFilesResponse {
                #     error: FileError
                #     data: [UploadFileResponseData]!
                # }

                type FileCursors {
                    next: String
                    previous: String
                }

                type FileListMeta {
                    cursors: FileCursors
                    hasNextPage: Boolean
                    hasPreviousPage: Boolean
                    totalCount: Int
                }

                type FileError {
                    code: String
                    message: String
                    data: JSON
                }

                type FileListResponse {
                    data: [File]
                    meta: FileListMeta
                    error: FileError
                }

                type FileResponse {
                    data: File
                    error: FileError
                }

                type CreateFilesResponse {
                    data: [File]!
                    error: FileError
                }

                type File {
                    id: ID
                    key: String
                    name: String
                    size: Int
                    type: String
                    src: String
                    tags: [String]
                    meta: JSON
                    createdOn: DateTime
                }

                type FilesBooleanResponse {
                    data: Boolean
                    error: FileError
                }

                type FileManagerSettings {
                    uploadMinFileSize: Number
                    uploadMaxFileSize: Number
                }

                input FileManagerSettingsInput {
                    uploadMinFileSize: Number
                    uploadMaxFileSize: Number
                }

                type FileManagerSettingsResponse {
                    data: FileManagerSettings
                    error: FileError
                }

                enum ListFilesSort {
                    CREATED_ON_ASC
                    CREATED_ON_DESC
                    SIZE_ASC
                    SIZE_DESC
                }

                type FmQuery {
                    getFile(id: ID, where: JSON, sort: String): FileResponse

                    listFiles(
                        limit: Int
                        after: String
                        before: String
                        types: [String]
                        tags: [String]
                        ids: [ID]
                        search: String
                        sort: ListFilesSort
                    ): FileListResponse

                    listTags: [String]

                    # Is File Manager installed?
                    isInstalled: FilesBooleanResponse

                    getSettings: FileManagerSettingsResponse
                }

                type FilesDeleteResponse {
                    data: Boolean
                    error: FileError
                }

<<<<<<< HEAD
                type FmMutation {
                    uploadFile(data: UploadFileInput!): UploadFileResponse
                    uploadFiles(data: [UploadFileInput]!): UploadFilesResponse
=======
                type FilesMutation {
                    # uploadFile(data: UploadFileInput!): UploadFileResponse
                    # uploadFiles(data: [UploadFileInput]!): UploadFilesResponse
>>>>>>> 4f3d2b93
                    createFile(data: FileInput!): FileResponse
                    createFiles(data: [FileInput]!): CreateFilesResponse
                    updateFile(id: ID!, data: FileInput!): FileResponse
                    deleteFile(id: ID!): FilesDeleteResponse

                    # Install File manager
                    install(srcPrefix: String): FilesBooleanResponse

                    updateSettings(data: FileManagerSettingsInput): FileManagerSettingsResponse
                }

                input FilesInstallInput {
                    srcPrefix: String!
                }

                extend type Query {
                    fileManager: FmQuery
                }

                extend type Mutation {
                    fileManager: FmMutation
                }
            `,
            resolvers: {
                File: {
                    // FIXME: Remove this maybe?
                    __resolveReference(reference, context) {
                        return fileFetcher(context).findById(reference.id);
                    },
                    async src(file, args, context: FileManagerResolverContext) {
                        const settings = await context.fileManager.fileManagerSettings.getSettings();
                        return settings?.srcPrefix + file.key;
                    }
                },
                Query: {
                    fileManager: emptyResolver
                },
                Mutation: {
                    fileManager: emptyResolver
                },
                FmQuery: {
                    getFile: pipe(hasPermission("fm.file"), hasI18NContentPermission())(getFile),
                    listFiles: pipe(
                        hasPermission("fm.file"),
                        hasI18NContentPermission()
                    )(listFiles),
                    listTags: listTags,
                    isInstalled,
                    getSettings: pipe(
                        hasPermission("fm.settings"),
                        hasI18NContentPermission()
                    )(getSettings)
                },
<<<<<<< HEAD
                FmMutation: {
                    uploadFile: pipe(
                        hasPermission("fm.file"),
                        hasI18NContentPermission()
                    )(uploadFile),
                    uploadFiles,
                    createFile: pipe(
                        hasPermission("fm.file"),
                        hasI18NContentPermission()
                    )(createFile),
                    updateFile: pipe(
                        hasPermission("fm.file"),
                        hasI18NContentPermission()
                    )(updateFile),
                    createFiles: pipe(
                        hasPermission("fm.file"),
                        hasI18NContentPermission()
                    )(createFiles),
                    deleteFile: pipe(
                        hasPermission("fm.file"),
                        hasI18NContentPermission()
                    )(deleteFile),
=======
                FilesMutation: {
                    // FIXME: We might not need these because of "api-file-manager-s3"
                    // uploadFile: hasPermission("files.file")(uploadFile),
                    // uploadFiles,
                    createFile: hasPermission("files.file")(createFile),
                    updateFile: hasPermission("files.file")(updateFile),
                    createFiles: hasPermission("files.file")(createFiles),
                    deleteFile: hasPermission("files.file")(deleteFile),
>>>>>>> 4f3d2b93
                    install,
                    updateSettings: pipe(
                        hasPermission("fm.settings"),
                        hasI18NContentPermission()
                    )(updateSettings)
                }
            }
        }
    }
];<|MERGE_RESOLUTION|>--- conflicted
+++ resolved
@@ -4,9 +4,6 @@
 import getFile from "./resolvers/getFile";
 import listFiles from "./resolvers/listFiles";
 import listTags from "./resolvers/listTags";
-// TODO: remove these imports after removing the files.
-// import uploadFile from "./resolvers/uploadFile";
-// import uploadFiles from "./resolvers/uploadFiles";
 import createFile from "./resolvers/createFile";
 import updateFile from "./resolvers/updateFile";
 import createFiles from "./resolvers/createFiles";
@@ -32,12 +29,6 @@
                     meta: JSON
                 }
 
-                # input UploadFileInput {
-                #     name: String!
-                #     type: String!
-                #     size: Int!
-                # }
-
                 type UploadFileResponseDataFile {
                     name: String
                     type: String
@@ -50,16 +41,6 @@
                     data: JSON
                     file: UploadFileResponseDataFile
                 }
-
-                # type UploadFileResponse {
-                #     error: FileError
-                #     data: UploadFileResponseData
-                # }
-
-                # type UploadFilesResponse {
-                #     error: FileError
-                #     data: [UploadFileResponseData]!
-                # }
 
                 type FileCursors {
                     next: String
@@ -161,15 +142,7 @@
                     error: FileError
                 }
 
-<<<<<<< HEAD
                 type FmMutation {
-                    uploadFile(data: UploadFileInput!): UploadFileResponse
-                    uploadFiles(data: [UploadFileInput]!): UploadFilesResponse
-=======
-                type FilesMutation {
-                    # uploadFile(data: UploadFileInput!): UploadFileResponse
-                    # uploadFiles(data: [UploadFileInput]!): UploadFilesResponse
->>>>>>> 4f3d2b93
                     createFile(data: FileInput!): FileResponse
                     createFiles(data: [FileInput]!): CreateFilesResponse
                     updateFile(id: ID!, data: FileInput!): FileResponse
@@ -223,13 +196,7 @@
                         hasI18NContentPermission()
                     )(getSettings)
                 },
-<<<<<<< HEAD
                 FmMutation: {
-                    uploadFile: pipe(
-                        hasPermission("fm.file"),
-                        hasI18NContentPermission()
-                    )(uploadFile),
-                    uploadFiles,
                     createFile: pipe(
                         hasPermission("fm.file"),
                         hasI18NContentPermission()
@@ -246,16 +213,6 @@
                         hasPermission("fm.file"),
                         hasI18NContentPermission()
                     )(deleteFile),
-=======
-                FilesMutation: {
-                    // FIXME: We might not need these because of "api-file-manager-s3"
-                    // uploadFile: hasPermission("files.file")(uploadFile),
-                    // uploadFiles,
-                    createFile: hasPermission("files.file")(createFile),
-                    updateFile: hasPermission("files.file")(updateFile),
-                    createFiles: hasPermission("files.file")(createFiles),
-                    deleteFile: hasPermission("files.file")(deleteFile),
->>>>>>> 4f3d2b93
                     install,
                     updateSettings: pipe(
                         hasPermission("fm.settings"),
