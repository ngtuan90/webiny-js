import { ErrorResponse, Response, NotFoundResponse } from "@webiny/handler-graphql/responses";
import { GraphQLFieldResolver } from "@webiny/handler-graphql/types";
import hasRwd from "@webiny/api-file-manager/plugins/resolvers/utils/hasRwd";
import { NotAuthorizedResponse } from "@webiny/api-security";
import { FileManagerResolverContext } from "../../types";

<<<<<<< HEAD
const S3_BUCKET = process.env.S3_BUCKET;

const resolver: GraphQLFieldResolver = async (root, args, context: FileManagerResolverContext) => {
=======
const resolver: GraphQLFieldResolver = async (root, args, context) => {
>>>>>>> 4f3d2b93
    try {
        // If permission has "rwd" property set, but "d" is not part of it, bail.
        const filesFilePermission = await context.security.getPermission("fm.file");
        if (filesFilePermission && !hasRwd({ filesFilePermission, rwd: "d" })) {
            return new NotAuthorizedResponse();
        }
        const { files } = context.fileManager;
        const { id } = args;

        const file = await files.getFile(id);
        if (!file) {
            return new NotFoundResponse(id ? `File "${id}" not found!` : "File not found!");
        }

        // If user can only manage own records, let's check if he owns the loaded one.
        if (filesFilePermission?.own === true) {
            const identity = context.security.getIdentity();
            if (file.createdBy.id !== identity.id) {
                return new NotAuthorizedResponse();
            }
        }

<<<<<<< HEAD
        const s3 = new S3();
        // Delete the real file from bucket.
        await s3
            .deleteObject({
                Bucket: S3_BUCKET,
                Key: file.key
            })
            .promise();
        // Delete file entry from DB.
        await files.deleteFile(id);
=======
        await context.fileManager.storage.delete({ id: file.id, key: file.key });
>>>>>>> 4f3d2b93

        return new Response(true);
    } catch (e) {
        return new ErrorResponse({
            code: e.code,
            message: e.message,
            data: e.data
        });
    }
};

export default resolver;<|MERGE_RESOLUTION|>--- conflicted
+++ resolved
@@ -4,13 +4,7 @@
 import { NotAuthorizedResponse } from "@webiny/api-security";
 import { FileManagerResolverContext } from "../../types";
 
-<<<<<<< HEAD
-const S3_BUCKET = process.env.S3_BUCKET;
-
 const resolver: GraphQLFieldResolver = async (root, args, context: FileManagerResolverContext) => {
-=======
-const resolver: GraphQLFieldResolver = async (root, args, context) => {
->>>>>>> 4f3d2b93
     try {
         // If permission has "rwd" property set, but "d" is not part of it, bail.
         const filesFilePermission = await context.security.getPermission("fm.file");
@@ -33,20 +27,7 @@
             }
         }
 
-<<<<<<< HEAD
-        const s3 = new S3();
-        // Delete the real file from bucket.
-        await s3
-            .deleteObject({
-                Bucket: S3_BUCKET,
-                Key: file.key
-            })
-            .promise();
-        // Delete file entry from DB.
-        await files.deleteFile(id);
-=======
         await context.fileManager.storage.delete({ id: file.id, key: file.key });
->>>>>>> 4f3d2b93
 
         return new Response(true);
     } catch (e) {
