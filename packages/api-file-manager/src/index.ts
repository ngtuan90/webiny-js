import { ContextPlugin } from "@webiny/api";
import { FileManagerConfig } from "~/createFileManager";
import { FileManagerContext } from "~/types";
import { FileManagerContextSetup } from "./FileManagerContextSetup";
import { createGraphQLSchemaPlugin } from "./graphql";

export * from "./plugins";

<<<<<<< HEAD
export const createFileManagerContext = (config: Pick<FileManagerConfig, "storageOperations">) => {
    const plugin = new ContextPlugin<FileManagerContext>(async context => {
        const getLocaleCode = () => {
            const locale = context.i18n.getContentLocale();
            if (!locale) {
                throw new WebinyError(
                    "Missing locale on context.i18n locale in File Manager API.",
                    "LOCALE_ERROR"
                );
            }
            return locale.code;
        };

        const getIdentity = () => {
            return context.security.getIdentity();
        };

        const getTenantId = () => {
            return context.tenancy.getCurrentTenant().id;
        };

        const getPermission = async <T extends SecurityPermission = SecurityPermission>(
            name: string
        ): Promise<T | null> => {
            await context.i18n.checkI18NContentPermission();

            return context.security.getPermission(name);
        };

        if (config.storageOperations.beforeInit) {
            await config.storageOperations.beforeInit(context);
        }

        context.fileManager = createFileManager({
            storageOperations: config.storageOperations,
            getTenantId,
            getLocaleCode,
            getIdentity,
            getPermission,
            storage: new FileStorage({
                context
            }),
            WEBINY_VERSION: context.WEBINY_VERSION
        });
=======
export const createFileManagerContext = ({
    storageOperations
}: Pick<FileManagerConfig, "storageOperations">) => {
    return new ContextPlugin<FileManagerContext>(async context => {
        const fmContext = new FileManagerContextSetup(context);
        context.fileManager = await fmContext.setupContext(storageOperations);
>>>>>>> 9421b8ca
    });

    plugin.name = "file-manager.createContext";

    return plugin;
};

export const createFileManagerGraphQL = () => {
    return createGraphQLSchemaPlugin();
};

export * from "./modelModifier/CmsModelModifier";<|MERGE_RESOLUTION|>--- conflicted
+++ resolved
@@ -6,59 +6,12 @@
 
 export * from "./plugins";
 
-<<<<<<< HEAD
-export const createFileManagerContext = (config: Pick<FileManagerConfig, "storageOperations">) => {
-    const plugin = new ContextPlugin<FileManagerContext>(async context => {
-        const getLocaleCode = () => {
-            const locale = context.i18n.getContentLocale();
-            if (!locale) {
-                throw new WebinyError(
-                    "Missing locale on context.i18n locale in File Manager API.",
-                    "LOCALE_ERROR"
-                );
-            }
-            return locale.code;
-        };
-
-        const getIdentity = () => {
-            return context.security.getIdentity();
-        };
-
-        const getTenantId = () => {
-            return context.tenancy.getCurrentTenant().id;
-        };
-
-        const getPermission = async <T extends SecurityPermission = SecurityPermission>(
-            name: string
-        ): Promise<T | null> => {
-            await context.i18n.checkI18NContentPermission();
-
-            return context.security.getPermission(name);
-        };
-
-        if (config.storageOperations.beforeInit) {
-            await config.storageOperations.beforeInit(context);
-        }
-
-        context.fileManager = createFileManager({
-            storageOperations: config.storageOperations,
-            getTenantId,
-            getLocaleCode,
-            getIdentity,
-            getPermission,
-            storage: new FileStorage({
-                context
-            }),
-            WEBINY_VERSION: context.WEBINY_VERSION
-        });
-=======
 export const createFileManagerContext = ({
     storageOperations
 }: Pick<FileManagerConfig, "storageOperations">) => {
-    return new ContextPlugin<FileManagerContext>(async context => {
+    const plugin = new ContextPlugin<FileManagerContext>(async context => {
         const fmContext = new FileManagerContextSetup(context);
         context.fileManager = await fmContext.setupContext(storageOperations);
->>>>>>> 9421b8ca
     });
 
     plugin.name = "file-manager.createContext";
