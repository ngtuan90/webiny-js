--- conflicted
+++ resolved
@@ -87,11 +87,6 @@
             }
         },
         securityPlugins(),
-<<<<<<< HEAD
-        { type: "security-authorization", getPermissions: () => [{ name: "*"}] },
-        filesPlugins(),
-        filesResolvers()
-=======
         {
             type: "security-authorization",
             getPermissions: () => permissions || [{ name: "*", key: "*" }]
@@ -103,7 +98,6 @@
             }
         },
         filesPlugins()
->>>>>>> b50b0f08
     );
 
     // Let's also create the "invoke" function. This will make handler invocations in actual tests easier and nicer.
