{
  "name": "@webiny/api-file-manager",
  "version": "4.14.0",
  "main": "index.js",
  "repository": {
    "type": "git",
    "url": "https://github.com/webiny/webiny-js.git",
    "directory": "packages/api-file-manager"
  },
  "description": "The API for Webiny Admin's File Manager module.",
  "contributors": [
    "Pavel Denisjuk <pavel@webiny.com>",
    "Sven Al Hamad <sven@webiny.com>",
    "Adrian Smijulj <adrian@webiny.com>"
  ],
  "license": "MIT",
  "dependencies": {
    "@babel/runtime": "^7.5.5",
    "@commodo/fields": "1.1.2-beta.20",
    "@webiny/api-security": "^4.14.0",
    "@webiny/handler": "^4.14.0",
    "@webiny/handler-db": "^4.14.0",
    "@webiny/validation": "^4.14.0",
    "@webiny/handler-client": "^4.14.0",
    "@webiny/handler-graphql": "^4.14.0",
    "@webiny/project-utils": "^4.14.0",
    "commodo-fields-object": "^1.0.6",
<<<<<<< HEAD
    "form-data": "^3.0.0",
    "mdbid": "^1.0.0",
=======
    "ksuid": "^2.0.0",
>>>>>>> 4f3d2b93
    "mime": "^2.4.4",
    "sanitize-filename": "^1.6.3",
    "uniqid": "^5.0.3",
    "aws-sdk": "^2.539.0",
    "object-hash": "^1.3.1",
    "@webiny/api-i18n-content": "^4.14.0",
    "@webiny/api-plugin-elastic-search-client": "^4.14.0",
    "@webiny/handler-http": "^4.14.0"
  },
  "devDependencies": {
    "@babel/cli": "^7.5.5",
    "@babel/core": "^7.5.5",
    "@babel/plugin-proposal-object-rest-spread": "^7.5.5",
    "@babel/plugin-transform-runtime": "^7.5.5",
    "@babel/preset-env": "^7.5.5",
    "@babel/preset-typescript": "^7.0.0",
    "@elastic/elasticsearch": "^7.9.1",
    "@elastic/elasticsearch-mock": "0.3.0",
    "@shelf/jest-elasticsearch": "^1.0.0",
    "jest-dynalite": "^3.0.0"
  },
  "optionalDependencies": {
    "fsevents": "^2.1.3"
  },
  "publishConfig": {
    "access": "public",
    "directory": "dist"
  },
  "scripts": {
    "build": "rimraf ./dist *.tsbuildinfo && babel src -d dist --source-maps --copy-files --extensions \".ts\"",
    "watch": "babel src -d dist --source-maps --copy-files --extensions \".ts\" --watch",
    "postbuild": "cp package.json LICENSE README.md dist/ && tsc -p tsconfig.build.json"
  },
  "svgo": {
    "plugins": {
      "removeViewBox": false
    }
  },
  "adio": {
    "ignoreDirs": [
      "__tests__"
    ],
    "ignore": {
      "src": [
        "aws-sdk",
        "sharp"
      ]
    }
  },
  "gitHead": "71cab7d5607b2e32a63034e324a663770507b32b"
}<|MERGE_RESOLUTION|>--- conflicted
+++ resolved
@@ -25,15 +25,8 @@
     "@webiny/handler-graphql": "^4.14.0",
     "@webiny/project-utils": "^4.14.0",
     "commodo-fields-object": "^1.0.6",
-<<<<<<< HEAD
-    "form-data": "^3.0.0",
     "mdbid": "^1.0.0",
-=======
-    "ksuid": "^2.0.0",
->>>>>>> 4f3d2b93
-    "mime": "^2.4.4",
     "sanitize-filename": "^1.6.3",
-    "uniqid": "^5.0.3",
     "aws-sdk": "^2.539.0",
     "object-hash": "^1.3.1",
     "@webiny/api-i18n-content": "^4.14.0",
