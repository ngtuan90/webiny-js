--- conflicted
+++ resolved
@@ -27,10 +27,6 @@
     "@webiny/plugins": "^4.14.0",
     "@webiny/project-utils": "^4.14.0",
     "commodo-fields-object": "^1.0.6",
-<<<<<<< HEAD
-    "form-data": "^2.5.0",
-=======
->>>>>>> a1c5f18e
     "ksuid": "^2.0.0",
     "mime": "^2.4.4",
     "node-fetch": "^2.6.1",
