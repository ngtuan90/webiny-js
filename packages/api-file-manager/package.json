--- conflicted
+++ resolved
@@ -43,19 +43,11 @@
     "@babel/core": "^7.19.3",
     "@babel/plugin-proposal-object-rest-spread": "^7.16.0",
     "@babel/plugin-transform-runtime": "^7.16.4",
-<<<<<<< HEAD
     "@babel/preset-env": "^7.19.4",
     "@babel/preset-typescript": "^7.18.6",
-    "@webiny/api-i18n": "^5.33.1",
-    "@webiny/api-i18n-ddb": "^5.33.1",
-    "@webiny/cli": "^5.33.1",
-=======
-    "@babel/preset-env": "^7.16.4",
-    "@babel/preset-typescript": "^7.16.0",
     "@webiny/api-i18n": "^5.33.2",
     "@webiny/api-i18n-ddb": "^5.33.2",
     "@webiny/cli": "^5.33.2",
->>>>>>> 42395f8a
     "jest": "^28.1.0",
     "rimraf": "^3.0.2",
     "ttypescript": "^1.5.12",
