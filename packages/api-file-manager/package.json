{
  "name": "@webiny/api-file-manager",
<<<<<<< HEAD
  "version": "5.8.0",
=======
  "version": "5.10.0",
>>>>>>> a43d03c9
  "main": "index.js",
  "repository": {
    "type": "git",
    "url": "https://github.com/webiny/webiny-js.git",
    "directory": "packages/api-file-manager"
  },
  "description": "The API for Webiny Admin's File Manager module.",
  "contributors": [
    "Pavel Denisjuk <pavel@webiny.com>",
    "Sven Al Hamad <sven@webiny.com>",
    "Adrian Smijulj <adrian@webiny.com>"
  ],
  "license": "MIT",
  "dependencies": {
    "@babel/runtime": "^7.5.5",
    "@commodo/fields": "1.1.2-beta.20",
<<<<<<< HEAD
    "@webiny/api-i18n-content": "^5.7.0",
    "@webiny/api-plugin-elastic-search-client": "^5.7.0",
    "@webiny/api-security": "^5.7.0",
    "@webiny/api-tenancy": "^5.7.0",
    "@webiny/api-upgrade": "^5.7.0",
    "@webiny/error": "^5.7.0",
    "@webiny/handler": "^5.7.0",
    "@webiny/handler-client": "^5.7.0",
    "@webiny/handler-db": "^5.7.0",
    "@webiny/handler-graphql": "^5.7.0",
    "@webiny/project-utils": "^5.7.0",
    "@webiny/validation": "^5.7.0",
=======
    "@webiny/api-i18n-content": "^5.10.0",
    "@webiny/api-security": "^5.10.0",
    "@webiny/api-tenancy": "^5.10.0",
    "@webiny/api-upgrade": "^5.10.0",
    "@webiny/error": "^5.10.0",
    "@webiny/handler": "^5.10.0",
    "@webiny/handler-client": "^5.10.0",
    "@webiny/handler-graphql": "^5.10.0",
    "@webiny/plugins": "^5.10.0",
    "@webiny/project-utils": "^5.10.0",
    "@webiny/validation": "^5.10.0",
>>>>>>> a43d03c9
    "aws-sdk": "^2.539.0",
    "commodo-fields-object": "^1.0.6",
    "mdbid": "^1.0.0",
    "object-hash": "^1.3.1",
    "sanitize-filename": "^1.6.3"
  },
  "devDependencies": {
    "@babel/cli": "^7.5.5",
    "@babel/core": "^7.5.5",
    "@babel/plugin-proposal-object-rest-spread": "^7.5.5",
    "@babel/plugin-transform-runtime": "^7.5.5",
    "@babel/preset-env": "^7.5.5",
    "@babel/preset-typescript": "^7.0.0",
<<<<<<< HEAD
    "@elastic/elasticsearch": "^7.9.1",
    "@elastic/elasticsearch-mock": "0.3.0",
    "@shelf/jest-elasticsearch": "^1.0.0",
    "@webiny/api-dynamodb-to-elasticsearch": "^5.7.0",
    "@webiny/cli": "^5.7.0",
    "execa": "^5.0.0",
=======
    "@webiny/api-i18n": "^5.10.0",
    "@webiny/cli": "^5.10.0",
>>>>>>> a43d03c9
    "jest": "^26.6.3",
    "jest-dynalite": "^3.2.0",
    "rimraf": "^3.0.2",
    "ttypescript": "^1.5.12",
    "typescript": "^4.1.3"
  },
  "publishConfig": {
    "access": "public",
    "directory": "dist"
  },
  "scripts": {
    "watch": "yarn webiny run watch",
    "build": "yarn webiny run build"
  },
  "adio": {
    "ignoreDirs": [
      "__tests__"
    ],
    "ignore": {
      "src": [
        "aws-sdk",
        "sharp"
      ]
    }
  },
  "gitHead": "8476da73b653c89cc1474d968baf55c1b0ae0e5f"
}<|MERGE_RESOLUTION|>--- conflicted
+++ resolved
@@ -1,11 +1,10 @@
 {
   "name": "@webiny/api-file-manager",
-<<<<<<< HEAD
-  "version": "5.8.0",
-=======
   "version": "5.10.0",
->>>>>>> a43d03c9
   "main": "index.js",
+  "keywords": [
+    "fm:base"
+  ],
   "repository": {
     "type": "git",
     "url": "https://github.com/webiny/webiny-js.git",
@@ -21,20 +20,6 @@
   "dependencies": {
     "@babel/runtime": "^7.5.5",
     "@commodo/fields": "1.1.2-beta.20",
-<<<<<<< HEAD
-    "@webiny/api-i18n-content": "^5.7.0",
-    "@webiny/api-plugin-elastic-search-client": "^5.7.0",
-    "@webiny/api-security": "^5.7.0",
-    "@webiny/api-tenancy": "^5.7.0",
-    "@webiny/api-upgrade": "^5.7.0",
-    "@webiny/error": "^5.7.0",
-    "@webiny/handler": "^5.7.0",
-    "@webiny/handler-client": "^5.7.0",
-    "@webiny/handler-db": "^5.7.0",
-    "@webiny/handler-graphql": "^5.7.0",
-    "@webiny/project-utils": "^5.7.0",
-    "@webiny/validation": "^5.7.0",
-=======
     "@webiny/api-i18n-content": "^5.10.0",
     "@webiny/api-security": "^5.10.0",
     "@webiny/api-tenancy": "^5.10.0",
@@ -46,7 +31,6 @@
     "@webiny/plugins": "^5.10.0",
     "@webiny/project-utils": "^5.10.0",
     "@webiny/validation": "^5.10.0",
->>>>>>> a43d03c9
     "aws-sdk": "^2.539.0",
     "commodo-fields-object": "^1.0.6",
     "mdbid": "^1.0.0",
@@ -60,19 +44,9 @@
     "@babel/plugin-transform-runtime": "^7.5.5",
     "@babel/preset-env": "^7.5.5",
     "@babel/preset-typescript": "^7.0.0",
-<<<<<<< HEAD
-    "@elastic/elasticsearch": "^7.9.1",
-    "@elastic/elasticsearch-mock": "0.3.0",
-    "@shelf/jest-elasticsearch": "^1.0.0",
-    "@webiny/api-dynamodb-to-elasticsearch": "^5.7.0",
-    "@webiny/cli": "^5.7.0",
-    "execa": "^5.0.0",
-=======
     "@webiny/api-i18n": "^5.10.0",
     "@webiny/cli": "^5.10.0",
->>>>>>> a43d03c9
     "jest": "^26.6.3",
-    "jest-dynalite": "^3.2.0",
     "rimraf": "^3.0.2",
     "ttypescript": "^1.5.12",
     "typescript": "^4.1.3"
