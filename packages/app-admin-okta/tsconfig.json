--- conflicted
+++ resolved
@@ -3,12 +3,6 @@
   "include": ["src", "__tests__/**/*.ts"],
   "references": [
     { "path": "../app" },
-<<<<<<< HEAD
-    { "path": "../app-security" },
-    { "path": "../app-tenancy" },
-    { "path": "../plugins" },
-    { "path": "../ui" }
-=======
     { "path": "../app-admin" },
     { "path": "../app-security" },
     { "path": "../app-serverless-cms" },
@@ -18,7 +12,6 @@
     { "path": "../plugins" },
     { "path": "../ui" },
     { "path": "../validation" }
->>>>>>> 96cd35f2
   ],
   "compilerOptions": {
     "rootDirs": ["./src", "./__tests__"],
