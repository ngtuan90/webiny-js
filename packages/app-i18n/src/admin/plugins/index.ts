import i18nSitePlugins from "@webiny/app-i18n/site/plugins";
import { AdminGlobalSearchPreventHotkeyPlugin } from "@webiny/app-admin/types";
import routes from "./routes";
import menus from "./menus";
import install from "./install";
<<<<<<< HEAD
import permissionRenderer from "./permissionRenderer";
import apolloLink from "./apolloLink";
import localeTypes from "./localeTypes";
=======
>>>>>>> 95529556

/**
 * Prevents opening global search menu when pressing "/" inside of I18N Rich Text Editor.
 * @type {{shouldOpen(*): boolean, name: string, type: string}}
 */
const globalSearchHotkey: AdminGlobalSearchPreventHotkeyPlugin = {
    type: "admin-global-search-prevent-hotkey",
    name: "global-search-prevent-hotkey-slate-editor",
    preventOpen(e) {
        if ((e.target as any).dataset.slateEditor === "true") {
            return true;
        }
    }
};

export default () => [
    routes,
    menus,
<<<<<<< HEAD
    permissionRenderer,
    richTextEditor,
=======
>>>>>>> 95529556
    i18nSitePlugins(),
    globalSearchHotkey,
    install,
    apolloLink,
    localeTypes
];<|MERGE_RESOLUTION|>--- conflicted
+++ resolved
@@ -3,12 +3,9 @@
 import routes from "./routes";
 import menus from "./menus";
 import install from "./install";
-<<<<<<< HEAD
 import permissionRenderer from "./permissionRenderer";
 import apolloLink from "./apolloLink";
 import localeTypes from "./localeTypes";
-=======
->>>>>>> 95529556
 
 /**
  * Prevents opening global search menu when pressing "/" inside of I18N Rich Text Editor.
@@ -27,11 +24,7 @@
 export default () => [
     routes,
     menus,
-<<<<<<< HEAD
     permissionRenderer,
-    richTextEditor,
-=======
->>>>>>> 95529556
     i18nSitePlugins(),
     globalSearchHotkey,
     install,
