const vars = {
    region: process.env.AWS_REGION,
    debug: "true",
    bucket: process.env.S3_BUCKET,
    handlerApolloServer: {
        server: {
            introspection: process.env.GRAPHQL_INTROSPECTION,
            playground: process.env.GRAPHQL_PLAYGROUND
        },
        debug: true
    },
    mongodb: {
        server: process.env.MONGODB_SERVER,
        name: process.env.MONGODB_NAME
    },
    security: {
        token: {
            expiresIn: 2592000,
            secret: process.env.JWT_SECRET
        },
        validateAccessTokenFunction: "${validateAccessToken.name}"
    }
};

const apolloServiceDefinitions = {
    APOLLO_SERVER_OPTIONS: vars.handlerApolloServer,
    DB_PROXY_OPTIONS: {
        functionArn: "${dbProxy.arn}"
    },
    SECURITY_OPTIONS: vars.security
};

module.exports = () => ({
    resources: {
        apolloGateway: {
            watch: ["/apolloGateway/build"],
            build: {
                root: "/apolloGateway",
                script: "yarn build",
                define: {
                    // Maybe we should upgrade lambda component to check file content hash?
<<<<<<< HEAD
                    HTTP_HANDLER_APOLLO_GATEWAY_OPTIONS: {
                        ...vars.handlerApolloServer,
=======
                    HANDLER_APOLLO_GATEWAY_OPTIONS: {
                        ...vars.httpHandlerApolloServer,
>>>>>>> 90a61fc1
                        services: [
                            {
                                name: "security",
                                function: "${security.name}"
                            },
                            {
                                name: "i18n",
                                function: "${i18n.name}"
                            },
                            {
                                name: "files",
                                function: "${filesGraphQL.name}"
                            },
                            {
                                name: "pageBuilder",
                                function: "${pageBuilder.name}"
                            },
                            {
                                name: "formBuilder",
                                function: "${formBuilder.name}"
                            },
                            {
                                name: "headlessCms",
                                function: "${headlessCms.name}"
                            }
                        ]
                    }
                }
            },
            deploy: {
                component: "@webiny/serverless-function",
                inputs: {
                    region: vars.region,
                    description: "Apollo Gateway",
                    code: "/apolloGateway/build",
                    handler: "handler.handler",
                    memory: 512,
                    timeout: 30,
                    env: {
                        DEBUG: vars.debug
                    }
                }
            }
        },
        dbProxy: {
            deploy: {
                component: "@webiny/serverless-db-proxy",
                inputs: {
                    testConnectionBeforeDeploy: true,
                    region: vars.region,
                    concurrencyLimit: 15,
                    timeout: 30,
                    env: {
                        MONGODB_SERVER: vars.mongodb.server,
                        MONGODB_NAME: vars.mongodb.name
                    }
                }
            }
        },
        cognito: {
            deploy: {
                component: "@webiny/serverless-aws-cognito-user-pool",
                inputs: {
                    region: vars.region,
                    appClients: [
                        {
                            name: "ReactApp"
                        }
                    ]
                }
            }
        },
        security: {
            watch: ["/security/graphql/build"],
            build: {
                root: "/security/graphql",
                script: "yarn build",
                define: {
                    ...apolloServiceDefinitions,
                    COGNITO_OPTIONS: {
                        region: vars.region,
                        userPoolId: "${cognito.userPool.Id}"
                    }
                }
            },
            deploy: {
                component: "@webiny/serverless-function",
                inputs: {
                    description: "Security GraphQL API",
                    region: vars.region,
                    code: "/security/graphql/build",
                    handler: "handler.handler",
                    memory: 512,
                    timeout: 30,
                    env: {
                        DEBUG: vars.debug
                    }
                }
            }
        },
        validateAccessToken: {
            watch: ["/security/validateAccessToken/build"],
            build: {
                root: "/security/validateAccessToken",
                script: "yarn build",
                define: {
                    DB_PROXY_OPTIONS: apolloServiceDefinitions.DB_PROXY_OPTIONS
                }
            },
            deploy: {
                component: "@webiny/serverless-function",
                inputs: {
                    region: vars.region,
                    code: "/security/validateAccessToken/build",
                    handler: "handler.handler",
                    memory: 512,
                    timeout: 30,
                    env: {
                        DEBUG: vars.debug
                    }
                }
            }
        },
        filesDownload: {
            watch: ["/files/download/build"],
            build: {
                root: "/files/download",
                script: `yarn build`
            },
            deploy: {
                component: "@webiny/serverless-function",
                inputs: {
                    description: "Serves previously uploaded files.",
                    region: vars.region,
                    code: "/files/download/build",
                    handler: "handler.handler",
                    memory: 512,
                    timeout: 10,
                    env: {
                        S3_BUCKET: vars.bucket,
                        IMAGE_TRANSFORMER_FUNCTION: "${imageTransformer.arn}"
                    }
                }
            }
        },
        imageTransformer: {
            watch: ["/files/transform/build"],
            build: {
                root: "/files/transform",
                script: `yarn build`
            },
            deploy: {
                component: "@webiny/serverless-function",
                inputs: {
                    description: "Performs image optimization, resizing, etc.",
                    region: vars.region,
                    code: "/files/transform/build",
                    handler: "handler.handler",
                    memory: 1600,
                    timeout: 30,
                    env: {
                        S3_BUCKET: vars.bucket
                    }
                }
            }
        },
        filesManage: {
            watch: ["/files/manage/build"],
            build: {
                root: "/files/manage",
                script: `yarn build`
            },
            deploy: {
                component: "@webiny/serverless-function",
                inputs: {
                    description: "Triggered when a file is deleted.",
                    region: vars.region,
                    code: "/files/manage/build",
                    handler: "handler.handler",
                    memory: 512,
                    timeout: 10,
                    permissions: [
                        {
                            Action: "lambda:InvokeFunction",
                            Principal: "s3.amazonaws.com",
                            StatementId: "s3invoke",
                            SourceArn: `arn:aws:s3:::${vars.bucket}`
                        }
                    ],
                    env: {
                        S3_BUCKET: vars.bucket
                    }
                }
            }
        },
        filesBucket: {
            deploy: {
                component: "@webiny/serverless-aws-s3",
                inputs: {
                    deleteBucketOnRemove: false,
                    region: vars.region,
                    name: vars.bucket,
                    storage: {
                        accelerated: false
                    },
                    cors: {
                        CORSRules: [
                            {
                                AllowedHeaders: ["*"],
                                AllowedMethods: ["POST", "GET"],
                                AllowedOrigins: ["*"],
                                MaxAgeSeconds: 3000
                            }
                        ]
                    },
                    notificationConfiguration: {
                        LambdaFunctionConfigurations: [
                            {
                                LambdaFunctionArn: "${filesManage.arn}",
                                Events: ["s3:ObjectRemoved:*"]
                            }
                        ]
                    }
                }
            }
        },
        filesGraphQL: {
            watch: ["/files/graphql/build"],
            build: {
                root: "/files/graphql",
                script: "yarn build",
                define: apolloServiceDefinitions
            },
            deploy: {
                component: "@webiny/serverless-function",
                inputs: {
                    region: vars.region,
                    description: "Files GraphQL API",
                    code: "/files/graphql/build",
                    handler: "handler.handler",
                    memory: 512,
                    env: {
                        DEBUG: vars.debug,
                        S3_BUCKET: vars.bucket,
                        UPLOAD_MIN_FILE_SIZE: "0",
                        UPLOAD_MAX_FILE_SIZE: "26214400"
                    }
                }
            }
        },
        i18n: {
            watch: ["/i18n/build"],
            build: {
                root: "/i18n",
                script: "yarn build",
                define: apolloServiceDefinitions
            },
            deploy: {
                component: "@webiny/serverless-function",
                inputs: {
                    region: vars.region,
                    description: "I18N GraphQL API",
                    code: "/i18n/build",
                    handler: "handler.handler",
                    memory: 512,
                    env: {
                        DEBUG: vars.debug
                    }
                }
            }
        },
        pageBuilderInstallation: {
            deploy: {
                component: "@webiny/serverless-aws-s3-object",
                inputs: {
                    region: vars.region,
                    bucket: "${filesBucket.name}",
                    deleteObjectOnRemove: true,
                    object: {
                        source: "@webiny/api-page-builder/installation",
                        key: "page-builder-installation.zip",
                        zip: true
                    }
                }
            }
        },
        pageBuilder: {
            watch: ["/pageBuilder/build"],
            build: {
                root: "/pageBuilder",
                script: "yarn build",
                define: apolloServiceDefinitions
            },
            deploy: {
                component: "@webiny/serverless-function",
                inputs: {
                    region: vars.region,
                    description: "Page Builder GraphQL API",
                    code: "/pageBuilder/build",
                    handler: "handler.handler",
                    memory: 512,
                    timeout: 30,
                    env: {
                        DEBUG: vars.debug,
                        INSTALLATION_S3_BUCKET: vars.bucket,
                        INSTALLATION_FILES_ZIP_KEY: "${pageBuilderInstallation.key}"
                    }
                }
            }
        },
        formBuilder: {
            watch: ["/formBuilder/build"],
            build: {
                root: "/formBuilder",
                script: "yarn build",
                define: apolloServiceDefinitions
            },
            deploy: {
                component: "@webiny/serverless-function",
                inputs: {
                    region: vars.region,
                    description: "Form Builder GraphQL API",
                    code: "/formBuilder/build",
                    handler: "handler.handler",
                    memory: 512,
                    timeout: 30,
                    env: {
                        DEBUG: vars.debug
                    }
                }
            }
        },
        headlessCms: {
            watch: ["/headless/graphql/build"],
            build: {
                root: "/headless/graphql",
                script: "yarn build",
                define: apolloServiceDefinitions
            },
            deploy: {
                component: "@webiny/serverless-function",
                inputs: {
                    region: vars.region,
                    description: "I18N GraphQL API",
                    code: "/headless/graphql/build",
                    handler: "handler.handler",
                    memory: 512,
                    env: {
                        DEBUG: vars.debug
                    }
                }
            }
        },
        headlessCmsHandler: {
            watch: ["/headless/handler/build"],
            build: {
                root: "/headless/handler",
                script: "yarn build",
                define: apolloServiceDefinitions
            },
            deploy: {
                component: "@webiny/serverless-function",
                inputs: {
                    description: "Headless CMS GraphQL API (handler)",
                    region: vars.region,
                    code: "/headless/handler/build",
                    handler: "handler.handler",
                    memory: 512,
                    env: {
                        DEBUG: vars.debug
                    }
                }
            }
        },
        api: {
            component: "@webiny/serverless-api-gateway",
            inputs: {
                region: vars.region,
                description: "Main API Gateway",
                binaryMediaTypes: ["*/*"],
                endpoints: [
                    {
                        path: "/graphql",
                        method: "ANY",
                        function: "${apolloGateway.arn}"
                    },
                    {
                        path: "/files/{path}",
                        method: "ANY",
                        function: "${filesDownload.arn}"
                    },
                    {
                        path: "/cms/{key+}",
                        method: "ANY",
                        function: "${headlessCmsHandler.arn}"
                    }
                ]
            }
        },
        cdn: {
            component: "@webiny/serverless-aws-cloudfront",
            inputs: {
                origins: [
                    {
                        url: "${api.url}",
                        pathPatterns: {
                            "/graphql": {
                                ttl: 0,
                                forward: {
                                    headers: ["Accept", "Accept-Language"]
                                },
                                allowedHttpMethods: [
                                    "GET",
                                    "HEAD",
                                    "OPTIONS",
                                    "PUT",
                                    "POST",
                                    "PATCH",
                                    "DELETE"
                                ]
                            },
                            "/files/*": {
                                ttl: 2592000 // 1 month
                            },
                            "/cms*": {
                                ttl: 0,
                                forward: {
                                    headers: ["Accept", "Accept-Language"]
                                },
                                allowedHttpMethods: [
                                    "GET",
                                    "HEAD",
                                    "OPTIONS",
                                    "PUT",
                                    "POST",
                                    "PATCH",
                                    "DELETE"
                                ]
                            }
                        }
                    }
                ]
            }
        }
    }
});<|MERGE_RESOLUTION|>--- conflicted
+++ resolved
@@ -39,13 +39,8 @@
                 script: "yarn build",
                 define: {
                     // Maybe we should upgrade lambda component to check file content hash?
-<<<<<<< HEAD
-                    HTTP_HANDLER_APOLLO_GATEWAY_OPTIONS: {
-                        ...vars.handlerApolloServer,
-=======
                     HANDLER_APOLLO_GATEWAY_OPTIONS: {
                         ...vars.httpHandlerApolloServer,
->>>>>>> 90a61fc1
                         services: [
                             {
                                 name: "security",
