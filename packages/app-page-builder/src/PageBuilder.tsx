import React, { Fragment } from "react";
import { HasPermission } from "@webiny/app-security";
import {
    Compose,
    Plugins,
    AddMenu as Menu,
    Provider,
    HigherOrderComponent
} from "@webiny/app-admin";
import { PageBuilderProvider as ContextProvider } from "./contexts/PageBuilder";
import { ReactComponent as PagesIcon } from "./admin/assets/table_chart-24px.svg";
import { WebsiteSettings } from "./modules/WebsiteSettings/WebsiteSettings";
<<<<<<< HEAD
import { AdminPageBuilderContextProvider } from "~/admin/contexts/AdminPageBuilder";
import { DefaultOnPagePublish } from "~/admin/plugins/pageDetails/pageRevisions/DefaultOnPagePublish";
import { DefaultOnPageDelete } from "~/admin/plugins/pageDetails/pageRevisions/DefaultOnPageDelete";
=======
import { EditorProps, EditorRenderer } from "./admin/components/Editor";
>>>>>>> c5a3558a

const PageBuilderProviderHOC = (Component: React.FC): React.FC => {
    return function PageBuilderProvider({ children }) {
        return (
            <ContextProvider>
                <AdminPageBuilderContextProvider>
                    <Component>{children}</Component>
                </AdminPageBuilderContextProvider>
            </ContextProvider>
        );
    };
};

const PageBuilderMenu: React.FC = () => {
    return (
        <HasPermission any={["pb.menu", "pb.category", "pb.page"]}>
            <Menu name="pageBuilder" label={"Page Builder"} icon={<PagesIcon />}>
                <Menu name="pageBuilder.pages" label={"Pages"}>
                    <HasPermission name={"pb.category"}>
                        <Menu
                            name="pageBuilder.pages.categories"
                            label={"Categories"}
                            path="/page-builder/categories"
                        />
                    </HasPermission>
                    <HasPermission name={"pb.page"}>
                        <Menu
                            name="pageBuilder.pages.pages"
                            label={"Pages"}
                            path="/page-builder/pages"
                        />
                    </HasPermission>
                    <HasPermission name={"pb.menu"}>
                        <Menu
                            name="pageBuilder.pages.menus"
                            label={"Menus"}
                            path="/page-builder/menus"
                        />
                    </HasPermission>
                </Menu>
            </Menu>
            <HasPermission name={"pb.settings"}>
                <Menu name={"settings"}>
                    <Menu name={"settings.pageBuilder"} label={"Page Builder"}>
                        <Menu
                            name={"settings.pageBuilder.website"}
                            label={"Website"}
                            path={"/settings/page-builder/website"}
                        />
                        <Menu
                            name={"settings.pageBuilder.prerendering"}
                            label={"Prerendering"}
                            path={"/settings/page-builder/prerendering"}
                        />
                    </Menu>
                </Menu>
            </HasPermission>
        </HasPermission>
    );
};

const EditorLoader = React.lazy(() =>
    import("./editor").then(m => ({
        default: m.Editor
    }))
);

const EditorRendererHOC: HigherOrderComponent<EditorProps> = () => {
    return function Editor(props) {
        return <EditorLoader {...props} />;
    };
};
/**
 * TODO @ts-refactor @pavel
 * as any in hoc and provider
 */
export const PageBuilder: React.FC = () => {
    return (
        <Fragment>
            <Provider hoc={PageBuilderProviderHOC} />
            <Compose component={EditorRenderer as any} with={EditorRendererHOC as any} />
            <Plugins>
                <PageBuilderMenu />
                <WebsiteSettings />
                <DefaultOnPagePublish />
                <DefaultOnPageDelete />
            </Plugins>
        </Fragment>
    );
};<|MERGE_RESOLUTION|>--- conflicted
+++ resolved
@@ -10,21 +10,15 @@
 import { PageBuilderProvider as ContextProvider } from "./contexts/PageBuilder";
 import { ReactComponent as PagesIcon } from "./admin/assets/table_chart-24px.svg";
 import { WebsiteSettings } from "./modules/WebsiteSettings/WebsiteSettings";
-<<<<<<< HEAD
-import { AdminPageBuilderContextProvider } from "~/admin/contexts/AdminPageBuilder";
 import { DefaultOnPagePublish } from "~/admin/plugins/pageDetails/pageRevisions/DefaultOnPagePublish";
 import { DefaultOnPageDelete } from "~/admin/plugins/pageDetails/pageRevisions/DefaultOnPageDelete";
-=======
 import { EditorProps, EditorRenderer } from "./admin/components/Editor";
->>>>>>> c5a3558a
 
 const PageBuilderProviderHOC = (Component: React.FC): React.FC => {
     return function PageBuilderProvider({ children }) {
         return (
             <ContextProvider>
-                <AdminPageBuilderContextProvider>
-                    <Component>{children}</Component>
-                </AdminPageBuilderContextProvider>
+                <Component>{children}</Component>
             </ContextProvider>
         );
     };
