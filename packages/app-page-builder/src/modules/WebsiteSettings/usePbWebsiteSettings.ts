import { useCallback, useState, useEffect, useMemo } from "react";
import get from "lodash/get";
import set from "lodash/set";
import debounce from "lodash/debounce";
import { useLazyQuery, useMutation } from "@apollo/react-hooks";
import { useSnackbar } from "@webiny/app-admin";
import { sendEvent } from "@webiny/telemetry/react";
import {
    GetSettingsQueryResponse,
    GetSettingsResponseData,
    UpdateSettingsMutationResponse,
    UpdateSettingsMutationVariables
} from "./graphql";
import { PbErrorResponse } from "~/types";
import { useNavigatePage } from "~/admin/hooks/useNavigatePage";
import { WebsiteSettingsConfig } from "~/modules/WebsiteSettings/config/WebsiteSettingsConfig";

interface PageBuilderWebsiteSettings {
    id?: string;
    websiteUrl?: string;
}

export function usePbWebsiteSettings() {
    const { showSnackbar } = useSnackbar();
    const { navigateToPageEditor } = useNavigatePage();
    const { GET_SETTINGS, UPDATE_SETTINGS } = WebsiteSettingsConfig.useWebsiteSettingsConfig();

    const [error, setError] = useState<PbErrorResponse | null>(null);

<<<<<<< HEAD
    const [getSettings, { data, loading: queryInProgress }] =
        useLazyQuery<GetSettingsQueryResponse>(GET_SETTINGS);

    const settings = get(
        data,
        "pageBuilder.getSettings.data",
        {}
    ) as unknown as GetSettingsResponseData;

    const defaultSettings = get(
        data,
        "pageBuilder.getDefaultSettings.data",
        {}
    ) as unknown as GetSettingsResponseData;
=======
    const { data, loading: queryInProgress } = useQuery<GetSettingsQueryResponse>(GET_SETTINGS);
    const settings: Partial<GetSettingsResponseData> = data?.pageBuilder.getSettings.data || {};
    const defaultSettings: Partial<GetSettingsResponseData> =
        data?.pageBuilder.getDefaultSettings.data || {};
>>>>>>> ce7781a9

    const [update, { loading: mutationInProgress }] = useMutation<
        UpdateSettingsMutationResponse,
        UpdateSettingsMutationVariables
    >(UPDATE_SETTINGS, {
        update: (cache, { data }) => {
            const dataFromCache = cache.readQuery<GetSettingsQueryResponse>({
                query: GET_SETTINGS
            });
            if (!dataFromCache) {
                return;
            }
            const updatedSettings = get(data, "pageBuilder.updateSettings.data");

            if (updatedSettings) {
                cache.writeQuery({
                    query: GET_SETTINGS,
                    data: set(dataFromCache, "pageBuilder.getSettings.data", updatedSettings)
                });
            }
        }
    });

    const debouncedGetSettings = useMemo(() => {
        return debounce(getSettings, 20);
    }, []);

    useEffect(() => {
        debouncedGetSettings();
    }, []);

    const onSubmit = useCallback(
        /**
         * Figure out correct type for data.
         */
        async (data: PageBuilderWebsiteSettings) => {
            // TODO: try useForm and onSubmit
            data.websiteUrl = (data.websiteUrl || "").replace(/\/+$/g, "");

            const logWebsiteUrl =
                settings.websiteUrl !== data.websiteUrl && !data.websiteUrl.includes("localhost");
            if (logWebsiteUrl) {
                // We don't want to await the result, so that we don't block the UI.
                sendEvent("admin-custom-domain", {
                    domain: data.websiteUrl
                });
            }

            delete data.id;
            const response = await update({ variables: { data } });
            const responseError = response.data?.pageBuilder.updateSettings.error;
            setError(responseError || null);
            if (responseError) {
                showSnackbar(responseError.message);
                return;
            }
            showSnackbar("Settings updated successfully.");
        },
        [settings, update]
    );

    return {
        fetching: queryInProgress,
        saving: mutationInProgress,
        saveSettings: onSubmit,
        editPage: navigateToPageEditor,
        settings,
        defaultSettings,
        error
    };
}<|MERGE_RESOLUTION|>--- conflicted
+++ resolved
@@ -27,27 +27,12 @@
 
     const [error, setError] = useState<PbErrorResponse | null>(null);
 
-<<<<<<< HEAD
     const [getSettings, { data, loading: queryInProgress }] =
         useLazyQuery<GetSettingsQueryResponse>(GET_SETTINGS);
 
-    const settings = get(
-        data,
-        "pageBuilder.getSettings.data",
-        {}
-    ) as unknown as GetSettingsResponseData;
-
-    const defaultSettings = get(
-        data,
-        "pageBuilder.getDefaultSettings.data",
-        {}
-    ) as unknown as GetSettingsResponseData;
-=======
-    const { data, loading: queryInProgress } = useQuery<GetSettingsQueryResponse>(GET_SETTINGS);
     const settings: Partial<GetSettingsResponseData> = data?.pageBuilder.getSettings.data || {};
     const defaultSettings: Partial<GetSettingsResponseData> =
         data?.pageBuilder.getDefaultSettings.data || {};
->>>>>>> ce7781a9
 
     const [update, { loading: mutationInProgress }] = useMutation<
         UpdateSettingsMutationResponse,
