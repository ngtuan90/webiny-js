import React from "react";
import { Content } from "@webiny/app-page-builder-elements/components/Content";
import { PbPageBlock, PbEditorElement } from "~/types";
<<<<<<< HEAD
import { addElementId } from "~/editor/helpers";
=======
>>>>>>> 74834873

interface PreviewBlockProps {
    element: PbPageBlock | PbEditorElement;
}

<<<<<<< HEAD
    return <Content content={elementsWithIds as ContentType} />;
};
=======
export const PreviewBlock = React.memo(({ element }: PreviewBlockProps) => {
    return <Content content={element.content} />;
});

PreviewBlock.displayName = "PreviewBlock";
>>>>>>> 74834873
<|MERGE_RESOLUTION|>--- conflicted
+++ resolved
@@ -1,22 +1,13 @@
 import React from "react";
 import { Content } from "@webiny/app-page-builder-elements/components/Content";
 import { PbPageBlock, PbEditorElement } from "~/types";
-<<<<<<< HEAD
-import { addElementId } from "~/editor/helpers";
-=======
->>>>>>> 74834873
 
 interface PreviewBlockProps {
     element: PbPageBlock | PbEditorElement;
 }
 
-<<<<<<< HEAD
-    return <Content content={elementsWithIds as ContentType} />;
-};
-=======
 export const PreviewBlock = React.memo(({ element }: PreviewBlockProps) => {
     return <Content content={element.content} />;
 });
 
-PreviewBlock.displayName = "PreviewBlock";
->>>>>>> 74834873
+PreviewBlock.displayName = "PreviewBlock";