import React, { useCallback, useEffect, useState } from "react";
import styled from "@emotion/styled";
import isEmpty from "lodash/isEmpty";

import { useRouter } from "@webiny/react-router";
import { DeleteIcon, EditIcon } from "@webiny/ui/List/DataList/icons";
import { IconButton } from "@webiny/ui/Button";
import { ReactComponent as DuplicateIcon } from "~/editor/assets/icons/round-queue-24px.svg";
import { ReactComponent as ExportIcon } from "@material-design-icons/svg/round/download.svg";
import { CircularProgress } from "@webiny/ui/Progress";
import EmptyView from "@webiny/app-admin/components/EmptyView";
import { Typography } from "@webiny/ui/Typography";
import { i18n } from "@webiny/app/i18n";
import { useSnackbar } from "@webiny/app-admin/hooks/useSnackbar";
import { useConfirmationDialog } from "@webiny/app-admin/hooks/useConfirmationDialog";
import useExportBlockDialog from "~/editor/plugins/defaultBar/components/ExportBlockButton/useExportBlockDialog";

import { PbPageBlock } from "~/types";
import { CreatableItem } from "./PageBlocks";
import { PreviewBlock } from "~/admin/components/PreviewBlock";
import { ResponsiveElementsProvider } from "~/admin/components/ResponsiveElementsProvider";
<<<<<<< HEAD
=======
import { usePageBlocks } from "~/admin/contexts/AdminPageBuilder/PageBlocks/usePageBlocks";
>>>>>>> 74834873

const t = i18n.ns("app-page-builder/admin/page-blocks/data-list");

const List = styled("div")`
    display: flex;
    flex-direction: column;
    padding: 8px;
    margin: 17px 50px;
    background-color: white;
    box-shadow: 0px 2px 1px -1px rgb(0 0 0 / 20%), 0px 1px 1px 0px rgb(0 0 0 / 14%),
        0px 1px 3px 0px rgb(0 0 0 / 12%);
`;

const ListItem = styled.div`
    position: relative;
    border: 1px solid rgba(212, 212, 212, 0.5);
    box-shadow: 0px 2px 1px -1px rgb(0 0 0 / 20%), 0px 1px 1px 0px rgb(0 0 0 / 14%),
        0px 1px 3px 0px rgb(0 0 0 / 12%);
    min-height: 70px;
    padding: 15px;
    margin-bottom: 10px;
    :last-of-type {
        margin-bottom: 0;
    }
`;

const ListItemText = styled("div")({
    textTransform: "uppercase",
    alignSelf: "start",
    marginTop: "15px"
});

const Controls = styled("div")({
    position: "absolute",
    top: 0,
    bottom: 0,
    left: 0,
    right: 0,
    opacity: 0,
    backgroundColor: "rgba(0,0,0,0.5)",
    transition: "opacity 0.2s ease-out",

    "&:hover": {
        opacity: 1
    }
});

const DeleteButton = styled(DeleteIcon)({
    position: "absolute",
    top: "10px",
    right: "10px",

    "& svg": {
        fill: "white"
    }
});

const EditButton = styled(EditIcon)({
    position: "absolute",
    top: "10px",
    right: "110px",

    "& svg": {
        fill: "white"
    }
});

const DuplicateButton = styled(IconButton)({
    position: "absolute",
    top: "10px",
    right: "60px",

    "& svg": {
        fill: "white"
    }
});

const ExportButton = styled(IconButton)({
    position: "absolute",
    top: "10px",
    right: "160px",

    "& svg": {
        fill: "white"
    }
});

const NoRecordsWrapper = styled("div")({
    textAlign: "center",
    padding: 100,
    color: "var(--mdc-theme-on-surface)"
});

type PageBlocksDataListProps = {
    filter: string;
    canCreate: boolean;
    canEdit: (item: CreatableItem) => boolean;
    canDelete: (item: CreatableItem) => boolean;
};

const PageBlocksDataList = ({ filter, canCreate, canEdit, canDelete }: PageBlocksDataListProps) => {
    const { history, location } = useRouter();
    const { showSnackbar } = useSnackbar();
    const [loadingLabel, setLoadingLabel] = useState("");
    const { showConfirmation } = useConfirmationDialog({
        title: "Delete page block",
        message: "Are you sure you want to delete this page block?"
    });
    const { showExportBlockInitializeDialog } = useExportBlockDialog();
    const pageBlocks = usePageBlocks();
    const [blocks, setPageBlocks] = useState<PbPageBlock[]>([]);

    const selectedBlocksCategory = new URLSearchParams(location.search).get("category");

    useEffect(() => {
        console.log("update current blocks", pageBlocks.pageBlocks);
        if (selectedBlocksCategory) {
            pageBlocks.listBlocks(selectedBlocksCategory).then(pageBlocks => {
                setPageBlocks(pageBlocks);
            });
        }
    }, [selectedBlocksCategory, pageBlocks.pageBlocks]);

    const filterData = useCallback(
        ({ name }) => {
            return name.toLowerCase().includes(filter);
        },
        [filter]
    );

    const filteredBlocksData: PbPageBlock[] = filter === "" ? blocks : blocks.filter(filterData);

    const deleteItem = useCallback(
        (pageBlock: PbPageBlock) => {
            showConfirmation(async () => {
                try {
                    await pageBlocks.deleteBlock(pageBlock.id);
                    showSnackbar(t`Block "{name}" deleted.`({ name: pageBlock.name }));
                } catch (error) {
                    showSnackbar(error.message);
                }
            });
        },
        [selectedBlocksCategory]
    );

    const duplicateItem = useCallback(async item => {
        setLoadingLabel(t`Creating a copy of "{name}"...`({ name: item.name }));

        const newName = `${item.name} (copy)`;
        try {
            await pageBlocks.createBlock({
                name: newName,
                category: item.blockCategory,
                content: item.content
            });
        } catch (error) {
            showSnackbar(error.message);
        }

        showSnackbar(t`"{name}" was created successfully!`({ name: newName }));
    }, []);

    const handleExportClick = useCallback((id: string) => {
        showExportBlockInitializeDialog({ ids: [id] });
    }, []);

    const showEmptyView = !pageBlocks.loading && !selectedBlocksCategory;

    // Render "No content selected" view.
    if (showEmptyView) {
        return (
            <EmptyView
                title={t`Click on the left side list to display list of page blocks for selected category`}
                action={null}
            />
        );
    }

    const showNoRecordsView = !pageBlocks.loading && isEmpty(filteredBlocksData);
    // Render "No records found" view.
    if (showNoRecordsView) {
        return (
            <NoRecordsWrapper>
                <Typography use="overline">No records found.</Typography>
            </NoRecordsWrapper>
        );
    }

    return (
        <List>
<<<<<<< HEAD
            {isLoading && <CircularProgress label={"Loading blocks..."} />}
=======
            {pageBlocks.loading && (
                <CircularProgress label={loadingLabel || pageBlocks.loadingLabel || "Loading..."} />
            )}
>>>>>>> 74834873
            <ResponsiveElementsProvider>
                {filteredBlocksData.map(pageBlock => (
                    <ListItem key={pageBlock.id}>
                        <PreviewBlock element={pageBlock} />
                        <ListItemText>{pageBlock.name}</ListItemText>
                        <Controls>
                            <ExportButton
                                data-testid={"pb-blocks-list-block-export-btn"}
                                icon={<ExportIcon />}
                                onClick={() => handleExportClick(pageBlock.id)}
                            />
                            {canEdit(pageBlock) && (
                                <EditButton
                                    data-testid={"pb-blocks-list-block-edit-btn"}
                                    onClick={() =>
                                        history.push(`/page-builder/block-editor/${pageBlock.id}`)
                                    }
                                />
                            )}
                            {canCreate && (
                                <DuplicateButton
                                    data-testid={"pb-blocks-list-block-duplicate-btn"}
                                    icon={<DuplicateIcon />}
                                    onClick={() => duplicateItem(pageBlock)}
                                />
                            )}
                            {canDelete(pageBlock) && (
                                <DeleteButton
                                    data-testid={"pb-blocks-list-block-delete-btn"}
                                    onClick={() => deleteItem(pageBlock)}
                                />
                            )}
                        </Controls>
                    </ListItem>
                ))}
            </ResponsiveElementsProvider>
        </List>
    );
};

export default PageBlocksDataList;<|MERGE_RESOLUTION|>--- conflicted
+++ resolved
@@ -19,10 +19,7 @@
 import { CreatableItem } from "./PageBlocks";
 import { PreviewBlock } from "~/admin/components/PreviewBlock";
 import { ResponsiveElementsProvider } from "~/admin/components/ResponsiveElementsProvider";
-<<<<<<< HEAD
-=======
 import { usePageBlocks } from "~/admin/contexts/AdminPageBuilder/PageBlocks/usePageBlocks";
->>>>>>> 74834873
 
 const t = i18n.ns("app-page-builder/admin/page-blocks/data-list");
 
@@ -37,16 +34,16 @@
 `;
 
 const ListItem = styled.div`
-    position: relative;
-    border: 1px solid rgba(212, 212, 212, 0.5);
-    box-shadow: 0px 2px 1px -1px rgb(0 0 0 / 20%), 0px 1px 1px 0px rgb(0 0 0 / 14%),
-        0px 1px 3px 0px rgb(0 0 0 / 12%);
-    min-height: 70px;
-    padding: 15px;
-    margin-bottom: 10px;
-    :last-of-type {
-        margin-bottom: 0;
-    }
+  position: relative;
+  border: 1px solid rgba(212, 212, 212, 0.5);
+  box-shadow: 0px 2px 1px -1px rgb(0 0 0 / 20%), 0px 1px 1px 0px rgb(0 0 0 / 14%),
+  0px 1px 3px 0px rgb(0 0 0 / 12%);
+  min-height: 70px;
+  padding: 15px;
+  margin-bottom: 10px;
+  :last-of-type {
+    margin-bottom: 0;
+  }
 `;
 
 const ListItemText = styled("div")({
@@ -138,7 +135,6 @@
     const selectedBlocksCategory = new URLSearchParams(location.search).get("category");
 
     useEffect(() => {
-        console.log("update current blocks", pageBlocks.pageBlocks);
         if (selectedBlocksCategory) {
             pageBlocks.listBlocks(selectedBlocksCategory).then(pageBlocks => {
                 setPageBlocks(pageBlocks);
@@ -214,13 +210,9 @@
 
     return (
         <List>
-<<<<<<< HEAD
-            {isLoading && <CircularProgress label={"Loading blocks..."} />}
-=======
             {pageBlocks.loading && (
                 <CircularProgress label={loadingLabel || pageBlocks.loadingLabel || "Loading..."} />
             )}
->>>>>>> 74834873
             <ResponsiveElementsProvider>
                 {filteredBlocksData.map(pageBlock => (
                     <ListItem key={pageBlock.id}>
