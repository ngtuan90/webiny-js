import React, { useCallback } from "react";
import editorMock from "@webiny/app-page-builder/admin/assets/editor-mock.png";
import {
    createElementHelper,
    updateChildPathsHelper
} from "@webiny/app-page-builder/editor/helpers";
import { useRouter } from "@webiny/react-router";
import { Query } from "react-apollo";
import { Editor as PbEditor } from "@webiny/app-page-builder/editor";
<<<<<<< HEAD
import { createElement } from "@webiny/app-page-builder/editor/utils";
import { redux } from "@webiny/app-page-builder/editor/redux";
import { SETUP_EDITOR } from "@webiny/app-page-builder/editor/actions";
=======
import { GET_PAGE } from "@webiny/app-page-builder/admin/graphql/pages";
>>>>>>> b8ffba60
import { useSavedElements } from "@webiny/app-page-builder/admin/hooks/useSavedElements";
import Snackbar from "@webiny/app-admin/plugins/snackbar/Snackbar";
import { useSnackbar } from "@webiny/app-admin/hooks/useSnackbar";
import { DialogContainer } from "@webiny/app-admin/plugins/dialog/Dialog";
import { Typography } from "@webiny/ui/Typography";
import { LoadingEditor, LoadingTitle } from "./EditorStyled.js";
<<<<<<< HEAD
import editorMock from "@webiny/app-page-builder/admin/assets/editor-mock.png";
import gql from "graphql-tag";

export const DATA_FIELDS = `
    id
    title
    url
    version
    locked
    status
    category {
        name
        slug
    }
    revisions {
        id
        title
        status
        version
    }
    
`;

const GET_PAGE = gql`
    query GetPage($id: ID!) {
        pageBuilder {
            getPage(id: $id) {
                data {
                    ${DATA_FIELDS}
                    createdBy {
                        id
                    }
                    content

                }
                error {
                    message
                    data
                    code
                }
            }
        }
    }
`;
=======
>>>>>>> b8ffba60

const extractPageGetPage = (data: any): any => {
    return data.pageBuilder?.getPage || {};
};

const extractPageData = (data: any): any => {
    const getPageData = extractPageGetPage(data);
    return getPageData.data;
};

const extractPageErrorData = (data: any): any => {
    const getPageData = extractPageGetPage(data);
    return getPageData.error || {};
};

const Editor: React.FunctionComponent = () => {
    const { match, history } = useRouter();
    const { showSnackbar } = useSnackbar();
    const ready = useSavedElements();

    const params: { id: string } = match.params as any;

    const renderEditor = useCallback(
        ({ data, loading }) => {
            if (loading || !ready) {
                return (
                    <LoadingEditor>
                        <img src={editorMock} alt={"page builder editor mock"} />
                        <LoadingTitle>
                            <Typography tag={"div"} use={"headline6"}>
                                Loading Editor<span>.</span>
                                <span>.</span>
                                <span>.</span>
                            </Typography>
                        </LoadingTitle>
                    </LoadingEditor>
                );
            }
<<<<<<< HEAD

            if (!get(data, "pageBuilder.getPage.data")) {
=======
            if (!data) {
>>>>>>> b8ffba60
                return null;
            }

            const pageData = extractPageData(data);
            if (!pageData) {
                return null;
            }

<<<<<<< HEAD
            if (!loading) {
                const { revisions, ...page } = data.pageBuilder.getPage.data;
                if (!page.content) {
                    page.content = createElement("document");
                }

                if (pageSet !== page.id) {
                    pageSet = page.id;
                    redux.store.dispatch({
                        type: SETUP_EDITOR,
                        payload: getEmptyData(page, revisions)
                    });
                    redux.store.dispatch({ type: "@@redux-undo/INIT" });
                }
            }
=======
            const { revisions = [], content, ...restOfPageData } = pageData;
            const page = {
                ...restOfPageData,
                content: content || updateChildPathsHelper(createElementHelper("document"))
            };
>>>>>>> b8ffba60

            return (
                <React.Fragment>
                    <PbEditor page={page} revisions={revisions} />
                    <div style={{ zIndex: 10, position: "absolute" }}>
                        <Snackbar />
                    </div>
                    <div>
                        <DialogContainer />
                    </div>
                </React.Fragment>
            );
        },
        [ready]
    );

    return (
        <Query
            query={GET_PAGE}
            variables={{ id: params.id }}
            onCompleted={data => {
<<<<<<< HEAD
                const error = get(data, "pageBuilder.getPage.error.message");
                if (error) {
                    history.push(`/page-builder/pages`);
                    showSnackbar(error);
=======
                const errorData = extractPageErrorData(data);
                const error = errorData.message;
                if (!error) {
                    return;
>>>>>>> b8ffba60
                }
                history.push(`/page-builder/pages`);
                showSnackbar(error);
            }}
        >
            {renderEditor}
        </Query>
    );
};

export default Editor;<|MERGE_RESOLUTION|>--- conflicted
+++ resolved
@@ -7,66 +7,13 @@
 import { useRouter } from "@webiny/react-router";
 import { Query } from "react-apollo";
 import { Editor as PbEditor } from "@webiny/app-page-builder/editor";
-<<<<<<< HEAD
-import { createElement } from "@webiny/app-page-builder/editor/utils";
-import { redux } from "@webiny/app-page-builder/editor/redux";
-import { SETUP_EDITOR } from "@webiny/app-page-builder/editor/actions";
-=======
 import { GET_PAGE } from "@webiny/app-page-builder/admin/graphql/pages";
->>>>>>> b8ffba60
 import { useSavedElements } from "@webiny/app-page-builder/admin/hooks/useSavedElements";
 import Snackbar from "@webiny/app-admin/plugins/snackbar/Snackbar";
 import { useSnackbar } from "@webiny/app-admin/hooks/useSnackbar";
 import { DialogContainer } from "@webiny/app-admin/plugins/dialog/Dialog";
 import { Typography } from "@webiny/ui/Typography";
 import { LoadingEditor, LoadingTitle } from "./EditorStyled.js";
-<<<<<<< HEAD
-import editorMock from "@webiny/app-page-builder/admin/assets/editor-mock.png";
-import gql from "graphql-tag";
-
-export const DATA_FIELDS = `
-    id
-    title
-    url
-    version
-    locked
-    status
-    category {
-        name
-        slug
-    }
-    revisions {
-        id
-        title
-        status
-        version
-    }
-    
-`;
-
-const GET_PAGE = gql`
-    query GetPage($id: ID!) {
-        pageBuilder {
-            getPage(id: $id) {
-                data {
-                    ${DATA_FIELDS}
-                    createdBy {
-                        id
-                    }
-                    content
-
-                }
-                error {
-                    message
-                    data
-                    code
-                }
-            }
-        }
-    }
-`;
-=======
->>>>>>> b8ffba60
 
 const extractPageGetPage = (data: any): any => {
     return data.pageBuilder?.getPage || {};
@@ -105,12 +52,7 @@
                     </LoadingEditor>
                 );
             }
-<<<<<<< HEAD
-
-            if (!get(data, "pageBuilder.getPage.data")) {
-=======
             if (!data) {
->>>>>>> b8ffba60
                 return null;
             }
 
@@ -119,29 +61,11 @@
                 return null;
             }
 
-<<<<<<< HEAD
-            if (!loading) {
-                const { revisions, ...page } = data.pageBuilder.getPage.data;
-                if (!page.content) {
-                    page.content = createElement("document");
-                }
-
-                if (pageSet !== page.id) {
-                    pageSet = page.id;
-                    redux.store.dispatch({
-                        type: SETUP_EDITOR,
-                        payload: getEmptyData(page, revisions)
-                    });
-                    redux.store.dispatch({ type: "@@redux-undo/INIT" });
-                }
-            }
-=======
             const { revisions = [], content, ...restOfPageData } = pageData;
             const page = {
                 ...restOfPageData,
                 content: content || updateChildPathsHelper(createElementHelper("document"))
             };
->>>>>>> b8ffba60
 
             return (
                 <React.Fragment>
@@ -163,17 +87,10 @@
             query={GET_PAGE}
             variables={{ id: params.id }}
             onCompleted={data => {
-<<<<<<< HEAD
-                const error = get(data, "pageBuilder.getPage.error.message");
-                if (error) {
-                    history.push(`/page-builder/pages`);
-                    showSnackbar(error);
-=======
                 const errorData = extractPageErrorData(data);
                 const error = errorData.message;
                 if (!error) {
                     return;
->>>>>>> b8ffba60
                 }
                 history.push(`/page-builder/pages`);
                 showSnackbar(error);
