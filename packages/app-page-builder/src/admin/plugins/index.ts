import header from "./pageDetails/header";
import revisionContent from "./pageDetails/revisionContent";
import previewContent from "./pageDetails/previewContent";
import pageRevisions from "./pageDetails/pageRevisions";
import menuItems from "./menuItems";
import globalSearch from "./globalSearch";
import settings from "./settings";
import routes from "./routes";
import menus from "./menus";
<<<<<<< HEAD
import install from "./install";
import appTemplatePlugins from "./appTemplatePlugins";
import welcomeScreenWidget from "./welcomeScreenWidget";
import permissionRenderer from "./permissionRenderer";
=======
import installation from "./installation";
>>>>>>> 95529556

export default () => [
    header,
    revisionContent,
    previewContent,
    pageRevisions,
    menuItems,
    globalSearch,
    settings,
    routes,
    menus,
<<<<<<< HEAD
    install,
    appTemplatePlugins,
    welcomeScreenWidget,
    permissionRenderer
=======
    installation
>>>>>>> 95529556
];<|MERGE_RESOLUTION|>--- conflicted
+++ resolved
@@ -7,14 +7,8 @@
 import settings from "./settings";
 import routes from "./routes";
 import menus from "./menus";
-<<<<<<< HEAD
-import install from "./install";
-import appTemplatePlugins from "./appTemplatePlugins";
-import welcomeScreenWidget from "./welcomeScreenWidget";
+import installation from "./installation";
 import permissionRenderer from "./permissionRenderer";
-=======
-import installation from "./installation";
->>>>>>> 95529556
 
 export default () => [
     header,
@@ -26,12 +20,6 @@
     settings,
     routes,
     menus,
-<<<<<<< HEAD
-    install,
-    appTemplatePlugins,
-    welcomeScreenWidget,
+    installation,
     permissionRenderer
-=======
-    installation
->>>>>>> 95529556
 ];