--- conflicted
+++ resolved
@@ -13,11 +13,7 @@
     const { showSnackbar } = useSnackbar();
     const { history } = useRouter();
     const client = useApolloClient();
-<<<<<<< HEAD
-    const { page, revision } = props
-=======
-    const { page } = props;
->>>>>>> b8ffba60
+    const { page, revision } = props;
     const { publishRevision } = usePublishRevisionHandler({ page });
 
     const createRevision = useCallback(async () => {
