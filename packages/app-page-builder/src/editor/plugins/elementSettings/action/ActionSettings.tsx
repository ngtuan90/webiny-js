--- conflicted
+++ resolved
@@ -1,4 +1,4 @@
-import React, { useCallback, useMemo } from "react";
+import React, { useMemo } from "react";
 import { Radio, RadioGroup } from "@webiny/ui/Radio";
 import { css } from "emotion";
 import { merge } from "dot-prop-immutable";
@@ -37,9 +37,9 @@
     })
 };
 
-interface ActionSettingsPropsType {
+type ActionSettingsPropsType = {
     element: PbEditorElement;
-}
+};
 const ActionSettingsComponent: React.FunctionComponent<
     ActionSettingsPropsType & PbEditorPageElementSettingsRenderComponentProps
 > = ({ element, defaultAccordionValue }) => {
@@ -59,34 +59,11 @@
 
     const { clickHandler, actionType, variables } = element.data?.action || {};
 
-<<<<<<< HEAD
-    const updateElement = useCallback(
-        (element: PbEditorElement) => {
-            handler.trigger(
-                new UpdateElementActionEvent({
-                    element,
-                    history: true
-                })
-            );
-        },
-        [handler]
-    );
-
-    const updateSettings = useCallback(
-        data => {
-            const attrKey = `data.action`;
-            const newElement: PbEditorElement = merge(element, attrKey, data);
-            updateElement(newElement);
-        },
-        [updateElement]
-    );
-=======
     const updateSettings = data => {
         const attrKey = `data.action`;
         const newElement: PbEditorElement = merge(element, attrKey, data);
         updateElement(newElement);
     };
->>>>>>> ed0b4736
 
     const clickHandlers = useMemo(
         () =>
@@ -160,14 +137,7 @@
                                     >
                                         <Bind name="variables" defaultValue={{}}>
                                             <DelayedOnChange>
-                                                {({
-                                                    value,
-                                                    onChange
-                                                }: /**
-                                                 * Figure out better way to type the callable arguments
-                                                 */
-                                                // TODO @ts-refactor
-                                                any) => {
+                                                {({ value, onChange }) => {
                                                     if (!selectedHandler?.variables) {
                                                         return (
                                                             <Typography use="body2">
@@ -187,7 +157,7 @@
                                                                         className={
                                                                             classes.bottomMargin
                                                                         }
-                                                                        onChange={(val: string) =>
+                                                                        onChange={val =>
                                                                             onChange({
                                                                                 ...value,
                                                                                 [variable.name]: val
