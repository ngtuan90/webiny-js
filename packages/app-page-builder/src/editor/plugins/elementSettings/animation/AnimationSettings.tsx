import React, { useEffect } from "react";
import { css } from "emotion";
import get from "lodash/get";
import { Cell, Grid } from "@webiny/ui/Grid";
<<<<<<< HEAD
import { PbEditorPageElementSettingsRenderComponentProps } from "~/types";
import { activeElementAtom, elementByIdSelector } from "../../../recoil/modules";
=======
import { PbEditorPageElementSettingsRenderComponentProps } from "../../../../types";
>>>>>>> ed0b4736
import ElementAnimation from "../../../../render/components/ElementAnimation";
import useUpdateHandlers from "../useUpdateHandlers";
// Components
import DurationInput from "../components/SliderWithInput";
import SelectField from "../components/SelectField";
import { ContentWrapper } from "../components/StyledComponents";
import Accordion from "../components/Accordion";
import Wrapper from "../components/Wrapper";
import InputField from "../components/InputField";
// Icon
import { ReactComponent as TimerIcon } from "./icons/round-av_timer-24px.svg";
import { useActiveElement } from "~/editor/hooks/useActiveElement";

const classes = {
    grid: css({
        "&.mdc-layout-grid": {
            padding: 0,
            marginBottom: 24
        }
    }),
    animationTypeSelectWrapper: css({}),
    inputWrapper: css({
        "& .mdc-text-field": {
            width: "100% !important",
            margin: "0px !important"
        }
    })
};

/**
 * Duration and delay accept values from 50 to 3000, with step 50ms.
 * https://github.com/michalsnik/aos#setting-duration-delay
 */
const STEP = 50;
const MAX_VALUE = 3000;
const DATA_NAMESPACE = "data.settings.animation";
interface SettingsPropsType extends PbEditorPageElementSettingsRenderComponentProps {
    animation: any;
<<<<<<< HEAD
}
const Settings: React.FC<SettingsPropsType> = ({ defaultAccordionValue }) => {
    const activeElementId = useRecoilValue(activeElementAtom);
    const element = useRecoilValue(elementByIdSelector(activeElementId));
=======
};
const Settings: React.FunctionComponent<
    SettingsPropsType & PbEditorPageElementSettingsRenderComponentProps
> = ({ defaultAccordionValue }) => {
    const element = useActiveElement();
>>>>>>> ed0b4736

    const { getUpdateValue, getUpdatePreview } = useUpdateHandlers({
        element,
        dataNamespace: DATA_NAMESPACE
    });
    const animationName = get(element, DATA_NAMESPACE + ".name", "");
    const animationDuration = get(element, DATA_NAMESPACE + ".duration", 0);
    // Trigger animation manually on "animation" type change.
    useEffect(() => {
        if (animationName) {
            const animationElement = document.querySelector(`[data-aos=${animationName}]`);
            if (animationElement) {
                animationElement.classList.remove("aos-animate");
                setTimeout(
                    () => animationElement.classList.add("aos-animate"),
                    animationDuration || 250
                );
            }
        }
    }, [animationName, animationDuration]);

    return (
        <Accordion title={"Animation"} defaultValue={defaultAccordionValue}>
            <ContentWrapper direction={"column"}>
                <Grid className={classes.grid}>
                    <Cell span={12}>
                        <Wrapper label={"Animation"}>
                            <SelectField
                                value={get(element, DATA_NAMESPACE + ".name", "")}
                                onChange={getUpdateValue("name")}
                            >
                                <option value="">No animation</option>
                                <optgroup label="Fade">
                                    <option value="fade">Fade</option>
                                    <option value="fade-up">Fade Up</option>
                                    <option value="fade-down">Fade Down</option>
                                    <option value="fade-left">Fade Left</option>
                                    <option value="fade-right">Fade Right</option>
                                    <option value="fade-up-right">Fade Up Right</option>
                                    <option value="fade-up-left">Fade Up Left</option>
                                    <option value="fade-down-right">Fade Down Right</option>
                                    <option value="fade-down-left">Fade Down Left</option>
                                </optgroup>
                                <optgroup label="Flip">
                                    <option value="flip-up">Flip Up</option>
                                    <option value="flip-down">Flip Down</option>
                                    <option value="flip-left">Flip Left</option>
                                    <option value="flip-right">Flip Right</option>
                                </optgroup>
                                <optgroup label="Slide">
                                    <option value="slide-up">Slide Up</option>
                                    <option value="slide-down">Slide Down</option>
                                    <option value="slide-left">Slide Left</option>
                                    <option value="slide-right">Slide Right</option>
                                </optgroup>
                            </SelectField>
                        </Wrapper>
                    </Cell>
                    <Cell span={12}>
                        <DurationInput
                            className={"no-bottom-padding"}
                            label={"Duration"}
                            icon={<TimerIcon />}
                            valueKey={DATA_NAMESPACE + ".duration"}
                            updateValue={getUpdateValue("duration")}
                            updatePreview={getUpdatePreview("duration")}
                            max={MAX_VALUE}
                            step={STEP}
                        />
                    </Cell>
                    <Cell span={12}>
                        <Wrapper label={"Delay"}>
                            <InputField
                                placeholder={"ms"}
                                value={get(element, DATA_NAMESPACE + ".delay", 0)}
                                onChange={getUpdateValue("delay")}
                                min={0}
                                max={MAX_VALUE}
                                step={STEP}
                            />
                        </Wrapper>
                    </Cell>
                    <Cell span={12}>
                        <Wrapper label={"Offset"}>
                            <InputField
                                placeholder={"px"}
                                value={get(element, DATA_NAMESPACE + ".offset", 0)}
                                onChange={getUpdateValue("offset")}
                            />
                        </Wrapper>
                    </Cell>
                    <Cell span={12}>
                        <Wrapper label={"Easing"}>
                            <SelectField
                                value={get(element, DATA_NAMESPACE + ".easing", "")}
                                onChange={getUpdateValue("easing")}
                            >
                                <option value="">Default</option>
                                <option value="linear">Linear</option>
                                <option value="ease">Ase</option>
                                <option value="ease-in">Ase in</option>
                                <option value="ease-out">Out</option>
                                <option value="ease-in-out">In out</option>
                                <option value="ease-in-back">In back</option>
                                <option value="ease-out-back">Out back</option>
                                <option value="ease-in-out-back">In out-back</option>
                                <option value="ease-in-sine">In sine</option>
                                <option value="ease-out-sine">Out sine</option>
                                <option value="ease-in-out-sine">In out-sine</option>
                                <option value="ease-in-quad">In quad</option>
                                <option value="ease-out-quad">Out quad</option>
                                <option value="ease-in-out-quad">In out-quad</option>
                                <option value="ease-in-cubic">In cubic</option>
                                <option value="ease-out-cubic">Out cubic</option>
                                <option value="ease-in-out-cubic">In out-cubic</option>
                                <option value="ease-in-quart">In quart</option>
                                <option value="ease-out-quart">Out quart</option>
                                <option value="ease-in-out-quart">In out-quart</option>
                            </SelectField>
                        </Wrapper>
                    </Cell>
                </Grid>
            </ContentWrapper>
        </Accordion>
    );
};
interface AnimationSettingsPropsType extends PbEditorPageElementSettingsRenderComponentProps {
    title?: string;
    styleAttribute?: string;
}
const AnimationSettings: React.FC<AnimationSettingsPropsType> = props => {
    return (
        <ElementAnimation>
            {animation => {
                return <Settings {...props} animation={animation} />;
            }}
        </ElementAnimation>
    );
};
export default AnimationSettings;<|MERGE_RESOLUTION|>--- conflicted
+++ resolved
@@ -2,12 +2,7 @@
 import { css } from "emotion";
 import get from "lodash/get";
 import { Cell, Grid } from "@webiny/ui/Grid";
-<<<<<<< HEAD
-import { PbEditorPageElementSettingsRenderComponentProps } from "~/types";
-import { activeElementAtom, elementByIdSelector } from "../../../recoil/modules";
-=======
 import { PbEditorPageElementSettingsRenderComponentProps } from "../../../../types";
->>>>>>> ed0b4736
 import ElementAnimation from "../../../../render/components/ElementAnimation";
 import useUpdateHandlers from "../useUpdateHandlers";
 // Components
@@ -44,20 +39,13 @@
 const STEP = 50;
 const MAX_VALUE = 3000;
 const DATA_NAMESPACE = "data.settings.animation";
-interface SettingsPropsType extends PbEditorPageElementSettingsRenderComponentProps {
+type SettingsPropsType = {
     animation: any;
-<<<<<<< HEAD
-}
-const Settings: React.FC<SettingsPropsType> = ({ defaultAccordionValue }) => {
-    const activeElementId = useRecoilValue(activeElementAtom);
-    const element = useRecoilValue(elementByIdSelector(activeElementId));
-=======
 };
 const Settings: React.FunctionComponent<
     SettingsPropsType & PbEditorPageElementSettingsRenderComponentProps
 > = ({ defaultAccordionValue }) => {
     const element = useActiveElement();
->>>>>>> ed0b4736
 
     const { getUpdateValue, getUpdatePreview } = useUpdateHandlers({
         element,
@@ -184,11 +172,13 @@
         </Accordion>
     );
 };
-interface AnimationSettingsPropsType extends PbEditorPageElementSettingsRenderComponentProps {
+type AnimationSettingsPropsType = {
     title?: string;
     styleAttribute?: string;
-}
-const AnimationSettings: React.FC<AnimationSettingsPropsType> = props => {
+};
+const AnimationSettings: React.FunctionComponent<
+    AnimationSettingsPropsType & PbEditorPageElementSettingsRenderComponentProps
+> = props => {
     return (
         <ElementAnimation>
             {animation => {
