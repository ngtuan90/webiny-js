--- conflicted
+++ resolved
@@ -59,49 +59,6 @@
 const HorizontalAlignFlexSettings: React.FunctionComponent<
     PbEditorPageElementSettingsRenderComponentProps
 > = ({ defaultAccordionValue = false }) => {
-<<<<<<< HEAD
-    const { displayMode } = useRecoilValue(uiAtom);
-    const propName = `${DATA_NAMESPACE}.${displayMode}`;
-    const handler = useEventActionHandler();
-    const activeElementId = useRecoilValue(activeElementAtom);
-    const element = useRecoilValue(elementWithChildrenByIdSelector(activeElementId));
-    const fallbackValue = useMemo(
-        () =>
-            applyFallbackDisplayMode(displayMode, mode =>
-                get(element, `${DATA_NAMESPACE}.${mode}`)
-            ),
-        [displayMode]
-    );
-    const align = get(element, propName, fallbackValue || AlignmentsTypeEnum.CENTER);
-
-    const { config: activeEditorModeConfig } = useMemo(() => {
-        return plugins
-            .byType<PbEditorResponsiveModePlugin>("pb-editor-responsive-mode")
-            .find(pl => pl.config.displayMode === displayMode);
-    }, [displayMode]);
-
-    const updateElement = (element: PbEditorElement) => {
-        handler.trigger(
-            new UpdateElementActionEvent({
-                element,
-                history: true
-            })
-        );
-    };
-
-    const onClick = (type: AlignmentsTypeEnum) => {
-        const newElement = merge({}, element, set({}, propName, type));
-        updateElement(newElement);
-    };
-
-    const plugin = plugins
-        .byType<PbEditorPageElementPlugin>("pb-editor-page-element")
-        .find(pl => pl.elementType === element.type);
-
-    if (!plugin) {
-        return null;
-    }
-=======
     const { displayMode, config } = useDisplayMode();
     const element = useActiveElement();
     const updateElement = useUpdateElement();
@@ -122,20 +79,14 @@
         const newElement = merge({}, element, set({}, propName, type));
         updateElement(newElement);
     };
->>>>>>> ed0b4736
 
     return (
         <Accordion
             title={"Horizontal align"}
             defaultValue={defaultAccordionValue}
             icon={
-<<<<<<< HEAD
-                <Tooltip content={`Changes will apply for ${activeEditorModeConfig.displayMode}`}>
-                    {activeEditorModeConfig.icon}
-=======
                 <Tooltip content={`Changes will apply for ${config.displayMode}`}>
                     {config.icon}
->>>>>>> ed0b4736
                 </Tooltip>
             }
         >
