--- conflicted
+++ resolved
@@ -1,47 +1,17 @@
 import React from "react";
-<<<<<<< HEAD
 import { useRecoilValue } from "recoil";
-=======
 import gql from "graphql-tag";
 import { pageAtom, PageAtomType } from "../../../recoil/modules";
->>>>>>> c5a3558a
 import { useSnackbar } from "@webiny/app-admin/hooks/useSnackbar";
 import { useRouter } from "@webiny/react-router";
 import { ConfirmationDialog } from "@webiny/ui/ConfirmationDialog";
 import { MenuItem } from "@webiny/ui/Menu";
 import { ListItemGraphic } from "@webiny/ui/List";
 import { Icon } from "@webiny/ui/Icon";
-<<<<<<< HEAD
 import { pageAtom } from "~/editor/recoil/modules";
 import { ReactComponent as HomeIcon } from "~/admin/assets/round-home-24px.svg";
 import { usePageBuilderSettings } from "~/admin/hooks/usePageBuilderSettings";
 import { useAdminPageBuilder } from "~/admin/hooks/useAdminPageBuilder";
-=======
-import { ReactComponent as HomeIcon } from "../../../../admin/assets/round-home-24px.svg";
-import { useMutation } from "@apollo/react-hooks";
-import { ConfirmationDialog } from "@webiny/ui/ConfirmationDialog";
-import { useRecoilValue } from "recoil";
-import { usePageBuilderSettings } from "~/admin/hooks/usePageBuilderSettings";
-
-const PUBLISH_PAGE = gql`
-    mutation PbPublishPage($id: ID!) {
-        pageBuilder {
-            publishPage(id: $id) {
-                data {
-                    id
-                    path
-                    status
-                    locked
-                }
-                error {
-                    code
-                    message
-                }
-            }
-        }
-    }
-`;
->>>>>>> c5a3558a
 
 const SetAsHomepageButton: React.FC = () => {
     const page = useRecoilValue(pageAtom) as Required<PageAtomType>;
