import React from "react";
import { useRenderer } from "@webiny/app-page-builder-elements";
import { ElementControlsOverlay } from "./ElementControlsOverlay";
import { ElementControlHorizontalDropZones } from "./ElementControlHorizontalDropZones";
import { DropElementActionEvent } from "~/editor/recoil/actions";
import { useEventActionHandler } from "~/editor/hooks/useEventActionHandler";
import Droppable, { DragObjectWithTypeWithTarget } from "~/editor/components/Droppable";
import { useRecoilValue } from "recoil";
import { uiAtom } from "~/editor/recoil/modules";
<<<<<<< HEAD

// Lists elements that, when empty, can receive other elements as children using
// drag and drop. For now, the element types that are hardcoded. Down the road,
// we might want to expose this, enabling users to create more complex elements.
const EMPTY_DROPPABLE_ELEMENTS = ["block", "cell", "tab"];
=======
import { useElementPlugin } from "~/editor/contexts/EditorPageElementsProvider/useElementPlugin";
>>>>>>> d0024dd8

// Provides controls and visual feedback for page elements:
// - hover / active visual overlays
// - drag and drop functionality
export const ElementControls = () => {
    const { getElement, meta } = useRenderer();

    const element = getElement();

    // No need to add any controls and visual feedback for the root document page element.
    // Note that the element type never changes, that's why we're safe to return here,
    // despite the fact that below we're using more React hooks.
    if (element.type === "document") {
        return null;
    }

    // If the current element is a child of a pre-made block,
    // then we don't want to render any controls for any child elements.
    const isBlockChild = meta?.parentBlockElement;
    if (isBlockChild) {
        return null;
    }

    // If the current element is a child of a pre-made template block,
    // then we don't want to render any controls for any child elements.
    const isTemplateBlockChild = meta?.parentTemplateBlockElement;
    if (isTemplateBlockChild) {
        // We don't want to prevent block editing in the template editor. We only want to do it
        // in the page editor, when working with pages that were created from a template. In the
        // page editor, within the `data.template` object, we have a `slug` property, which is not
        // available in the template editor. That give us the ability to distinguish between the two.
        if (meta.parentDocumentElement.data.template.slug) {
            return null;
        }
    }

    const handler = useEventActionHandler();
    const { isDragging } = useRecoilValue(uiAtom);

    const dropElementAction = (source: DragObjectWithTypeWithTarget) => {
        const { target } = source;

        // If the `target` property of the dragged element's plugin is an array, we want to
        // check if the dragged element can be dropped into the target element (the element
        // for which this drop zone is rendered).
        if (Array.isArray(target) && target.length > 0) {
            if (!target.includes(element.type)) {
                return;
            }
        }

        handler.trigger(
            new DropElementActionEvent({
                source,
                target: {
                    id: element.id,
                    type: element.type,
                    position: 0
                }
            })
        );
    };

    const elementPlugin = useElementPlugin(element);

    // When dragging, if the element is droppable, we want to render the drop zones.
    if (isDragging) {
        let render = <ElementControlHorizontalDropZones />;

        if (elementPlugin?.canReceiveChildren) {
            render = (
                <>
                    <Droppable
                        onDrop={source => dropElementAction(source)}
                        type={element.type}
                        isVisible={() => true}
                    >
                        {({ drop }) => <ElementControlsOverlay dropRef={drop} />}
                    </Droppable>
                    {render}
                </>
            );
        }

        return render;
    }

    return <ElementControlsOverlay />;
};<|MERGE_RESOLUTION|>--- conflicted
+++ resolved
@@ -7,15 +7,7 @@
 import Droppable, { DragObjectWithTypeWithTarget } from "~/editor/components/Droppable";
 import { useRecoilValue } from "recoil";
 import { uiAtom } from "~/editor/recoil/modules";
-<<<<<<< HEAD
-
-// Lists elements that, when empty, can receive other elements as children using
-// drag and drop. For now, the element types that are hardcoded. Down the road,
-// we might want to expose this, enabling users to create more complex elements.
-const EMPTY_DROPPABLE_ELEMENTS = ["block", "cell", "tab"];
-=======
 import { useElementPlugin } from "~/editor/contexts/EditorPageElementsProvider/useElementPlugin";
->>>>>>> d0024dd8
 
 // Provides controls and visual feedback for page elements:
 // - hover / active visual overlays
