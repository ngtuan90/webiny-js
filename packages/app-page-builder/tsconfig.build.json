--- conflicted
+++ resolved
@@ -10,11 +10,8 @@
     "../app-i18n",
     "../app-plugin-admin-welcome-screen",
     "../app-security",
-<<<<<<< HEAD
     "../app-security-tenancy",
-=======
     "../form",
->>>>>>> 2fb28050
     "../plugins",
     "../react-router",
     "../ui",
