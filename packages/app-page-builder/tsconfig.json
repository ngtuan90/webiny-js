{
  "extends": "../../tsconfig.json",
  "references": [
<<<<<<< HEAD
    {
      "path": "../app"
    },
    {
      "path": "../app-admin"
    },
    {
      "path": "../app-i18n"
    },
    {
      "path": "../app-plugin-admin-welcome-screen"
    },
    {
      "path": "../app-security"
    },
    {
      "path": "../app-security-tenancy"
    },
    {
      "path": "../form"
    },
    {
      "path": "../plugins"
    },
    {
      "path": "../react-router"
    },
    {
      "path": "../ui"
    },
    {
      "path": "../validation"
    }
=======
    { "path": "../app" },
    { "path": "../app-admin" },
    { "path": "../app-plugin-admin-welcome-screen" },
    { "path": "../app-security" },
    { "path": "../form" },
    { "path": "../plugins" },
    { "path": "../react-router" },
    { "path": "../ui" },
    { "path": "../validation" }
>>>>>>> 2fb28050
  ],
  "compilerOptions": {
    "baseUrl": ".",
    "paths": {
      "~/*": ["./src/*"],
      "@webiny/app/*": ["../app/src/*"],
      "@webiny/app": ["../app/src"],
      "@webiny/app-admin/*": ["../app-admin/src/*"],
      "@webiny/app-admin": ["../app-admin/src"],
      "@webiny/app-i18n/*": ["../app-i18n/src/*"],
      "@webiny/app-i18n": ["../app-i18n/src"],
      "@webiny/app-plugin-admin-welcome-screen/*": ["../app-plugin-admin-welcome-screen/src/*"],
      "@webiny/app-plugin-admin-welcome-screen": ["../app-plugin-admin-welcome-screen/src"],
      "@webiny/app-security/*": ["../app-security/src/*"],
      "@webiny/app-security": ["../app-security/src"],
      "@webiny/app-security-tenancy/*": ["../app-security-tenancy/src/*"],
      "@webiny/app-security-tenancy": ["../app-security-tenancy/src"],
      "@webiny/form/*": ["../form/src/*"],
      "@webiny/form": ["../form/src"],
      "@webiny/plugins/*": ["../plugins/src/*"],
      "@webiny/plugins": ["../plugins/src"],
      "@webiny/react-router/*": ["../react-router/src/*"],
      "@webiny/react-router": ["../react-router/src"],
      "@webiny/ui/*": ["../ui/src/*"],
      "@webiny/ui": ["../ui/src"],
      "@webiny/validation/*": ["../validation/src/*"],
      "@webiny/validation": ["../validation/src"]
    }
  }
}<|MERGE_RESOLUTION|>--- conflicted
+++ resolved
@@ -1,51 +1,17 @@
 {
   "extends": "../../tsconfig.json",
   "references": [
-<<<<<<< HEAD
-    {
-      "path": "../app"
-    },
-    {
-      "path": "../app-admin"
-    },
-    {
-      "path": "../app-i18n"
-    },
-    {
-      "path": "../app-plugin-admin-welcome-screen"
-    },
-    {
-      "path": "../app-security"
-    },
-    {
-      "path": "../app-security-tenancy"
-    },
-    {
-      "path": "../form"
-    },
-    {
-      "path": "../plugins"
-    },
-    {
-      "path": "../react-router"
-    },
-    {
-      "path": "../ui"
-    },
-    {
-      "path": "../validation"
-    }
-=======
     { "path": "../app" },
     { "path": "../app-admin" },
+    { "path": "../app-i18n" },
     { "path": "../app-plugin-admin-welcome-screen" },
     { "path": "../app-security" },
+    { "path": "../app-security-tenancy" },
     { "path": "../form" },
     { "path": "../plugins" },
     { "path": "../react-router" },
     { "path": "../ui" },
     { "path": "../validation" }
->>>>>>> 2fb28050
   ],
   "compilerOptions": {
     "baseUrl": ".",
