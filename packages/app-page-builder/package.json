--- conflicted
+++ resolved
@@ -1,10 +1,6 @@
 {
   "name": "@webiny/app-page-builder",
-<<<<<<< HEAD
-  "version": "5.10.0-next.1",
-=======
   "version": "5.10.0",
->>>>>>> b269b1db
   "main": "index.js",
   "repository": {
     "type": "git",
@@ -26,20 +22,6 @@
     "@rmwc/menu": "^5.6.0",
     "@svgr/webpack": "^4.3.2",
     "@types/react": "^16.9.56",
-<<<<<<< HEAD
-    "@webiny/app": "^5.10.0-next.1",
-    "@webiny/app-admin": "^5.10.0-next.1",
-    "@webiny/app-i18n": "^5.10.0-next.1",
-    "@webiny/app-plugin-admin-welcome-screen": "^5.10.0-next.1",
-    "@webiny/app-security": "^5.10.0-next.1",
-    "@webiny/app-tenancy": "^5.10.0-next.1",
-    "@webiny/form": "^5.10.0-next.1",
-    "@webiny/plugins": "^5.10.0-next.1",
-    "@webiny/react-router": "^5.10.0-next.1",
-    "@webiny/telemetry": "^5.10.0-next.1",
-    "@webiny/ui": "^5.10.0-next.1",
-    "@webiny/validation": "^5.10.0-next.1",
-=======
     "@webiny/app": "^5.10.0",
     "@webiny/app-admin": "^5.10.0",
     "@webiny/app-i18n": "^5.10.0",
@@ -52,7 +34,6 @@
     "@webiny/telemetry": "^5.10.0",
     "@webiny/ui": "^5.10.0",
     "@webiny/validation": "^5.10.0",
->>>>>>> b269b1db
     "aos": "^2.3.4",
     "apollo-cache": "^1.3.5",
     "apollo-client": "^2.6.10",
@@ -100,13 +81,8 @@
     "@babel/preset-typescript": "^7.8.3",
     "@types/medium-editor": "^5.0.3",
     "@types/resize-observer-browser": "^0.1.4",
-<<<<<<< HEAD
-    "@webiny/cli": "^5.10.0-next.1",
-    "@webiny/project-utils": "^5.10.0-next.1",
-=======
     "@webiny/cli": "^5.10.0",
     "@webiny/project-utils": "^5.10.0",
->>>>>>> b269b1db
     "babel-plugin-emotion": "^9.2.8",
     "babel-plugin-lodash": "^3.3.4",
     "babel-plugin-named-asset-import": "^1.0.0-next.3e165448",
