{
  "name": "@webiny/handler-aws",
<<<<<<< HEAD
  "version": "5.10.0-next.1",
=======
  "version": "5.10.0",
>>>>>>> b269b1db
  "main": "index.js",
  "repository": {
    "type": "git",
    "url": "https://github.com/webiny/webiny-js.git"
  },
  "description": "A package that contains plugins for developing Webiny API in the AWS cloud.",
  "contributors": [
    "Pavel Denisjuk <pavel@webiny.com>",
    "Sven Al Hamad <sven@webiny.com>",
    "Adrian Smijulj <adrian@webiny.com>"
  ],
  "license": "MIT",
  "dependencies": {
    "@babel/runtime": "^7.5.5",
<<<<<<< HEAD
    "@webiny/handler": "^5.10.0-next.1",
    "@webiny/handler-args": "^5.10.0-next.1",
    "@webiny/handler-client": "^5.10.0-next.1",
    "@webiny/handler-http": "^5.10.0-next.1",
    "@webiny/plugins": "^5.10.0-next.1"
=======
    "@webiny/handler": "^5.10.0",
    "@webiny/handler-args": "^5.10.0",
    "@webiny/handler-client": "^5.10.0",
    "@webiny/handler-http": "^5.10.0",
    "@webiny/plugins": "^5.10.0"
>>>>>>> b269b1db
  },
  "devDependencies": {
    "@babel/cli": "^7.5.5",
    "@babel/core": "^7.5.5",
    "@babel/preset-env": "^7.5.5",
    "@babel/preset-typescript": "^7.8.3",
<<<<<<< HEAD
    "@webiny/cli": "^5.10.0-next.1",
    "@webiny/project-utils": "^5.10.0-next.1",
=======
    "@webiny/cli": "^5.10.0",
    "@webiny/project-utils": "^5.10.0",
>>>>>>> b269b1db
    "babel-plugin-lodash": "^3.3.4",
    "merge": "^1.2.1",
    "rimraf": "^3.0.2",
    "typescript": "^4.1.3"
  },
  "publishConfig": {
    "access": "public",
    "directory": "dist"
  },
  "scripts": {
    "build": "yarn webiny run build",
    "watch": "yarn webiny run watch"
  },
  "gitHead": "8476da73b653c89cc1474d968baf55c1b0ae0e5f"
}<|MERGE_RESOLUTION|>--- conflicted
+++ resolved
@@ -1,10 +1,6 @@
 {
   "name": "@webiny/handler-aws",
-<<<<<<< HEAD
-  "version": "5.10.0-next.1",
-=======
   "version": "5.10.0",
->>>>>>> b269b1db
   "main": "index.js",
   "repository": {
     "type": "git",
@@ -19,32 +15,19 @@
   "license": "MIT",
   "dependencies": {
     "@babel/runtime": "^7.5.5",
-<<<<<<< HEAD
-    "@webiny/handler": "^5.10.0-next.1",
-    "@webiny/handler-args": "^5.10.0-next.1",
-    "@webiny/handler-client": "^5.10.0-next.1",
-    "@webiny/handler-http": "^5.10.0-next.1",
-    "@webiny/plugins": "^5.10.0-next.1"
-=======
     "@webiny/handler": "^5.10.0",
     "@webiny/handler-args": "^5.10.0",
     "@webiny/handler-client": "^5.10.0",
     "@webiny/handler-http": "^5.10.0",
     "@webiny/plugins": "^5.10.0"
->>>>>>> b269b1db
   },
   "devDependencies": {
     "@babel/cli": "^7.5.5",
     "@babel/core": "^7.5.5",
     "@babel/preset-env": "^7.5.5",
     "@babel/preset-typescript": "^7.8.3",
-<<<<<<< HEAD
-    "@webiny/cli": "^5.10.0-next.1",
-    "@webiny/project-utils": "^5.10.0-next.1",
-=======
     "@webiny/cli": "^5.10.0",
     "@webiny/project-utils": "^5.10.0",
->>>>>>> b269b1db
     "babel-plugin-lodash": "^3.3.4",
     "merge": "^1.2.1",
     "rimraf": "^3.0.2",
