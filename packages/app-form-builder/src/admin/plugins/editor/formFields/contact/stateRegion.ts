--- conflicted
+++ resolved
@@ -15,18 +15,7 @@
                 ...textFieldPlugin.field.createField(props),
                 name: this.name,
                 fieldId: "stateRegion",
-<<<<<<< HEAD
-                label: {
-                    values: [
-                        {
-                            locale: i18n.getDefaultLocale().code,
-                            value: "State/Region"
-                        }
-                    ]
-                }
-=======
                 label: "State/Region"
->>>>>>> 849de9b0
             };
         }
     }
