import textFieldPlugin from "./../text";
import { FbBuilderFieldPlugin } from "@webiny/app-form-builder/types";

const plugin: FbBuilderFieldPlugin = {
    type: "form-editor-field-type",
    name: "form-editor-field-type-country",
    field: {
        ...textFieldPlugin.field,
        unique: true,
        group: "form-editor-field-group-contact",
        name: "country",
        label: "Country",
        createField(props) {
            return {
                ...textFieldPlugin.field.createField(props),
                name: this.name,
                fieldId: "country",
<<<<<<< HEAD
                label: {
                    values: [
                        {
                            locale: i18n.getDefaultLocale().code,
                            value: "Country"
                        }
                    ]
                }
=======
                label: "Country"
>>>>>>> 849de9b0
            };
        }
    }
};

export default plugin;<|MERGE_RESOLUTION|>--- conflicted
+++ resolved
@@ -15,18 +15,7 @@
                 ...textFieldPlugin.field.createField(props),
                 name: this.name,
                 fieldId: "country",
-<<<<<<< HEAD
-                label: {
-                    values: [
-                        {
-                            locale: i18n.getDefaultLocale().code,
-                            value: "Country"
-                        }
-                    ]
-                }
-=======
                 label: "Country"
->>>>>>> 849de9b0
             };
         }
     }
