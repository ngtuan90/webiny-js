--- conflicted
+++ resolved
@@ -15,18 +15,7 @@
                 ...textFieldPlugin.field.createField(props),
                 name: this.name,
                 fieldId: "streetAddress",
-<<<<<<< HEAD
-                label: {
-                    values: [
-                        {
-                            locale: i18n.getDefaultLocale().code,
-                            value: "Street address"
-                        }
-                    ]
-                }
-=======
                 label: "Street address"
->>>>>>> 849de9b0
             };
         }
     }
