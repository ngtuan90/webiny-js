--- conflicted
+++ resolved
@@ -15,18 +15,7 @@
                 ...textFieldPlugin.field.createField(props),
                 name: this.name,
                 fieldId: "phoneNumber",
-<<<<<<< HEAD
-                label: {
-                    values: [
-                        {
-                            locale: i18n.getDefaultLocale().code,
-                            value: "Phone number"
-                        }
-                    ]
-                }
-=======
                 label: "Phone number"
->>>>>>> 849de9b0
             };
         }
     }
