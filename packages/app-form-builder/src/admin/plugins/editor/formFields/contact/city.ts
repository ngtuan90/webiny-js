import textFieldPlugin from "./../text";
import { FbBuilderFieldPlugin } from "@webiny/app-form-builder/types";

const plugin: FbBuilderFieldPlugin = {
    type: "form-editor-field-type",
    name: "form-editor-field-type-city",
    field: {
        ...textFieldPlugin.field,
        unique: true,
        group: "form-editor-field-group-contact",
        name: "city",
        label: "City",
        createField(props) {
            return {
                ...textFieldPlugin.field.createField(props),
                name: this.name,
                fieldId: "city",
<<<<<<< HEAD
                label: {
                    values: [
                        {
                            locale: i18n.getDefaultLocale().code,
                            value: "City"
                        }
                    ]
                }
=======
                label: "City"
>>>>>>> 849de9b0
            };
        }
    }
};

export default plugin;<|MERGE_RESOLUTION|>--- conflicted
+++ resolved
@@ -15,18 +15,7 @@
                 ...textFieldPlugin.field.createField(props),
                 name: this.name,
                 fieldId: "city",
-<<<<<<< HEAD
-                label: {
-                    values: [
-                        {
-                            locale: i18n.getDefaultLocale().code,
-                            value: "City"
-                        }
-                    ]
-                }
-=======
                 label: "City"
->>>>>>> 849de9b0
             };
         }
     }
