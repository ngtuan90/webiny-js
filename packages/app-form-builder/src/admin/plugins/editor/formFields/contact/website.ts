--- conflicted
+++ resolved
@@ -16,33 +16,11 @@
                 ...textFieldPlugin.field.createField(props),
                 name: this.name,
                 fieldId: "website",
-<<<<<<< HEAD
-                label: {
-                    values: [
-                        {
-                            locale: i18n.getDefaultLocale().code,
-                            value: "Website"
-                        }
-                    ]
-                },
-                validation: [
-                    {
-                        name: "pattern",
-                        message: {
-                            values: [
-                                {
-                                    locale: i18n.getDefaultLocale().code,
-                                    value: "Please enter a valid URL."
-                                }
-                            ]
-                        },
-=======
                 label: "Website",
                 validation: [
                     {
                         name: "pattern",
                         message: "Please enter a valid URL.",
->>>>>>> 849de9b0
                         settings: {
                             preset: "url",
                             regex: null,
