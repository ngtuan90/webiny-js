--- conflicted
+++ resolved
@@ -15,18 +15,7 @@
                 ...textFieldPlugin.field.createField(props),
                 name: this.name,
                 fieldId: "companyName",
-<<<<<<< HEAD
-                label: {
-                    values: [
-                        {
-                            locale: i18n.getDefaultLocale().code,
-                            value: "Company name"
-                        }
-                    ]
-                }
-=======
                 label: "Company name"
->>>>>>> 849de9b0
             };
         }
     }
