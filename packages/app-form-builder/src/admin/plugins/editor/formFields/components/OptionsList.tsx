// TODO remove
// @ts-nocheck
import React, { useState } from "react";
import { css } from "emotion";
import styled from "@emotion/styled";
import { camelCase, cloneDeep } from "lodash";
import { OptionsListItem, AddOptionInput, EditFieldOptionDialog } from "./OptionsListComponents";
// @ts-ignore
import { sortableContainer, sortableElement, sortableHandle } from "react-sortable-hoc";
import { Icon } from "@webiny/ui/Icon";
import { ReactComponent as HandleIcon } from "@webiny/app-form-builder/admin/icons/round-drag_indicator-24px.svg";
import { validation } from "@webiny/validation";
import { FormChildrenFunctionParams } from "@webiny/form/Form";

const OptionList = styled("ul")({
    padding: 25,
    border: "1px solid var(--mdc-theme-on-background)"
});

const OptionListItem = styled("li")({
    zIndex: 10,
    display: "flex",
    justifyContent: "space-between",
    borderBottom: "1px solid var(--mdc-theme-background)",
    background: "var(--mdc-theme-surface)",
    "&:hover": {
        background: "var(--mdc-theme-background)"
    },
    "&:last-child": {
        border: "none"
    }
});

const sortableList = css({
    zIndex: 20
});

const DragHandle = sortableHandle(() => (
    <Icon icon={<HandleIcon style={{ cursor: "pointer" }} />} />
));

const SortableContainer = sortableContainer(({ children }) => {
    return <OptionList>{children}</OptionList>;
});

const SortableItem = sortableElement(
    ({
        setOptionsValue,
        setEditOption,
        option,
        optionsValue: options,
        Bind,
        multiple,
        optionIndex
    }) => (
        <OptionListItem>
            <OptionsListItem
                dragHandle={<DragHandle />}
                key={option.value}
                Bind={Bind}
                multiple={multiple}
                option={option}
                deleteOption={() => {
                    const newValue = [...options];
                    newValue.splice(optionIndex, 1);
                    setOptionsValue(newValue);
                }}
                editOption={() => setEditOption({ index: optionIndex, data: cloneDeep(option) })}
                setOptionTranslations={label => {
                    const newValue = [...options];
                    newValue.splice(optionIndex, 1, {
                        value: option.value,
                        label
                    });
                    setOptionsValue(newValue);
                }}
            />
        </OptionListItem>
    )
);

type OptionsListProps = {
    form: FormChildrenFunctionParams;
    multiple?: boolean;
};

const OptionsList = ({ form, multiple }: OptionsListProps) => {
    const { Bind } = form;

    const [editOption, setEditOption] = useState({
        data: null,
        index: null
    });
    const clearEditOption = () =>
        setEditOption({
            data: null,
            index: null
        });

    return (
        <Bind name={"options"} validators={validation.create("required,minLength:1")}>
            {({
                validation: optionsValidation,
                value: optionsValue,
                onChange: setOptionsValue
            }) => (
                <>
                    <div>Options</div>
                    <div>
                        <AddOptionInput
                            options={optionsValue}
                            validation={optionsValidation}
                            onAdd={label => {
                                const newValue = Array.isArray(optionsValue)
                                    ? [...optionsValue]
                                    : [];
                                newValue.push({
                                    value: camelCase(label),
<<<<<<< HEAD
                                    label: {
                                        values: [{ locale: getDefaultLocale().code, value: label }]
                                    }
=======
                                    label
>>>>>>> 849de9b0
                                });
                                setOptionsValue(newValue);
                            }}
                        />
                    </div>

                    <div style={{ position: "relative" }}>
                        {Array.isArray(optionsValue) && optionsValue.length > 0 ? (
                            <SortableContainer
                                helperClass={sortableList}
                                useDragHandle
                                transitionDuration={0}
                                onSortEnd={({ oldIndex, newIndex }) => {
                                    const newValue = [...optionsValue];
                                    const [movedItem] = newValue.splice(oldIndex, 1);
                                    newValue.splice(newIndex, 0, movedItem);
                                    setOptionsValue(newValue);
                                }}
                            >
                                {optionsValue.map((item, index) => (
                                    <SortableItem
                                        key={`item-${index}`}
                                        Bind={Bind}
                                        multiple={multiple}
                                        setEditOption={setEditOption}
                                        setOptionsValue={setOptionsValue}
                                        option={item}
                                        optionsValue={optionsValue}
                                        optionIndex={index}
                                        index={index}
                                    />
                                ))}
                            </SortableContainer>
                        ) : (
                            <div style={{ padding: 40, textAlign: "center" }}>
                                No options added.
                            </div>
                        )}
                    </div>

                    <EditFieldOptionDialog
                        onClose={clearEditOption}
                        open={editOption.data}
                        options={optionsValue}
                        option={editOption.data}
                        optionIndex={editOption.index}
                        onSubmit={data => {
                            const newValue = [...optionsValue];
                            newValue.splice(editOption.index, 1, data);
                            setOptionsValue(newValue);
                            clearEditOption();
                        }}
                    />
                </>
            )}
        </Bind>
    );
};

export default OptionsList;<|MERGE_RESOLUTION|>--- conflicted
+++ resolved
@@ -116,13 +116,7 @@
                                     : [];
                                 newValue.push({
                                     value: camelCase(label),
-<<<<<<< HEAD
-                                    label: {
-                                        values: [{ locale: getDefaultLocale().code, value: label }]
-                                    }
-=======
                                     label
->>>>>>> 849de9b0
                                 });
                                 setOptionsValue(newValue);
                             }}
