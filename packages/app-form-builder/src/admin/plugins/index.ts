import routes from "./routes";
import menus from "./menus";
import install from "./installation";
import settings from "./settings";
<<<<<<< HEAD

import formEditorPlugins from "@webiny/app-form-builder/editor/plugins";
import formSitePlugins from "@webiny/app-form-builder/site/plugins";

import previewContent from "./formDetails/previewContent";
import formRevisions from "./formDetails/formRevisions";
import formSubmissions from "./formDetails/formSubmissions";
import install from "./install";
import welcomeScreenWidget from "./welcomeScreenWidget";
=======
import formDetailsPreviewContent from "./formDetails/previewContent";
import formDetailsRevisions from "./formDetails/formRevisions";
import formDetailsSubmissions from "./formDetails/formSubmissions";
import formEditorDefaultBar from "./editor/defaultBar";
import formEditorSettings from "./editor/formSettings";
>>>>>>> 95529556

import permissionRenderer from "./permissionRenderer";

export default () => [
    install,
    settings,
    routes,
    menus,
<<<<<<< HEAD
    formSubmissions,
    previewContent,
    formRevisions,
    permissionRenderer(),

    // Form Editor
    fields,
    groups,
    validators,
    formEditorPlugins,
    formSitePlugins(),

    // Admin welcome screen widget
    welcomeScreenWidget
=======
    formDetailsPreviewContent,
    formDetailsRevisions,
    formDetailsSubmissions,
    formEditorDefaultBar,
    formEditorSettings
>>>>>>> 95529556
];<|MERGE_RESOLUTION|>--- conflicted
+++ resolved
@@ -2,51 +2,20 @@
 import menus from "./menus";
 import install from "./installation";
 import settings from "./settings";
-<<<<<<< HEAD
-
-import formEditorPlugins from "@webiny/app-form-builder/editor/plugins";
-import formSitePlugins from "@webiny/app-form-builder/site/plugins";
-
-import previewContent from "./formDetails/previewContent";
-import formRevisions from "./formDetails/formRevisions";
-import formSubmissions from "./formDetails/formSubmissions";
-import install from "./install";
-import welcomeScreenWidget from "./welcomeScreenWidget";
-=======
 import formDetailsPreviewContent from "./formDetails/previewContent";
 import formDetailsRevisions from "./formDetails/formRevisions";
 import formDetailsSubmissions from "./formDetails/formSubmissions";
 import formEditorDefaultBar from "./editor/defaultBar";
 import formEditorSettings from "./editor/formSettings";
->>>>>>> 95529556
-
-import permissionRenderer from "./permissionRenderer";
 
 export default () => [
     install,
     settings,
     routes,
     menus,
-<<<<<<< HEAD
-    formSubmissions,
-    previewContent,
-    formRevisions,
-    permissionRenderer(),
-
-    // Form Editor
-    fields,
-    groups,
-    validators,
-    formEditorPlugins,
-    formSitePlugins(),
-
-    // Admin welcome screen widget
-    welcomeScreenWidget
-=======
     formDetailsPreviewContent,
     formDetailsRevisions,
     formDetailsSubmissions,
     formEditorDefaultBar,
     formEditorSettings
->>>>>>> 95529556
 ];