--- conflicted
+++ resolved
@@ -1,10 +1,6 @@
 {
   "name": "@webiny/app-form-builder",
-<<<<<<< HEAD
-  "version": "5.8.0",
-=======
   "version": "5.10.0",
->>>>>>> a43d03c9
   "main": "index.js",
   "repository": {
     "type": "git",
@@ -25,18 +21,6 @@
     "@rmwc/menu": "^5.6.0",
     "@svgr/webpack": "^4.3.2",
     "@types/react": "^16.9.56",
-<<<<<<< HEAD
-    "@webiny/app": "^5.8.0",
-    "@webiny/app-admin": "^5.8.0",
-    "@webiny/app-page-builder": "^5.8.0",
-    "@webiny/app-plugin-admin-welcome-screen": "^5.8.0",
-    "@webiny/app-security": "^5.8.0",
-    "@webiny/form": "^5.8.0",
-    "@webiny/plugins": "^5.8.0",
-    "@webiny/react-router": "^5.8.0",
-    "@webiny/ui": "^5.8.0",
-    "@webiny/validation": "^5.8.0",
-=======
     "@webiny/app": "^5.10.0",
     "@webiny/app-admin": "^5.10.0",
     "@webiny/app-page-builder": "^5.10.0",
@@ -47,7 +31,6 @@
     "@webiny/react-router": "^5.10.0",
     "@webiny/ui": "^5.10.0",
     "@webiny/validation": "^5.10.0",
->>>>>>> a43d03c9
     "apollo-cache": "^1.3.5",
     "apollo-client": "^2.2.8",
     "apollo-utilities": "^1.3.4",
@@ -75,13 +58,8 @@
     "@babel/preset-env": "^7.5.5",
     "@babel/preset-react": "^7.0.0",
     "@babel/preset-typescript": "^7.8.3",
-<<<<<<< HEAD
-    "@webiny/cli": "^5.8.0",
-    "@webiny/project-utils": "^5.8.0",
-=======
     "@webiny/cli": "^5.10.0",
     "@webiny/project-utils": "^5.10.0",
->>>>>>> a43d03c9
     "babel-plugin-emotion": "^9.2.8",
     "babel-plugin-lodash": "^3.3.4",
     "babel-plugin-named-asset-import": "^1.0.0-next.3e165448",
