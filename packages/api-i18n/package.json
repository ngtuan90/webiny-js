--- conflicted
+++ resolved
@@ -15,19 +15,6 @@
   "license": "MIT",
   "dependencies": {
     "@babel/runtime": "^7.5.5",
-<<<<<<< HEAD
-    "@webiny/api-security": "^5.18.3",
-    "@webiny/api-security-so-ddb": "^5.18.3",
-    "@webiny/api-tenancy": "^5.18.3",
-    "@webiny/api-tenancy-so-ddb": "^5.18.3",
-    "@webiny/error": "^5.18.3",
-    "@webiny/handler": "^5.18.3",
-    "@webiny/handler-aws": "^5.18.3",
-    "@webiny/handler-client": "^5.18.3",
-    "@webiny/handler-graphql": "^5.18.3",
-    "@webiny/plugins": "^5.18.3",
-    "@webiny/pubsub": "^5.18.3",
-=======
     "@webiny/api-security": "^5.19.0",
     "@webiny/api-security-so-ddb": "^5.19.0",
     "@webiny/api-tenancy": "^5.19.0",
@@ -38,7 +25,7 @@
     "@webiny/handler-client": "^5.19.0",
     "@webiny/handler-graphql": "^5.19.0",
     "@webiny/plugins": "^5.19.0",
->>>>>>> d9c638b7
+    "@webiny/pubsub": "^5.18.3",
     "accept-language-parser": "^1.5.0",
     "i18n-locales": "^0.0.2"
   },
