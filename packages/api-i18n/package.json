{
  "name": "@webiny/api-i18n",
  "version": "5.33.2",
  "main": "index.js",
  "repository": {
    "type": "git",
    "url": "https://github.com/webiny/webiny-js.git",
    "directory": "packages/api-i18n"
  },
  "keywords": [
    "i18n:base"
  ],
  "author": "Webiny Ltd",
  "description": "The API for the Webiny I18N app.",
  "license": "MIT",
  "dependencies": {
<<<<<<< HEAD
    "@babel/runtime": "^7.19.0",
    "@webiny/api": "^5.33.1",
    "@webiny/api-security": "^5.33.1",
    "@webiny/api-security-so-ddb": "^5.33.1",
    "@webiny/api-tenancy": "^5.33.1",
    "@webiny/api-tenancy-so-ddb": "^5.33.1",
    "@webiny/error": "^5.33.1",
    "@webiny/handler-aws": "^5.33.1",
    "@webiny/handler-client": "^5.33.1",
    "@webiny/handler-graphql": "^5.33.1",
    "@webiny/plugins": "^5.33.1",
    "@webiny/pubsub": "^5.33.1",
=======
    "@babel/runtime": "^7.16.3",
    "@webiny/api": "^5.33.2",
    "@webiny/api-security": "^5.33.2",
    "@webiny/api-security-so-ddb": "^5.33.2",
    "@webiny/api-tenancy": "^5.33.2",
    "@webiny/api-tenancy-so-ddb": "^5.33.2",
    "@webiny/error": "^5.33.2",
    "@webiny/handler-aws": "^5.33.2",
    "@webiny/handler-client": "^5.33.2",
    "@webiny/handler-graphql": "^5.33.2",
    "@webiny/plugins": "^5.33.2",
    "@webiny/pubsub": "^5.33.2",
>>>>>>> 42395f8a
    "accept-language-parser": "^1.5.0",
    "i18n-locales": "^0.0.2"
  },
  "devDependencies": {
    "@babel/cli": "^7.19.3",
    "@babel/core": "^7.19.3",
    "@babel/preset-env": "^7.19.4",
    "@babel/preset-typescript": "^7.18.6",
    "@types/accept-language-parser": "^1.5.3",
    "@webiny/api-security-so-ddb": "^5.25.0",
    "@webiny/api-tenancy-so-ddb": "^5.25.0",
    "@webiny/api-wcp": "^5.33.2",
    "@webiny/cli": "^5.33.2",
    "@webiny/handler": "^5.33.2",
    "@webiny/project-utils": "^5.33.2",
    "jest": "^28.1.0",
    "rimraf": "^3.0.2",
    "ttypescript": "^1.5.12",
    "typescript": "4.7.4"
  },
  "publishConfig": {
    "access": "public",
    "directory": "dist"
  },
  "scripts": {
    "build": "yarn webiny run build",
    "watch": "yarn webiny run watch"
  },
  "gitHead": "8476da73b653c89cc1474d968baf55c1b0ae0e5f"
}<|MERGE_RESOLUTION|>--- conflicted
+++ resolved
@@ -14,21 +14,7 @@
   "description": "The API for the Webiny I18N app.",
   "license": "MIT",
   "dependencies": {
-<<<<<<< HEAD
     "@babel/runtime": "^7.19.0",
-    "@webiny/api": "^5.33.1",
-    "@webiny/api-security": "^5.33.1",
-    "@webiny/api-security-so-ddb": "^5.33.1",
-    "@webiny/api-tenancy": "^5.33.1",
-    "@webiny/api-tenancy-so-ddb": "^5.33.1",
-    "@webiny/error": "^5.33.1",
-    "@webiny/handler-aws": "^5.33.1",
-    "@webiny/handler-client": "^5.33.1",
-    "@webiny/handler-graphql": "^5.33.1",
-    "@webiny/plugins": "^5.33.1",
-    "@webiny/pubsub": "^5.33.1",
-=======
-    "@babel/runtime": "^7.16.3",
     "@webiny/api": "^5.33.2",
     "@webiny/api-security": "^5.33.2",
     "@webiny/api-security-so-ddb": "^5.33.2",
@@ -40,7 +26,6 @@
     "@webiny/handler-graphql": "^5.33.2",
     "@webiny/plugins": "^5.33.2",
     "@webiny/pubsub": "^5.33.2",
->>>>>>> 42395f8a
     "accept-language-parser": "^1.5.0",
     "i18n-locales": "^0.0.2"
   },
