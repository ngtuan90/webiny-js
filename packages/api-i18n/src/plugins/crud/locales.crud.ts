--- conflicted
+++ resolved
@@ -1,11 +1,6 @@
-<<<<<<< HEAD
-import { HandlerContextPlugin } from "@webiny/handler/types";
-import { HandlerContextDb } from "@webiny/handler-db/types";
-import { I18NLocale } from "@webiny/api-i18n/types";
-=======
 import { ContextPlugin } from "@webiny/handler/types";
 import { DbContext } from "@webiny/handler-db/types";
->>>>>>> ea30b480
+import { I18NLocale } from "@webiny/api-i18n/types";
 
 export const PK_LOCALE = "L";
 export const PK_DEFAULT_LOCALE = "L#D";
