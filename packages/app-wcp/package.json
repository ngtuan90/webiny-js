{
  "name": "@webiny/app-wcp",
  "version": "5.33.2",
  "main": "index.js",
  "repository": {
    "type": "git",
    "url": "https://github.com/webiny/webiny-js.git",
    "directory": "packages/app-wcp"
  },
  "description": "A set of frontend Webiny Control Panel (WCP)-related utilities.",
  "author": "Webiny Ltd.",
  "license": "MIT",
  "dependencies": {
    "@apollo/react-hooks": "^3.1.5",
    "@babel/runtime": "^7.19.0",
    "@emotion/core": "^10.0.27",
    "apollo-cache": "^1.3.5",
    "apollo-client": "^2.6.10",
    "apollo-link": "^1.2.14",
    "apollo-utilities": "^1.3.4",
    "graphql-tag": "^2.12.6",
    "react": "17.0.2",
    "react-dom": "17.0.2"
  },
  "devDependencies": {
    "@babel/cli": "^7.19.3",
    "@babel/core": "^7.19.3",
    "@babel/preset-env": "^7.19.4",
    "@babel/preset-react": "^7.0.0",
<<<<<<< HEAD
    "@babel/preset-typescript": "^7.18.6",
    "@webiny/cli": "^5.33.1",
    "@webiny/project-utils": "^5.33.1",
=======
    "@babel/preset-typescript": "^7.8.3",
    "@webiny/cli": "^5.33.2",
    "@webiny/project-utils": "^5.33.2",
>>>>>>> 42395f8a
    "rimraf": "^3.0.2",
    "ttypescript": "^1.5.12",
    "typescript": "4.7.4"
  },
  "publishConfig": {
    "access": "public",
    "directory": "dist"
  },
  "scripts": {
    "build": "yarn webiny run build",
    "watch": "yarn webiny run watch"
  },
  "svgo": {
    "plugins": {
      "removeViewBox": false
    }
  }
}<|MERGE_RESOLUTION|>--- conflicted
+++ resolved
@@ -27,15 +27,9 @@
     "@babel/core": "^7.19.3",
     "@babel/preset-env": "^7.19.4",
     "@babel/preset-react": "^7.0.0",
-<<<<<<< HEAD
     "@babel/preset-typescript": "^7.18.6",
-    "@webiny/cli": "^5.33.1",
-    "@webiny/project-utils": "^5.33.1",
-=======
-    "@babel/preset-typescript": "^7.8.3",
     "@webiny/cli": "^5.33.2",
     "@webiny/project-utils": "^5.33.2",
->>>>>>> 42395f8a
     "rimraf": "^3.0.2",
     "ttypescript": "^1.5.12",
     "typescript": "4.7.4"
