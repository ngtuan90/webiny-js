{
  "name": "@webiny/handler-apollo-gateway",
  "version": "4.14.0",
  "main": "index.js",
  "license": "MIT",
  "repository": {
    "type": "git",
    "url": "https://github.com/webiny/webiny-js.git",
    "directory": "packages/handler-apollo-gateway"
  },
  "description": "The Apollo Server as a function.",
  "contributors": [
    "Pavel Denisjuk <pavel@webiny.com>",
    "Sven Al Hamad <sven@webiny.com>",
    "Adrian Smijulj <adrian@webiny.com>"
  ],
  "dependencies": {
    "@apollo/gateway": "^0.14.1",
<<<<<<< HEAD
    "@webiny/graphql": "^4.13.0",
    "@webiny/handler": "^4.13.0",
    "@webiny/handler-args": "^4.13.0",
    "@webiny/handler-client": "^4.13.0",
    "@webiny/handler-http": "^4.13.0",
    "@webiny/plugins": "^4.13.0",
    "apollo-server-core": "2.17.0",
=======
    "@webiny/graphql": "^4.14.0",
    "@webiny/handler": "^4.14.0",
    "@webiny/plugins": "^4.14.0",
>>>>>>> 5fbedaea
    "apollo-server-env": "^2.4.3",
    "boolean": "^3.0.1"
  },
  "devDependencies": {
    "@apollo/federation": "^0.16.0",
    "@babel/cli": "^7.5.5",
    "@babel/core": "^7.5.5",
    "@babel/preset-env": "^7.5.5",
    "apollo-server-types": "^0.3.1",
    "jest-mock-console": "^1.0.0"
  },
  "publishConfig": {
    "access": "public",
    "directory": "dist"
  },
  "scripts": {
    "build": "rimraf ./dist *.tsbuildinfo && babel src -d dist --source-maps --copy-files --extensions \".ts\"",
    "watch": "babel src -d dist --source-maps --copy-files --extensions \".ts\" --watch",
    "postbuild": "cp package.json LICENSE README.md dist/ && tsc -p tsconfig.build.json"
  }
}<|MERGE_RESOLUTION|>--- conflicted
+++ resolved
@@ -16,19 +16,13 @@
   ],
   "dependencies": {
     "@apollo/gateway": "^0.14.1",
-<<<<<<< HEAD
-    "@webiny/graphql": "^4.13.0",
-    "@webiny/handler": "^4.13.0",
-    "@webiny/handler-args": "^4.13.0",
-    "@webiny/handler-client": "^4.13.0",
-    "@webiny/handler-http": "^4.13.0",
-    "@webiny/plugins": "^4.13.0",
-    "apollo-server-core": "2.17.0",
-=======
     "@webiny/graphql": "^4.14.0",
     "@webiny/handler": "^4.14.0",
+    "@webiny/handler-args": "^4.14.0",
+    "@webiny/handler-client": "^4.14.0",
+    "@webiny/handler-http": "^4.14.0",
     "@webiny/plugins": "^4.14.0",
->>>>>>> 5fbedaea
+    "apollo-server-core": "2.17.0",
     "apollo-server-env": "^2.4.3",
     "boolean": "^3.0.1"
   },
