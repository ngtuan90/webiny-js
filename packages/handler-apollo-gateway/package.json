{
<<<<<<< HEAD
	"name": "@webiny/handler-apollo-gateway",
	"version": "4.13.0",
	"main": "index.js",
	"license": "MIT",
	"repository": {
		"type": "git",
		"url": "https://github.com/webiny/webiny-js.git",
		"directory": "packages/handler-apollo-gateway"
	},
	"description": "The Apollo Server as a function.",
	"contributors": [
		"Pavel Denisjuk <pavel@webiny.com>",
		"Sven Al Hamad <sven@webiny.com>",
		"Adrian Smijulj <adrian@webiny.com>"
	],
	"dependencies": {
		"@apollo/gateway": "^0.14.1",
		"@webiny/graphql": "^4.13.0",
		"@webiny/handler": "^4.13.0",
		"@webiny/handler-args": "^4.13.0",
		"@webiny/handler-client": "^4.13.0",
		"@webiny/handler-http": "^4.13.0",
		"@webiny/plugins": "^4.13.0",
		"apollo-server-core": "2.17.0",
		"apollo-server-env": "^2.4.3",
		"boolean": "^3.0.1"
	},
	"devDependencies": {
		"@apollo/federation": "^0.16.0",
		"@babel/cli": "^7.5.5",
		"@babel/core": "^7.5.5",
		"@babel/preset-env": "^7.5.5",
		"apollo-server-types": "^0.3.1",
		"jest-mock-console": "^1.0.0"
	},
	"publishConfig": {
		"access": "public",
		"directory": "dist"
	},
	"scripts": {
		"build": "rimraf ./dist *.tsbuildinfo && babel src -d dist --source-maps --copy-files --extensions \".ts\"",
		"watch": "babel src -d dist --source-maps --copy-files --extensions \".ts\" --watch",
		"postbuild": "cp package.json LICENSE README.md dist/ && tsc -p tsconfig.build.json"
	}
=======
  "name": "@webiny/handler-apollo-gateway",
  "version": "4.14.0",
  "main": "index.js",
  "license": "MIT",
  "repository": {
    "type": "git",
    "url": "https://github.com/webiny/webiny-js.git",
    "directory": "packages/handler-apollo-gateway"
  },
  "description": "The Apollo Server as a function.",
  "contributors": [
    "Pavel Denisjuk <pavel@webiny.com>",
    "Sven Al Hamad <sven@webiny.com>",
    "Adrian Smijulj <adrian@webiny.com>"
  ],
  "dependencies": {
    "@apollo/gateway": "^0.14.1",
    "@webiny/graphql": "^4.14.0",
    "@webiny/handler": "^4.14.0",
    "@webiny/handler-args": "^4.14.0",
    "@webiny/handler-client": "^4.14.0",
    "@webiny/handler-http": "^4.14.0",
    "@webiny/plugins": "^4.14.0",
    "apollo-server-core": "2.17.0",
    "apollo-server-env": "^2.4.3",
    "boolean": "^3.0.1"
  },
  "devDependencies": {
    "@apollo/federation": "^0.16.0",
    "@babel/cli": "^7.5.5",
    "@babel/core": "^7.5.5",
    "@babel/preset-env": "^7.5.5",
    "apollo-server-types": "^0.3.1",
    "jest-mock-console": "^1.0.0"
  },
  "publishConfig": {
    "access": "public",
    "directory": "dist"
  },
  "scripts": {
    "build": "rimraf ./dist *.tsbuildinfo && babel src -d dist --source-maps --copy-files --extensions \".ts\"",
    "watch": "babel src -d dist --source-maps --copy-files --extensions \".ts\" --watch",
    "postbuild": "cp package.json LICENSE README.md dist/ && tsc -p tsconfig.build.json"
  }
>>>>>>> 06f7ddb5
}<|MERGE_RESOLUTION|>--- conflicted
+++ resolved
@@ -1,50 +1,4 @@
 {
-<<<<<<< HEAD
-	"name": "@webiny/handler-apollo-gateway",
-	"version": "4.13.0",
-	"main": "index.js",
-	"license": "MIT",
-	"repository": {
-		"type": "git",
-		"url": "https://github.com/webiny/webiny-js.git",
-		"directory": "packages/handler-apollo-gateway"
-	},
-	"description": "The Apollo Server as a function.",
-	"contributors": [
-		"Pavel Denisjuk <pavel@webiny.com>",
-		"Sven Al Hamad <sven@webiny.com>",
-		"Adrian Smijulj <adrian@webiny.com>"
-	],
-	"dependencies": {
-		"@apollo/gateway": "^0.14.1",
-		"@webiny/graphql": "^4.13.0",
-		"@webiny/handler": "^4.13.0",
-		"@webiny/handler-args": "^4.13.0",
-		"@webiny/handler-client": "^4.13.0",
-		"@webiny/handler-http": "^4.13.0",
-		"@webiny/plugins": "^4.13.0",
-		"apollo-server-core": "2.17.0",
-		"apollo-server-env": "^2.4.3",
-		"boolean": "^3.0.1"
-	},
-	"devDependencies": {
-		"@apollo/federation": "^0.16.0",
-		"@babel/cli": "^7.5.5",
-		"@babel/core": "^7.5.5",
-		"@babel/preset-env": "^7.5.5",
-		"apollo-server-types": "^0.3.1",
-		"jest-mock-console": "^1.0.0"
-	},
-	"publishConfig": {
-		"access": "public",
-		"directory": "dist"
-	},
-	"scripts": {
-		"build": "rimraf ./dist *.tsbuildinfo && babel src -d dist --source-maps --copy-files --extensions \".ts\"",
-		"watch": "babel src -d dist --source-maps --copy-files --extensions \".ts\" --watch",
-		"postbuild": "cp package.json LICENSE README.md dist/ && tsc -p tsconfig.build.json"
-	}
-=======
   "name": "@webiny/handler-apollo-gateway",
   "version": "4.14.0",
   "main": "index.js",
@@ -89,5 +43,4 @@
     "watch": "babel src -d dist --source-maps --copy-files --extensions \".ts\" --watch",
     "postbuild": "cp package.json LICENSE README.md dist/ && tsc -p tsconfig.build.json"
   }
->>>>>>> 06f7ddb5
 }