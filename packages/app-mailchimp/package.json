--- conflicted
+++ resolved
@@ -1,58 +1,4 @@
 {
-<<<<<<< HEAD
-	"name": "@webiny/app-mailchimp",
-	"version": "4.13.0",
-	"main": "index.js",
-	"repository": {
-		"type": "git",
-		"url": "https://github.com/webiny/webiny-js.git"
-	},
-	"description": "Enables inserting Mailchimp newsletter signup forms on your site.",
-	"author": "Adrian Smijulj",
-	"license": "MIT",
-	"dependencies": {
-		"@babel/runtime": "^7.5.5",
-		"@emotion/styled": "^10.0.17",
-		"@webiny/app": "^4.13.0",
-		"@webiny/app-admin": "^4.13.0",
-		"@webiny/app-page-builder": "^4.13.0",
-		"@webiny/app-security": "^4.13.0",
-		"@webiny/form": "^4.13.0",
-		"@webiny/plugins": "^4.13.0",
-		"@webiny/react-router": "^4.13.0",
-		"@webiny/ui": "^4.13.0",
-		"@webiny/validation": "^4.13.0",
-		"emotion": "10.0.17",
-		"lodash": "^4.17.11",
-		"react-helmet": "^5.2.0"
-	},
-	"devDependencies": {
-		"@babel/cli": "^7.5.5",
-		"@babel/core": "^7.5.5",
-		"@babel/plugin-proposal-class-properties": "^7.5.5",
-		"@babel/preset-env": "^7.5.5",
-		"@babel/preset-react": "^7.0.0",
-		"@babel/preset-typescript": "^7.8.3",
-		"@svgr/webpack": "^4.3.2",
-		"babel-plugin-emotion": "^9.2.8",
-		"babel-plugin-named-asset-import": "^1.0.0-next.3e165448"
-	},
-	"peerDependencies": {
-		"graphql-tag": "^2.10.1",
-		"react": "^16.8.6",
-		"react-apollo": "^3.1.3"
-	},
-	"publishConfig": {
-		"access": "public",
-		"directory": "dist"
-	},
-	"scripts": {
-		"build": "rimraf ./dist *.tsbuildinfo && babel src -d dist --source-maps --copy-files --extensions \".ts,.tsx\"",
-		"watch": "babel src -d dist --source-maps --copy-files --extensions \".ts,.tsx\" --watch",
-		"postbuild": "cp package.json LICENSE README.md dist/ && tsc -p tsconfig.build.json"
-	},
-	"gitHead": "1c3e8fd44a71306cb449c653725d5d34a9a90e36"
-=======
   "name": "@webiny/app-mailchimp",
   "version": "4.14.0",
   "main": "index.js",
@@ -105,5 +51,4 @@
     "postbuild": "cp package.json LICENSE README.md dist/ && tsc -p tsconfig.build.json"
   },
   "gitHead": "1c3e8fd44a71306cb449c653725d5d34a9a90e36"
->>>>>>> 06f7ddb5
 }