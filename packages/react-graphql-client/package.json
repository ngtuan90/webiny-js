--- conflicted
+++ resolved
@@ -1,5 +1,4 @@
 {
-<<<<<<< HEAD
 	"name": "@webiny/react-graphql-client",
 	"version": "5.0.0-beta.1",
 	"main": "index.js",
@@ -16,7 +15,7 @@
 	"license": "MIT",
 	"dependencies": {
 		"@babel/runtime": "^7.5.5",
-		"@webiny/graphql-client": "^5.0.0-beta.1"
+		"@webiny/graphql-client": "^5.0.0-beta.0"
 	},
 	"devDependencies": {
 		"@babel/cli": "^7.5.5",
@@ -40,46 +39,4 @@
 		"postbuild": "cp package.json LICENSE README.md dist/ && tsc -p tsconfig.build.json"
 	},
 	"gitHead": "b8aec8a1be3f25c3b428b357fe1e352c7cbff9ae"
-=======
-  "name": "@webiny/react-graphql-client",
-  "version": "5.0.0-beta.0",
-  "main": "index.js",
-  "repository": {
-    "type": "git",
-    "url": "https://github.com/webiny/webiny-js.git"
-  },
-  "description": "A simple webiny-i18n processor, recommended for React apps.",
-  "contributors": [
-    "Pavel Denisjuk <pavel@webiny.com>",
-    "Sven Al Hamad <sven@webiny.com>",
-    "Adrian Smijulj <adrian@webiny.com>"
-  ],
-  "license": "MIT",
-  "dependencies": {
-    "@babel/runtime": "^7.5.5",
-    "@webiny/graphql-client": "^5.0.0-beta.0"
-  },
-  "devDependencies": {
-    "@babel/cli": "^7.5.5",
-    "@babel/core": "^7.5.5",
-    "@babel/preset-env": "^7.5.5",
-    "@babel/preset-react": "^7.0.0",
-    "@babel/preset-typescript": "^7.8.3",
-    "babel-plugin-lodash": "^3.3.4"
-  },
-  "peerDependencies": {
-    "graphql": "^14.0.0 || ^15.0.0",
-    "react": "^17.0.0"
-  },
-  "publishConfig": {
-    "access": "public",
-    "directory": "dist"
-  },
-  "scripts": {
-    "build": "rimraf ./dist *.tsbuildinfo && babel src -d dist --source-maps --copy-files --extensions \".ts,.tsx\"",
-    "watch": "babel src -d dist --source-maps --copy-files --extensions \".ts,.tsx\" --watch",
-    "postbuild": "cp package.json LICENSE README.md dist/ && tsc -p tsconfig.build.json"
-  },
-  "gitHead": "8476da73b653c89cc1474d968baf55c1b0ae0e5f"
->>>>>>> 3a069dc5
 }