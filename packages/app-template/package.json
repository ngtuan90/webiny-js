--- conflicted
+++ resolved
@@ -16,12 +16,8 @@
   "dependencies": {
     "@babel/runtime": "^7.5.5",
     "@webiny/app": "^4.2.0",
-<<<<<<< HEAD
-    "@webiny/plugins": "^4.2.0"
-=======
     "@webiny/plugins": "^4.2.0",
     "@webiny/react-router": "^4.2.0"
->>>>>>> a844d07f
   },
   "devDependencies": {
     "@babel/cli": "^7.5.5",
