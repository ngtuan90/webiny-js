{
  "name": "@webiny/api-tenancy",
<<<<<<< HEAD
  "version": "5.10.0-next.1",
=======
  "version": "5.10.0",
>>>>>>> b269b1db
  "main": "index.js",
  "repository": {
    "type": "git",
    "url": "https://github.com/webiny/webiny-js.git"
  },
  "description": "Tenancy base to create and access tenants.",
  "author": "Webiny LTD",
  "license": "MIT",
  "dependencies": {
<<<<<<< HEAD
    "@webiny/handler": "^5.10.0-next.1",
    "@webiny/handler-db": "^5.10.0-next.1",
    "@webiny/handler-http": "^5.10.0-next.1",
    "@webiny/plugins": "^5.10.0-next.1",
=======
    "@webiny/handler": "^5.10.0",
    "@webiny/handler-db": "^5.10.0",
    "@webiny/handler-http": "^5.10.0",
    "@webiny/plugins": "^5.10.0",
>>>>>>> b269b1db
    "mdbid": "^1.0.0"
  },
  "devDependencies": {
    "@babel/cli": "^7.5.5",
    "@babel/core": "^7.5.5",
<<<<<<< HEAD
    "@webiny/cli": "^5.10.0-next.1",
    "@webiny/project-utils": "^5.10.0-next.1",
=======
    "@webiny/cli": "^5.10.0",
    "@webiny/project-utils": "^5.10.0",
>>>>>>> b269b1db
    "jest": "^26.6.3",
    "jest-dynalite": "^3.2.0",
    "rimraf": "^3.0.2",
    "typescript": "^4.1.3"
  },
  "publishConfig": {
    "access": "public",
    "directory": "dist"
  },
  "scripts": {
    "build": "yarn webiny run build",
    "watch": "yarn webiny run watch"
  },
  "adio": {
    "ignore": {
      "src": [
        "aws-sdk"
      ]
    }
  }
}<|MERGE_RESOLUTION|>--- conflicted
+++ resolved
@@ -1,10 +1,6 @@
 {
   "name": "@webiny/api-tenancy",
-<<<<<<< HEAD
-  "version": "5.10.0-next.1",
-=======
   "version": "5.10.0",
->>>>>>> b269b1db
   "main": "index.js",
   "repository": {
     "type": "git",
@@ -14,29 +10,17 @@
   "author": "Webiny LTD",
   "license": "MIT",
   "dependencies": {
-<<<<<<< HEAD
-    "@webiny/handler": "^5.10.0-next.1",
-    "@webiny/handler-db": "^5.10.0-next.1",
-    "@webiny/handler-http": "^5.10.0-next.1",
-    "@webiny/plugins": "^5.10.0-next.1",
-=======
     "@webiny/handler": "^5.10.0",
     "@webiny/handler-db": "^5.10.0",
     "@webiny/handler-http": "^5.10.0",
     "@webiny/plugins": "^5.10.0",
->>>>>>> b269b1db
     "mdbid": "^1.0.0"
   },
   "devDependencies": {
     "@babel/cli": "^7.5.5",
     "@babel/core": "^7.5.5",
-<<<<<<< HEAD
-    "@webiny/cli": "^5.10.0-next.1",
-    "@webiny/project-utils": "^5.10.0-next.1",
-=======
     "@webiny/cli": "^5.10.0",
     "@webiny/project-utils": "^5.10.0",
->>>>>>> b269b1db
     "jest": "^26.6.3",
     "jest-dynalite": "^3.2.0",
     "rimraf": "^3.0.2",
