--- conflicted
+++ resolved
@@ -1,10 +1,6 @@
 {
   "name": "@webiny/api-tenancy",
-<<<<<<< HEAD
-  "version": "5.8.0",
-=======
   "version": "5.10.0",
->>>>>>> a43d03c9
   "main": "index.js",
   "repository": {
     "type": "git",
@@ -14,29 +10,17 @@
   "author": "Webiny LTD",
   "license": "MIT",
   "dependencies": {
-<<<<<<< HEAD
-    "@webiny/handler": "^5.7.0",
-    "@webiny/handler-db": "^5.7.0",
-    "@webiny/handler-http": "^5.7.0",
-    "@webiny/plugins": "^5.7.0",
-=======
     "@webiny/handler": "^5.10.0",
     "@webiny/handler-db": "^5.10.0",
     "@webiny/handler-http": "^5.10.0",
     "@webiny/plugins": "^5.10.0",
->>>>>>> a43d03c9
     "mdbid": "^1.0.0"
   },
   "devDependencies": {
     "@babel/cli": "^7.5.5",
     "@babel/core": "^7.5.5",
-<<<<<<< HEAD
-    "@webiny/cli": "^5.7.0",
-    "@webiny/project-utils": "^5.7.0",
-=======
     "@webiny/cli": "^5.10.0",
     "@webiny/project-utils": "^5.10.0",
->>>>>>> a43d03c9
     "jest": "^26.6.3",
     "jest-dynalite": "^3.2.0",
     "rimraf": "^3.0.2",
