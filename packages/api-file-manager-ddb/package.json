--- conflicted
+++ resolved
@@ -1,10 +1,6 @@
 {
   "name": "@webiny/api-file-manager-ddb",
-<<<<<<< HEAD
-  "version": "5.10.0-next.1",
-=======
   "version": "5.10.0",
->>>>>>> b269b1db
   "main": "index.js",
   "keywords": [
     "@webiny/api-file-manager",
@@ -26,17 +22,10 @@
   "license": "MIT",
   "dependencies": {
     "@babel/runtime": "^7.5.5",
-<<<<<<< HEAD
-    "@webiny/api-file-manager": "^5.10.0-next.1",
-    "@webiny/db-dynamodb": "^5.10.0-next.1",
-    "@webiny/error": "^5.10.0-next.1",
-    "@webiny/project-utils": "^5.10.0-next.1",
-=======
     "@webiny/api-file-manager": "^5.10.0",
     "@webiny/db-dynamodb": "^5.10.0",
     "@webiny/error": "^5.10.0",
     "@webiny/project-utils": "^5.10.0",
->>>>>>> b269b1db
     "aws-sdk": "^2.539.0",
     "dynamodb-toolbox": "^0.3.4",
     "lodash.chunk": "^4.2.0",
@@ -49,11 +38,7 @@
     "@babel/plugin-transform-runtime": "^7.5.5",
     "@babel/preset-env": "^7.5.5",
     "@babel/preset-typescript": "^7.0.0",
-<<<<<<< HEAD
-    "@webiny/cli": "^5.10.0-next.1",
-=======
     "@webiny/cli": "^5.10.0",
->>>>>>> b269b1db
     "jest": "^26.6.3",
     "jest-dynalite": "^3.2.0",
     "jsonpack": "^1.1.5",
