import { FileItem } from "@webiny/app-admin/types";
import gql from "graphql-tag";
import { Settings } from "~/types";
import { ListTagsResponseItem } from "~/modules/FileManagerApiProvider/FileManagerApiContext/FileManagerApiContext";
import { ListSearchRecordsSort } from "@webiny/app-aco/types";

const ERROR_FIELDS = /* GraphQL */ `
    {
        code
        message
        data
    }
`;

export interface GetFileManagerSettingsQueryResponse {
    fileManager: {
        getSettings: {
            data: Settings;
            error?: Error | null;
        };
    };
}

export interface ListFilesListFilesResponse {
    data: FileItem[];
    error?: Error | null;
    meta: {
        hasMoreItems: boolean;
        totalItem: number;
        cursor: string | null;
    };
}

export interface ListFilesQueryResponse {
    fileManager: {
        listFiles: ListFilesListFilesResponse;
    };
}

export interface ListFilesQueryVariables {
    limit?: number;
    after?: string | null;
<<<<<<< HEAD
    sort?: ListSearchRecordsSort;
=======
    sort?: ListDbSort;
    search?: string;
>>>>>>> 9421b8ca
    where?: {
        tags?: string;
        tags_in?: string[];
        tags_startsWith?: string;
        tags_not_startsWith?: string;
        type_in?: string[];
        createdBy?: string;
    };
}

export const LIST_FILES = (FILE_FIELDS: string) => gql`
    query ListFiles(
        $search: String,
        $limit: Int,
        $after: String,
        $where: FmFileListWhereInput
    ) {
        fileManager {
            listFiles(
                search: $search,
                limit: $limit,
                after: $after,
                where: $where
            ) {
                data {}${FILE_FIELDS}
                meta {
                    cursor
                    totalCount
                }
            }
        }
    }
`;

export const GET_FILE = (FILE_FIELDS: string) => gql`
    query GetFile($id: ID!) {
        fileManager {
            getFile(id: $id) {
                data ${FILE_FIELDS}
                error ${ERROR_FIELDS}
            }
        }
    }
`;

export interface ListFileTagsQueryResponse {
    fileManager: {
        listTags: {
            data: ListTagsResponseItem[];
            error: Error | null;
        };
    };
}

export interface ListFileTagsQueryVariables {
    where?: {
        tag_startsWith?: String;
        tag_not_startsWith?: String;
    };
}

export const LIST_TAGS = gql`
    query ListTags($where: TagWhereInput) {
        fileManager {
            listTags(where: $where) {
                data {
                    tag
                    count
                }
                error ${ERROR_FIELDS}
            }
        }
    }
`;

export interface CreateFileMutationResponse {
    fileManager: {
        createFile: {
            data: FileItem;
            error?: Error | null;
        };
    };
}

export interface FileInput {
    key: string;
    name: string;
    size: number;
    type: string;
    tags: string[];
    aliases?: string[];
    meta?: Record<string, any>;
}

export interface CreateFileMutationVariables {
    data: FileInput;
    meta?: Record<string, any>;
}

export const CREATE_FILE = (FILE_FIELDS: string) => gql`
    mutation CreateFile($data: FmFileCreateInput!, $meta: JSON) {
        fileManager {
            createFile(data: $data, meta: $meta) {
                error ${ERROR_FIELDS}
                data ${FILE_FIELDS}
            }
        }
    }
`;

export interface UpdateFileMutationResponse {
    fileManager: {
        updateFile: {
            data: FileItem;
            error?: Error | null;
        };
    };
}

export interface UpdateFileMutationVariables {
    id: string;
    data: Partial<FileInput>;
}

export const UPDATE_FILE = (FILE_FIELDS: string) => gql`
    mutation UpdateFile($id: ID!, $data: FmFileUpdateInput!) {
        fileManager {
            updateFile(id: $id, data: $data) {
                data ${FILE_FIELDS}
                error ${ERROR_FIELDS}
            }
        }
    }
`;

export interface DeleteFileMutationResponse {
    fileManager: {
        updateFile: {
            data: boolean;
            error?: Error | null;
        };
    };
}

export interface DeleteFileMutationVariables {
    id: string;
}

export const DELETE_FILE = gql`
    mutation DeleteFile($id: ID!) {
        fileManager {
            deleteFile(id: $id) {
                data
                error ${ERROR_FIELDS}
            }
        }
    }
`;

export const GET_FILE_SETTINGS = gql`
    query GetSettings {
        fileManager {
            getSettings {
                data {
                    srcPrefix
                    uploadMinFileSize
                    uploadMaxFileSize
                }
                error ${ERROR_FIELDS}
            }
        }
    }
`;

export const GET_FILE_MODEL = gql`
    query GetFileModel {
        fileManager {
            getFileModel {
                data 
                error ${ERROR_FIELDS}
            }
        }
    }
`;<|MERGE_RESOLUTION|>--- conflicted
+++ resolved
@@ -40,12 +40,8 @@
 export interface ListFilesQueryVariables {
     limit?: number;
     after?: string | null;
-<<<<<<< HEAD
     sort?: ListSearchRecordsSort;
-=======
-    sort?: ListDbSort;
     search?: string;
->>>>>>> 9421b8ca
     where?: {
         tags?: string;
         tags_in?: string[];
