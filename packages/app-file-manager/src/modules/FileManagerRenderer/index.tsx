--- conflicted
+++ resolved
@@ -1,10 +1,6 @@
 import React from "react";
 import { AcoRenderer } from "./AcoRenderer";
 
-<<<<<<< HEAD
-export const FileManagerRendererModule: React.VFC = () => {
-    return <AcoRenderer />;
-=======
 export const FileManagerRendererModule = () => {
     return (
         <>
@@ -16,5 +12,4 @@
             </FileManagerViewConfig>*/}
         </>
     );
->>>>>>> 9421b8ca
 };