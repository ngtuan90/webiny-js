--- conflicted
+++ resolved
@@ -1,10 +1,6 @@
 import { FileItem } from "@webiny/app-admin/types";
-<<<<<<< HEAD
 import { ListSearchRecordsSort } from "@webiny/app-aco/types";
 import { FOLDER_ID_DEFAULT } from "~/constants";
-=======
-import { ListDbSort } from "@webiny/app-aco/types";
->>>>>>> 092fd865
 import isEqual from "lodash/isEqual";
 
 interface BaseStateListWhere {
@@ -107,7 +103,7 @@
 
 export const initializeState = ({ accept, scope, own, identity }: InitParams): State => {
     return {
-        folderId: undefined,
+        folderId: FOLDER_ID_DEFAULT,
         showingFileDetails: null,
         loadingFileDetails: false,
         selected: [],
