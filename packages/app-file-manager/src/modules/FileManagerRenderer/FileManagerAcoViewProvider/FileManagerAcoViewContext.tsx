import React, { useEffect, useState } from "react";
import { FileItem } from "@webiny/app-admin/types";
import { useSecurity } from "@webiny/app-security";
import { Settings } from "~/types";
import { useFileManagerApi } from "~/index";
import { Action, initializeState, State, StateListWhere, stateReducer } from "./stateReducer";
import { FOLDER_ID_DEFAULT } from "~/constants";
import { useRecords } from "@webiny/app-aco";
import { ListSearchRecordsSort } from "@webiny/app-aco/types";
import { FileManagerViewContextData } from "~/modules/FileManagerRenderer/FileManagerViewProvider";
import { UploadOptions } from "@webiny/app/types";

export interface FileManagerAcoViewContextData<TFileItem extends FileItem = FileItem> {
    state: State;
    dispatch: React.Dispatch<Action>;
    getFile: (id: string) => Promise<TFileItem | undefined>;
    createFile: (data: TFileItem) => Promise<TFileItem | undefined>;
    updateFile: (id: string, data: Partial<TFileItem>) => Promise<void>;
    deleteFile: (id: string) => Promise<void>;
    uploadFile: (file: File, options?: UploadFileOptions) => Promise<TFileItem | undefined>;
    settings: Settings | undefined;
    selected: TFileItem[];
    setSelected: (files: TFileItem[]) => void;
    toggleSelected: (file: TFileItem) => void;
    hasPreviouslyUploadedFiles: boolean | null;
    setHasPreviouslyUploadedFiles: (flag: boolean) => void;
    listWhere: StateListWhere;
    setListWhere: (state: StateListWhere) => void;
<<<<<<< HEAD
    listSort: ListSearchRecordsSort | undefined;
    setListSort: (state: ListSearchRecordsSort) => void;
=======
    listSort: ListDbSort | undefined;
    setListSort: (state: ListDbSort) => void;
    showFilters: () => void;
    hideFilters: () => void;
    showingFilters: boolean;
>>>>>>> 9421b8ca
    dragging: boolean;
    setDragging: (state: boolean) => void;
    showFileDetails: (id: string) => void;
    showingFileDetails: string | null;
    loadingFileDetails: boolean;
    hideFileDetails: () => void;
    folderId?: string;
    setFolderId: (folderId: string | undefined) => void;
    listTable: boolean;
    setListTable: (mode: boolean) => void;
}

export const FileManagerAcoViewContext = React.createContext<
    FileManagerAcoViewContextData | undefined
>(undefined);

export interface FileManagerViewProviderProps {
    accept: string[];
    tags: string[];
    scope?: string;
    own?: boolean;
    children: React.ReactNode;
}

type UploadFileOptions = Pick<UploadOptions, "onProgress">;

export const FileManagerAcoViewProvider: React.VFC<FileManagerViewProviderProps> = ({
    children,
    ...props
}) => {
    const { identity } = useSecurity();
    const fileManager = useFileManagerApi();
    const { getRecord } = useRecords();
    const [settings, setSettings] = useState<Settings | undefined>(undefined);
    const [files, setFiles] = useState<FileItem[]>([]);
    const [listTable, setListTable] = useState<boolean>(false);

    const [state, dispatch] = React.useReducer(stateReducer, null, () =>
        initializeState({ ...props, identity })
    );

    const getFile = async (id: string) => {
        const fileInState = files.find(file => file.id === id);

        if (fileInState) {
            return fileInState;
        }

        dispatch({
            type: "loadingFileDetails",
            state: true
        });

        const file = await fileManager.getFile(id);

        if (!file) {
            // No file found - must be deleted by previous operation
            setFiles(files => files.filter(file => file.id !== id));
        } else {
            setFiles(prevFiles => {
                const fileIndex = prevFiles.findIndex(file => file.id === id);

                // No record found in the list - must be added by previous operation
                if (fileIndex === -1) {
                    return [...prevFiles, file];
                }

                // Updating record found in the list
                const result = [
                    ...prevFiles.slice(0, fileIndex),
                    {
                        ...prevFiles[fileIndex],
                        ...file
                    },
                    ...prevFiles.slice(fileIndex + 1)
                ];

                return result;
            });
        }

        dispatch({
            type: "loadingFileDetails",
            state: false
        });

        return file;
    };

    const getSettings = async () => {
        const settings = await fileManager.getSettings();
        setSettings(settings);
    };

    useEffect(() => {
        getSettings();
    }, []);

    const setHasPreviouslyUploadedFiles: FileManagerAcoViewContextData["setHasPreviouslyUploadedFiles"] =
        state => {
            dispatch({ type: "hasPreviouslyUploadedFiles", state });
        };

    const createFile = async (data: FileItem) => {
        if (data.tags) {
            data.tags = addScopePrefix(data.tags);
        }

        if (props.scope) {
            data.tags = [...(data.tags || []), props.scope];
        }

        const meta = {
            location: {
                folderId: state.folderId || FOLDER_ID_DEFAULT
            }
        };

        const newFile = await fileManager.createFile(data, meta);
        if (newFile) {
            newFile.tags = removeScopePrefix(newFile.tags || []);
            setFiles(files => [newFile, ...files]);

            // Sync ACO record - retrieve the most updated record from network
            await getRecord(newFile.id);
        }
        return newFile;
    };

    const updateFile = async (id: string, data: Partial<FileItem>) => {
        const file = files.find(file => file.id === id);
        if (!file) {
            return;
        }

        if (data.tags) {
            data.tags = addScopePrefix(data.tags);
        }

        if (props.scope) {
            data.tags = [...(data.tags || []), props.scope];
        }

        await fileManager.updateFile(id, data);

        setFiles(files => {
            const index = files.findIndex(file => file.id === id);
            if (index === -1) {
                return files;
            }

            const newFile = {
                ...data,
                tags: removeScopePrefix(data.tags)
            };

            return [
                ...files.slice(0, index),
                { ...files[index], ...newFile },
                ...files.slice(index + 1)
            ];
        });

        // Sync ACO record - retrieve the most updated record from network
        await getRecord(id);
    };

    const deleteFile = async (id: string) => {
        await fileManager.deleteFile(id);

        setFiles(files => {
            const index = files.findIndex(file => file.id === id);
            if (index === -1) {
                return files;
            }

            return [...files.slice(0, index), ...files.slice(index + 1)];
        });

        // Sync ACO record - retrieve the most updated record from network
        await getRecord(id);
    };

    /**
     * Upload native browser File
     * @see https://developer.mozilla.org/en-US/docs/Web/API/File
     * @param file
     * @param options
     */
    const uploadFile: FileManagerViewContextData["uploadFile"] = async (file, options = {}) => {
        const tags = props.scope ? [props.scope] : [];
        const meta = {
            location: {
                folderId: state.folderId || FOLDER_ID_DEFAULT
            }
        };

        const newFile = await fileManager.uploadFile(file, meta, {
            tags,
            onProgress: options.onProgress
        });
        if (newFile) {
            newFile.tags = removeScopePrefix(newFile.tags);
            setFiles(files => [newFile, ...files]);

            // Sync ACO record - retrieve the most updated record from network
            await getRecord(newFile.id);
        }
        return newFile;
    };

    const addScopePrefix = (tags: string[] = []) => {
        if (!props.scope) {
            return tags;
        }

        return tags.map(tag => `${props.scope}:${tag}`);
    };

    const removeScopePrefix = (tags: string[] = []) => {
        if (!props.scope) {
            return tags;
        }

        return tags
            .filter(tag => tag !== props.scope)
            .map(tag => {
                return props.scope ? tag.replace(`${props.scope}:`, "") : tag;
            });
    };

    const value: FileManagerAcoViewContextData = {
        state,
        dispatch,
        getFile,
        createFile,
        updateFile,
        deleteFile,
        uploadFile,
        settings,
        selected: state.selected,
        setSelected(files: FileItem[]) {
            dispatch({
                type: "setSelected",
                files
            });
        },
        toggleSelected(file: FileItem) {
            dispatch({
                type: "toggleSelected",
                file
            });
        },
        hasPreviouslyUploadedFiles: state.hasPreviouslyUploadedFiles,
        setHasPreviouslyUploadedFiles,
        listWhere: state.listWhere,
        setListWhere(state: StateListWhere) {
            dispatch({ type: "listWhere", state });
        },
        listSort: state.listSort,
        setListSort(state: ListSearchRecordsSort) {
            dispatch({ type: "listSort", state });
        },
        setDragging(state = true) {
            dispatch({
                type: "dragging",
                state
            });
        },
        dragging: state.dragging,
        showFileDetails(id: string) {
            dispatch({ type: "showFileDetails", id });
        },
        hideFileDetails() {
            dispatch({ type: "showFileDetails", id: null });
        },
        showFilters() {
            dispatch({ type: "showFilters", state: true });
        },
        hideFilters() {
            dispatch({ type: "showFilters", state: false });
        },
        showingFileDetails: state.showingFileDetails,
        showingFilters: state.showingFilters,
        loadingFileDetails: state.loadingFileDetails,
        folderId: state.folderId,
        setFolderId(state = undefined) {
            dispatch({
                type: "setFolderId",
                state
            });
        },
        listTable,
        setListTable
    };

    return (
        <FileManagerAcoViewContext.Provider value={value}>
            {children}
        </FileManagerAcoViewContext.Provider>
    );
};<|MERGE_RESOLUTION|>--- conflicted
+++ resolved
@@ -26,16 +26,11 @@
     setHasPreviouslyUploadedFiles: (flag: boolean) => void;
     listWhere: StateListWhere;
     setListWhere: (state: StateListWhere) => void;
-<<<<<<< HEAD
     listSort: ListSearchRecordsSort | undefined;
     setListSort: (state: ListSearchRecordsSort) => void;
-=======
-    listSort: ListDbSort | undefined;
-    setListSort: (state: ListDbSort) => void;
     showFilters: () => void;
     hideFilters: () => void;
     showingFilters: boolean;
->>>>>>> 9421b8ca
     dragging: boolean;
     setDragging: (state: boolean) => void;
     showFileDetails: (id: string) => void;
