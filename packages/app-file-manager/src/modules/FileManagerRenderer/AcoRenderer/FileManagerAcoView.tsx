--- conflicted
+++ resolved
@@ -21,17 +21,12 @@
 import LeftSidebar from "./LeftSidebar";
 import { useFileManagerApi } from "~/index";
 import { FileItem } from "@webiny/app-admin/types";
-<<<<<<< HEAD
 import {
     ListMeta,
     ListSearchRecordsSort,
     ListSearchRecordsSortItem,
     SearchRecordItem
 } from "@webiny/app-aco/types";
-=======
-import { ListMeta, SearchRecordItem } from "@webiny/app-aco/types";
-import { ACO_TYPE } from "~/constants";
->>>>>>> 9421b8ca
 import { BottomInfoBar } from "~/components/BottomInfoBar";
 import { DropFilesHere } from "~/components/DropFilesHere";
 import { Empty } from "~/components/Empty";
@@ -238,13 +233,7 @@
         }
     });
 
-<<<<<<< HEAD
-    const searchInput = useRef<HTMLInputElement>(null);
-
     useEffect(() => {
-=======
-    useDeepCompareEffect(() => {
->>>>>>> 9421b8ca
         if (!settings) {
             return;
         }
