import React from "react";
import { i18n } from "@webiny/app/i18n";
import { FolderTree, TagList } from "@webiny/app-aco";
import { css } from "emotion";
import { getTagsInitialParams, tagsModifier } from "~/tagsHelpers";
<<<<<<< HEAD
import { FOLDER_ID_DEFAULT } from "~/constants";
=======
import { ACO_TYPE } from "~/constants";

>>>>>>> 092fd865
import { TagItem } from "@webiny/app-aco/types";

const t = i18n.ns("app-file-manager/modules/renderer/left-sidebar");

const style = {
    leftDrawer: css({
        float: "left",
        display: "block",
        width: 269,
        height: "calc(100vh - 64px)",
        backgroundColor: "var(--mdc-theme-surface)",
        borderRight: "1px solid var(--mdc-theme-on-background)",
        overflowY: "scroll"
    }),
    wrapper: css({
        padding: " 16px 8px"
    }),
    divider: css({
        height: "1px",
        backgroundColor: "var(--mdc-theme-on-background)",
        margin: "12px 8px 16px"
    })
};

interface LeftSidebarProps {
    title: string;
    toggleTag: (tag: TagItem) => void;
    currentFolder?: string;
    scope?: string;
    own?: boolean;
    onFolderClick: (folderId?: string) => void;
}

const LeftSidebar: React.FC<LeftSidebarProps> = ({
    title,
    toggleTag,
    currentFolder,
    scope,
    own,
    onFolderClick
}) => {
    return (
        <div className={style.leftDrawer}>
            <div className={style.wrapper}>
                <FolderTree
                    title={title}
                    focusedFolderId={currentFolder}
                    onTitleClick={() => onFolderClick(undefined)}
                    onFolderClick={data => data?.id && onFolderClick(data?.id)}
                    enableActions={true}
                    enableCreate={true}
                />
                <div className={style.divider} />
                <TagList
                    initialWhere={getTagsInitialParams({ scope, own })}
                    tagsModifier={tagsModifier(scope)}
                    emptyDisclaimer={t`No tag found: once you tag a file, it will be displayed here.`}
                    onTagClick={tag => toggleTag(tag)}
                />
            </div>
        </div>
    );
};

export default LeftSidebar;<|MERGE_RESOLUTION|>--- conflicted
+++ resolved
@@ -3,12 +3,7 @@
 import { FolderTree, TagList } from "@webiny/app-aco";
 import { css } from "emotion";
 import { getTagsInitialParams, tagsModifier } from "~/tagsHelpers";
-<<<<<<< HEAD
 import { FOLDER_ID_DEFAULT } from "~/constants";
-=======
-import { ACO_TYPE } from "~/constants";
-
->>>>>>> 092fd865
 import { TagItem } from "@webiny/app-aco/types";
 
 const t = i18n.ns("app-file-manager/modules/renderer/left-sidebar");
@@ -56,7 +51,7 @@
                 <FolderTree
                     title={title}
                     focusedFolderId={currentFolder}
-                    onTitleClick={() => onFolderClick(undefined)}
+                    onTitleClick={() => onFolderClick(FOLDER_ID_DEFAULT)}
                     onFolderClick={data => data?.id && onFolderClick(data?.id)}
                     enableActions={true}
                     enableCreate={true}
