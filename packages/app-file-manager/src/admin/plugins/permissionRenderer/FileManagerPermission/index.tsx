--- conflicted
+++ resolved
@@ -15,11 +15,7 @@
             <AccordionItem
                 icon={<FileManagerIcon />}
                 title={t`File Manager`}
-<<<<<<< HEAD
                 description={t`Permissions for File manager app`}
-=======
-                description={t`Manage File Manager app access permissions.`}
->>>>>>> 8b421039
             >
                 <FileManagerPermissions {...props} />
             </AccordionItem>
