import React, { useState, useMemo } from "react";
// @ts-ignore
import { useHotkeys } from "react-hotkeyz";
import omit from "lodash/omit";
import styled from "@emotion/styled";
import { FileItem } from "@webiny/app-admin/types";
import { Form, FormOnSubmit } from "@webiny/form";
import { Drawer, DrawerContent } from "@webiny/ui/Drawer";
import { CircularProgress } from "@webiny/ui/Progress";
import { Cell, Grid } from "@webiny/ui/Grid";
import { Tab, Tabs } from "@webiny/ui/Tabs";
import { FileProvider } from "./FileProvider";
import { Aliases } from "./components/Aliases";
import { Name } from "./components/Name";
import { Tags } from "./components/Tags";
import { FileDetailsProvider, useFileDetails } from "~/components/FileDetails/FileDetailsProvider";
import { Preview } from "./components/Preview";
import { PreviewMeta } from "./components/PreviewMeta";
import { Actions } from "./components/Actions";
import { Header } from "./components/Header";
import { Elevation } from "@webiny/ui/Elevation";
import { Content } from "./components/Content";
import { SimpleForm } from "@webiny/app-admin/components/SimpleForm";
import { Footer } from "./components/Footer";
import { Extensions } from "./components/Extensions";
import { useFileModel } from "~/hooks/useFileModel";
<<<<<<< HEAD
import { useFileManagerView } from "~/index";
=======
import { useFileManagerView, useFileManagerViewConfig } from "~/index";
>>>>>>> 7d64e870
import { useSnackbar } from "@webiny/app-admin";

type FileDetailsDrawerProps = React.ComponentProps<typeof Drawer> & { width: string };

const FileDetailsDrawer = styled(Drawer)<FileDetailsDrawerProps>`
    &.mdc-drawer {
        width: ${props => props.width};
    }
`;

const FormContainer = styled(SimpleForm)`
    margin: 0;
    /* Fix for the dir=rtl when a form is inside a drawer placed on the right side */
    .mdc-floating-label {
        transform-origin: left top !important;
        left: 16px !important;
        right: initial !important;
    }
`;

interface FileDetailsInnerProps {
    file: FileItem;
    onClose: () => void;
}

const FileDetailsInner: React.FC<FileDetailsInnerProps> = ({ file }) => {
    const [isLoading, setLoading] = useState(false);
    const { showSnackbar } = useSnackbar();
    const fileModel = useFileModel();
    const { updateFile } = useFileManagerView();
    const { close } = useFileDetails();

    const hasExtensions = useMemo(() => {
        return fileModel.fields.find(field => field.fieldId === "extensions");
    }, [fileModel]);

    const onSubmit: FormOnSubmit<FileItem> = async ({ id, ...data }) => {
        setLoading(true);
        await updateFile(id, omit(data, ["createdBy", "createdOn", "src"]));
        setLoading(false);
        showSnackbar("File updated successfully!");
        close();
    };

    return (
        <Form data={file} onSubmit={onSubmit}>
            {() => (
                <DrawerContent dir="ltr">
                    {isLoading ? <CircularProgress label={"Saving file..."} /> : null}
                    <FormContainer>
                        <Header />
                        <Content>
                            <Content.Panel>
                                <Elevation z={2} style={{ margin: 20 }}>
                                    <Actions />
                                    <Preview />
                                    <PreviewMeta />
                                </Elevation>
                            </Content.Panel>
                            <Content.Panel>
                                <Tabs>
                                    <Tab label={"Basic Details"}>
                                        <Grid>
                                            <Cell span={12}>
                                                <Name />
                                            </Cell>
                                            <Cell span={12}>
                                                <Tags />
                                            </Cell>
                                            <Cell span={12}>
                                                <Aliases />
                                            </Cell>
                                        </Grid>
                                    </Tab>
                                    {hasExtensions ? (
                                        <Tab label={"Advanced Details"}>
                                            <Extensions model={fileModel} />
                                        </Tab>
                                    ) : null}
                                </Tabs>
                            </Content.Panel>
                        </Content>
                        <Footer />
                    </FormContainer>
                </DrawerContent>
            )}
        </Form>
    );
};

export interface FileDetailsProps {
    file?: FileItem;
    open: boolean;
    loading: boolean;
    onClose: () => void;
}

export const FileDetails: React.FC<FileDetailsProps> = ({ open, onClose, loading, file }) => {
    useHotkeys({
        zIndex: 55,
        disabled: !open,
        keys: {
            esc: onClose
        }
    });

    const { fileDetails } = useFileManagerViewConfig();

    return (
<<<<<<< HEAD
        <FileDetailsDrawer
            dir="rtl"
            modal
            open={open}
            onClose={onClose}
            data-testid={"fm.file-details.drawer"}
        >
            <DrawerContent dir="ltr">
                {loading && <CircularProgress label={"Loading file details..."} />}
                {file && (
                    <FileDetailsProvider hideFileDetails={onClose}>
                        <FileDetailsInner file={file} onClose={onClose} {...rest} />
                    </FileDetailsProvider>
                )}
            </DrawerContent>
        </FileDetailsDrawer>
=======
        <FileProvider file={file}>
            <FileDetailsDrawer
                width={fileDetails.width}
                dir="rtl"
                modal
                open={open}
                onClose={onClose}
                data-testid={"fm.file-details.drawer"}
            >
                <DrawerContent dir="ltr">
                    {loading && <CircularProgress label={"Loading file details..."} />}
                    {file && (
                        <FileDetailsProvider hideFileDetails={onClose}>
                            <FileDetailsInner file={file} onClose={onClose} />
                        </FileDetailsProvider>
                    )}
                </DrawerContent>
            </FileDetailsDrawer>
        </FileProvider>
>>>>>>> 7d64e870
    );
};

export { useFile } from "./FileProvider";
export { useFileDetails } from "./FileDetailsProvider";<|MERGE_RESOLUTION|>--- conflicted
+++ resolved
@@ -24,11 +24,7 @@
 import { Footer } from "./components/Footer";
 import { Extensions } from "./components/Extensions";
 import { useFileModel } from "~/hooks/useFileModel";
-<<<<<<< HEAD
-import { useFileManagerView } from "~/index";
-=======
 import { useFileManagerView, useFileManagerViewConfig } from "~/index";
->>>>>>> 7d64e870
 import { useSnackbar } from "@webiny/app-admin";
 
 type FileDetailsDrawerProps = React.ComponentProps<typeof Drawer> & { width: string };
@@ -138,24 +134,6 @@
     const { fileDetails } = useFileManagerViewConfig();
 
     return (
-<<<<<<< HEAD
-        <FileDetailsDrawer
-            dir="rtl"
-            modal
-            open={open}
-            onClose={onClose}
-            data-testid={"fm.file-details.drawer"}
-        >
-            <DrawerContent dir="ltr">
-                {loading && <CircularProgress label={"Loading file details..."} />}
-                {file && (
-                    <FileDetailsProvider hideFileDetails={onClose}>
-                        <FileDetailsInner file={file} onClose={onClose} {...rest} />
-                    </FileDetailsProvider>
-                )}
-            </DrawerContent>
-        </FileDetailsDrawer>
-=======
         <FileProvider file={file}>
             <FileDetailsDrawer
                 width={fileDetails.width}
@@ -175,7 +153,6 @@
                 </DrawerContent>
             </FileDetailsDrawer>
         </FileProvider>
->>>>>>> 7d64e870
     );
 };
 
