--- conflicted
+++ resolved
@@ -43,11 +43,7 @@
     width: 100%;
     height: 100%;
     cursor: pointer;
-<<<<<<< HEAD
-    > div{
-=======
     > div {
->>>>>>> 7d64e870
         width: 32px;
         height: 32px;
         position: absolute;
@@ -79,24 +75,15 @@
             scale: 0.9;
         }
     }
-<<<<<<< HEAD
-    &.selected{
-        >div{
-=======
     &.selected {
         > div {
->>>>>>> 7d64e870
             background-color: var(--mdc-theme-primary);
         }
         svg {
             opacity: 1;
             scale: 1;
             fill: var(--mdc-theme-surface);
-<<<<<<< HEAD
-        } 
-=======
-        }
->>>>>>> 7d64e870
+        }
     }
 `;
 
@@ -122,23 +109,13 @@
         }
         &:nth-of-type(1) {
             transition-delay: 0ms;
-<<<<<<< HEAD
-        }  
+        }
         &:nth-of-type(2) {
             transition-delay: 50ms;
-        }  
+        }
         &:nth-of-type(3) {
             transition-delay: 100ms;
-        }  
-=======
-        }
-        &:nth-of-type(2) {
-            transition-delay: 50ms;
-        }
-        &:nth-of-type(3) {
-            transition-delay: 100ms;
-        }
->>>>>>> 7d64e870
+        }
     }
 `;
 
@@ -154,7 +131,7 @@
     object-fit: cover;
     justify-content: center;
     align-items: center;
-    transition: all 150ms ease-out;
+    display: flex;
     svg,
     img {
         width: 100%;
@@ -167,12 +144,6 @@
     }
     svg {
         fill: var(--mdc-theme-text-secondary-on-background);
-    }
-    &.selected{
-        scale: 0.8;
-        border: 2px solid var(--mdc-theme-primary);
-        border-radius: 2px;
-        box-shadow: 2px 2px 4px var(--mdc-theme-on-background);
     }
 `;
 
