import React from "react";
/**
 * Package react-lazy-load has no types.
 */
// @ts-ignore
import LazyLoad from "react-lazy-load";
/**
 * Package timeago-react does not have types.
 */
// @ts-ignore
import TimeAgo from "timeago-react";
<<<<<<< HEAD
import { Ripple } from "@webiny/ui/Ripple";
=======
>>>>>>> 7d64e870
import { IconButton } from "@webiny/ui/Button";
import { Typography } from "@webiny/ui/Typography";
import { ReactComponent as SettingsIcon } from "@material-design-icons/svg/filled/settings.svg";
import { ReactComponent as DownloadIcon } from "@material-design-icons/svg/filled/download.svg";
import { ReactComponent as MoveIcon } from "@material-design-icons/svg/filled/drive_file_move.svg";
import { ReactComponent as SelectedMarker } from "@material-design-icons/svg/filled/check_circle.svg";

import { FileItem } from "@webiny/app-admin/types";

import {
    FileBody,
    FileClickable,
    FileInfoIcon,
    FileControls,
    FileSelectedMarker,
    FileLabel,
    FilePreview,
    FileWrapper
} from "./styled";

export interface FileProps {
    file: FileItem;
    selected: boolean;
    onSelect?: (event?: React.MouseEvent) => void;
    onClick?: (event?: React.MouseEvent) => void;
    options?: Array<{ label: string; onClick: (file: Object) => void }>;
    multiple?: boolean;
    children: React.ReactNode;
    showFileDetails: (id: string) => void;
}

const File: React.FC<FileProps> = ({ file, selected, onSelect, children, showFileDetails }) => {
    return (
        <FileWrapper data-testid={"fm-list-wrapper-file"}>
            <FileBody>
                <FileControls>
                    <FileInfoIcon>
<<<<<<< HEAD
                        <IconButton icon={<DownloadIcon />} />
=======
                        <a rel="noreferrer" target={"_blank"} href={`${file.src}?original`}>
                            <IconButton icon={<DownloadIcon />} />
                        </a>
>>>>>>> 7d64e870
                        <IconButton icon={<MoveIcon />} />
                        <IconButton
                            icon={<SettingsIcon />}
                            onClick={() => showFileDetails(file.id)}
                            data-testid={"fm-file-wrapper-file-info-icon"}
                        />
                    </FileInfoIcon>
                    {onSelect ? (
                        <FileSelectedMarker
                            className={selected ? "selected" : ""}
                            onClick={onSelect}
                        >
                            <div>
                                <SelectedMarker />
                            </div>
                        </FileSelectedMarker>
                    ) : null}
                </FileControls>
                <LazyLoad height={200} offsetVertical={300}>
<<<<<<< HEAD
                    <Ripple>
                        <FilePreview
                            data-testid={"fm-file-wrapper-file-preview"}
                            className={selected ? "selected" : ""}
                        >
                            <FileClickable />
                            {children}
                        </FilePreview>
                    </Ripple>
=======
                    <FilePreview
                        data-testid={"fm-file-wrapper-file-preview"}
                        className={selected ? "selected" : ""}
                    >
                        <FileClickable />
                        {children}
                    </FilePreview>
>>>>>>> 7d64e870
                </LazyLoad>
            </FileBody>
            <FileLabel data-testid={"fm-file-wrapper-file-label"}>
                <Typography className="type" use={"overline"}>
                    {file.type}
                </Typography>
                <Typography className="name" use={"body2"}>
                    {file.name}
                </Typography>
                <Typography className="createdOn" use={"caption"}>
                    <TimeAgo datetime={file.createdOn} />
                </Typography>
            </FileLabel>
        </FileWrapper>
    );
};

const MemoizedFile = React.memo(File, (prev, next) => {
    if (prev.selected !== next.selected) {
        return false;
    } else if (prev.file.name !== next.file.name) {
        return false;
    }

    return true;
});

MemoizedFile.displayName = "FileThumbnail";
export const FileThumbnail = MemoizedFile;<|MERGE_RESOLUTION|>--- conflicted
+++ resolved
@@ -9,10 +9,6 @@
  */
 // @ts-ignore
 import TimeAgo from "timeago-react";
-<<<<<<< HEAD
-import { Ripple } from "@webiny/ui/Ripple";
-=======
->>>>>>> 7d64e870
 import { IconButton } from "@webiny/ui/Button";
 import { Typography } from "@webiny/ui/Typography";
 import { ReactComponent as SettingsIcon } from "@material-design-icons/svg/filled/settings.svg";
@@ -50,13 +46,9 @@
             <FileBody>
                 <FileControls>
                     <FileInfoIcon>
-<<<<<<< HEAD
-                        <IconButton icon={<DownloadIcon />} />
-=======
                         <a rel="noreferrer" target={"_blank"} href={`${file.src}?original`}>
                             <IconButton icon={<DownloadIcon />} />
                         </a>
->>>>>>> 7d64e870
                         <IconButton icon={<MoveIcon />} />
                         <IconButton
                             icon={<SettingsIcon />}
@@ -76,17 +68,6 @@
                     ) : null}
                 </FileControls>
                 <LazyLoad height={200} offsetVertical={300}>
-<<<<<<< HEAD
-                    <Ripple>
-                        <FilePreview
-                            data-testid={"fm-file-wrapper-file-preview"}
-                            className={selected ? "selected" : ""}
-                        >
-                            <FileClickable />
-                            {children}
-                        </FilePreview>
-                    </Ripple>
-=======
                     <FilePreview
                         data-testid={"fm-file-wrapper-file-preview"}
                         className={selected ? "selected" : ""}
@@ -94,7 +75,6 @@
                         <FileClickable />
                         {children}
                     </FilePreview>
->>>>>>> 7d64e870
                 </LazyLoad>
             </FileBody>
             <FileLabel data-testid={"fm-file-wrapper-file-label"}>
