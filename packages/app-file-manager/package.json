{
  "name": "@webiny/app-file-manager",
  "version": "4.14.0",
  "main": "index.js",
  "repository": {
    "type": "git",
    "url": "https://github.com/webiny/webiny-js.git"
  },
  "author": "Jon Rapp ",
  "license": "MIT",
  "dependencies": {
    "@babel/runtime": "^7.5.5",
<<<<<<< HEAD
    "@emotion/styled": "^10.0.27",
    "@webiny/app": "^4.13.0",
    "@webiny/app-admin": "^4.13.0",
    "@webiny/app-security": "^4.13.0",
    "@webiny/app-security-user-management": "^4.11.0-beta.1",
    "@webiny/form": "^4.13.0",
    "@webiny/plugins": "^4.13.0",
    "@webiny/react-router": "^4.13.0",
    "@webiny/ui": "^4.13.0",
=======
    "@webiny/app": "^4.14.0",
    "@webiny/app-admin": "^4.14.0",
    "@webiny/app-security": "^4.14.0",
    "@webiny/form": "^4.14.0",
    "@webiny/react-router": "^4.14.0",
    "@webiny/ui": "^4.14.0",
>>>>>>> 5fbedaea
    "lodash.get": "^4.4.2",
    "react-helmet": "^5.2.0"
  },
  "devDependencies": {
    "@babel/cli": "^7.5.5",
    "@babel/core": "^7.5.5",
    "@babel/preset-env": "^7.5.5",
    "@babel/preset-react": "^7.0.0",
    "@babel/preset-typescript": "^7.8.3",
    "@svgr/webpack": "^4.3.2",
    "babel-plugin-named-asset-import": "^1.0.0-next.3e165448"
  },
  "peerDependencies": {
    "graphql-tag": "^2.10.1",
    "react": "^16.8.6",
    "react-apollo": "^3.1.3"
  },
  "publishConfig": {
    "access": "public",
    "directory": "dist"
  },
  "scripts": {
    "build": "rimraf ./dist *.tsbuildinfo && babel src -d dist --source-maps --copy-files --extensions \".ts,.tsx\"",
    "watch": "babel src -d dist --source-maps --copy-files --extensions \".ts,.tsx\" --watch",
    "postbuild": "cp package.json LICENSE README.md dist/ && tsc -p tsconfig.build.json"
  },
  "gitHead": "1c3e8fd44a71306cb449c653725d5d34a9a90e36"
}<|MERGE_RESOLUTION|>--- conflicted
+++ resolved
@@ -10,24 +10,15 @@
   "license": "MIT",
   "dependencies": {
     "@babel/runtime": "^7.5.5",
-<<<<<<< HEAD
     "@emotion/styled": "^10.0.27",
-    "@webiny/app": "^4.13.0",
-    "@webiny/app-admin": "^4.13.0",
-    "@webiny/app-security": "^4.13.0",
-    "@webiny/app-security-user-management": "^4.11.0-beta.1",
-    "@webiny/form": "^4.13.0",
-    "@webiny/plugins": "^4.13.0",
-    "@webiny/react-router": "^4.13.0",
-    "@webiny/ui": "^4.13.0",
-=======
     "@webiny/app": "^4.14.0",
     "@webiny/app-admin": "^4.14.0",
     "@webiny/app-security": "^4.14.0",
+    "@webiny/app-security-user-management": "^4.11.0-beta.1",
     "@webiny/form": "^4.14.0",
+    "@webiny/plugins": "^4.14.0",
     "@webiny/react-router": "^4.14.0",
     "@webiny/ui": "^4.14.0",
->>>>>>> 5fbedaea
     "lodash.get": "^4.4.2",
     "react-helmet": "^5.2.0"
   },
