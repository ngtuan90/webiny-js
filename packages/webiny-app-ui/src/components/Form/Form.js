--- conflicted
+++ resolved
@@ -209,11 +209,6 @@
                 .catch(this.__catchApiError);
         }
 
-<<<<<<< HEAD
-        return this.props.api[this.props.createHttpMethod](this.props.api.defaults.url, model, {
-            cancelToken: this.__createCancelToken()
-        })
-=======
         return this.props.api[this.props.createHttpMethod](
             this.props.api.defaults.url + "/",
             model,
@@ -221,7 +216,6 @@
                 cancelToken: this.__createCancelToken()
             }
         )
->>>>>>> 3ea46068
             .then(res => this.__processSubmitResponse(model, res))
             .catch(this.__catchApiError);
     }
