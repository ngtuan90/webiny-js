--- conflicted
+++ resolved
@@ -43,10 +43,7 @@
         IMPORT_PAGES_CREATE_HANDLER?: string;
         PUBLIC_URL?: string;
         HEADLESS_CMS_GRAPHQL_INPUT_REQUIRE_ARRAY_ITEM?: "false" | string;
-<<<<<<< HEAD
+        WEBINY_ELASTICSEARCH_INDEX_LOCALE?: "true" | string;
         APW_SCHEDULER_SCHEDULE_ACTION_HANDLER?: string;
-=======
-        WEBINY_ELASTICSEARCH_INDEX_LOCALE?: "true" | string;
->>>>>>> 1b480eac
     }
 }